/**
 * @file erlTestCore.cc
 * @author Rafal Slota
 * @copyright (C) 2013 ACK CYFRONET AGH
 * @copyright This software is released under the MIT license cited in 'LICENSE.txt'
 */


#include "erlTestCore.h"

#include <boost/filesystem.hpp>

namespace veil
{
namespace testing
{

// Global variables
const std::string VeilFSRoot =
        getenv(VEILFS_ROOT_VAR) ? getenv(VEILFS_ROOT_VAR) : "";
const std::string CommonFilesRoot =
        getenv(TEST_ROOT_VAR) ? std::string{getenv(TEST_ROOT_VAR)} + "/test/integration_tests/common_files" : "";

std::string erlExec(const std::string &arg)
{
    const std::string testRunner = getenv("TEST_RUNNER") ? getenv("TEST_RUNNER") : "";
    const std::string testName = getenv("TEST_NAME") ? getenv("TEST_NAME"): "";
    if(!boost::filesystem::exists(testRunner))
        return "[ERROR] Test runner not found !";

    const std::string command = testRunner + " __exec " + testName + " '" + arg + "'";
    std::string ret = "";

    FILE *out = popen(command.c_str(), "r");
    if(!out)
        return "[ERROR] popen failed !";

    char buff[1024];
    while(fgets(buff, 1024, out))
        ret += std::string(buff);

    pclose(out);
    return ret;
}

<<<<<<< HEAD
VeilFSMount::VeilFSMount(const std::string &path, const std::string &cert,
                         const std::string &opts)
{
    if(mount(path, cert, opts))
        throw std::string{"Cannot mount VFS"};
=======
VeilFSMount::VeilFSMount(string path, string cert, string opts, string args)
{ 
    if(mount(path, cert, opts, args))
        throw string("Cannot mount VFS");
>>>>>>> 96b80280
}

VeilFSMount::~VeilFSMount()
{
    umount();
}

std::string VeilFSMount::getRoot()
{
    return m_mountPoint;
}

<<<<<<< HEAD
int VeilFSMount::mount(const std::string &path, const std::string &cert,
                       const std::string &opts)
{
=======
int VeilFSMount::mount(string path, string cert, string opts, string args) {
>>>>>>> 96b80280
    m_mountPoint = MOUNT_POINT(path);
    umount(true);
    if(!boost::filesystem::create_directories(m_mountPoint))
        return -1;

<<<<<<< HEAD
    return ::system(("PEER_CERTIFICATE_FILE='" + COMMON_FILE(cert) +"' ENABLE_ATTR_CACHE='false' " +
                     opts + " veilFuse " + m_mountPoint).c_str());
=======
    return ::system(("PEER_CERTIFICATE_FILE='" + COMMON_FILE(cert) + "' ENABLE_ATTR_CACHE='false' " + 
                     opts + " veilFuse " + args + " " + m_mountPoint).c_str());
>>>>>>> 96b80280
}

int VeilFSMount::umount(const bool silent)
{
    boost::system::error_code ec;
    int res = ::system(("fusermount -u " + m_mountPoint + (silent ? " 2> /dev/null" : "")).c_str());
    boost::filesystem::remove_all(m_mountPoint, ec);
    return res;
}

} // namespace testing
} // namespace veil<|MERGE_RESOLUTION|>--- conflicted
+++ resolved
@@ -43,18 +43,11 @@
     return ret;
 }
 
-<<<<<<< HEAD
 VeilFSMount::VeilFSMount(const std::string &path, const std::string &cert,
-                         const std::string &opts)
+                         const std::string &opts, const std::string &args)
 {
-    if(mount(path, cert, opts))
+    if(mount(path, cert, opts, args))
         throw std::string{"Cannot mount VFS"};
-=======
-VeilFSMount::VeilFSMount(string path, string cert, string opts, string args)
-{ 
-    if(mount(path, cert, opts, args))
-        throw string("Cannot mount VFS");
->>>>>>> 96b80280
 }
 
 VeilFSMount::~VeilFSMount()
@@ -67,25 +60,16 @@
     return m_mountPoint;
 }
 
-<<<<<<< HEAD
 int VeilFSMount::mount(const std::string &path, const std::string &cert,
-                       const std::string &opts)
+                       const std::string &opts, const std::string &args)
 {
-=======
-int VeilFSMount::mount(string path, string cert, string opts, string args) {
->>>>>>> 96b80280
     m_mountPoint = MOUNT_POINT(path);
     umount(true);
     if(!boost::filesystem::create_directories(m_mountPoint))
         return -1;
 
-<<<<<<< HEAD
-    return ::system(("PEER_CERTIFICATE_FILE='" + COMMON_FILE(cert) +"' ENABLE_ATTR_CACHE='false' " +
-                     opts + " veilFuse " + m_mountPoint).c_str());
-=======
     return ::system(("PEER_CERTIFICATE_FILE='" + COMMON_FILE(cert) + "' ENABLE_ATTR_CACHE='false' " + 
                      opts + " veilFuse " + args + " " + m_mountPoint).c_str());
->>>>>>> 96b80280
 }
 
 int VeilFSMount::umount(const bool silent)
