--- conflicted
+++ resolved
@@ -38,20 +38,11 @@
 
     context = std::make_shared<one::client::Context>();
     options = std::make_shared<StrictMock<MockOptions>>();
-<<<<<<< HEAD
-    config = std::make_shared<veil::client::Config>(context);
+    config = std::make_shared<one::client::Config>(context);
     communicator = std::make_shared<NiceMock<MockCommunicator>>();
     fslogic = std::make_shared<MockFslogicProxy>(context);
     storageMapper = std::make_shared<MockStorageMapper>(context, fslogic);
     scheduler = std::make_shared<MockScheduler>();
-=======
-    config = std::make_shared<one::client::Config>(context);
-    jobScheduler = std::make_shared<MockJobScheduler>();
-    communicator = std::make_shared<NiceMock<MockCommunicator>>();
-    fslogic = std::make_shared<MockFslogicProxy>(context);
-    storageMapper = std::make_shared<MockStorageMapper>(context, fslogic);
-    scheduler = std::make_shared<one::Scheduler>(1);
->>>>>>> 0002f001
 
     context->setOptions(options);
     context->setConfig(config);
@@ -82,10 +73,6 @@
 
     context->setOptions(options);
     context->setConfig(config);
-<<<<<<< HEAD
-=======
-    context->addScheduler(std::make_shared<one::client::JobScheduler>());
->>>>>>> 0002f001
     context->setStorageMapper(storageMapper);
     context->setScheduler(std::make_shared<one::Scheduler>(1));
 
