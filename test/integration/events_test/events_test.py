"""This module tests events emission and subscription using event self.manager."""

__author__ = "Krzysztof Trzepla"
__copyright__ = """(C) 2015 ACK CYFRONET AGH,
This software is released under the MIT license cited in 'LICENSE.txt'."""

import math
import os
import sys
import time
import pytest

script_dir = os.path.dirname(os.path.realpath(__file__))
sys.path.insert(0, os.path.dirname(script_dir))

from test_common import *
<<<<<<< HEAD
# noinspection PyUnresolvedReferences
=======
from performance import *
>>>>>>> dcd4b67d
from environment import appmock, common, docker

import events


def ctr_thr_param(value):
    """Returns counter threshold parameter."""
    return Parameter('ctr_thr', 'Counter threshold.', value)


def size_thr_param(value):
    """Returns size threshold parameter."""
    return Parameter('size_thr', 'Size threshold.', value)


def evt_num_param(value):
    """Returns event number parameter."""
    return Parameter('evt_num', 'Number of emitted events.', value)


def evt_size_param(value):
    """Returns event size parameter."""
    return Parameter('evt_size', 'Size of each event.', value, 'B')


def cycle_num_param(value):
    """Returns parameter that describes number of write-read-truncate event
    cycles."""
    return Parameter('cycle_num', 'Number of write-read-truncate event cycles.',
                     value)


def emit_time_param(value, unit='ms'):
    """Returns parameter that describes summary events emission time."""
    return Parameter('emit_time', 'Summary events emission time.', value, unit)


def recv_time_param(value, unit='ms'):
    """Returns parameter that describes summary events emission time."""
    return Parameter('recv_time', 'Summary time to receive all aggregated event'
                                  ' messages.', value, unit)


def evtps_param(evt_num, us):
    """Returns parameter that describes number of events per second."""
    return Parameter('evtps', 'Number of events per second.',
                     1000000. * evt_num / us, 'event/s')


<<<<<<< HEAD
@pytest.fixture
def endpoint(appmock_client):
    return appmock_client.tcp_endpoint(5555)


@pytest.fixture
def manager(endpoint):
    return events.EventManager(1, endpoint.ip, endpoint.port)


@pytest.mark.performance(
    repeats=10,
    parameters=[ctr_thr_param(1), evt_num_param(10), evt_size_param(1)],
    configs={
        'multiple_small_events': {
            'description': 'Emits multiple small events using event '
                           'self.manager.',
            'parameters': [ctr_thr_param(100), evt_num_param(100000),
                           evt_size_param(10)]
        },
        'multiple_large_events': {
            'description': 'Emits multiple large events using event '
                           'self.manager.',
            'parameters': [ctr_thr_param(100), evt_num_param(100000),
                           evt_size_param(1000)]
        }
    })
def test_subscription_counter_threshold(result, ctr_thr, evt_num, evt_size,
                                        endpoint,
                                        manager):
    """Test event emission for subscription with counter threshold set."""

    sub = events.prepareSerializedReadEventSubscription(1, ctr_thr, 0, 0)
    endpoint.send(sub)

    emit_time = Duration()
    for i in xrange(evt_num):
        with measure(emit_time):
            manager.emitReadEvent('fileId', i * evt_size, evt_size)

    recv_time = Duration()
    for i in xrange(evt_num / ctr_thr):
        evt = events.prepareSerializedReadEvent(ctr_thr, 'fileId',
                                                i * ctr_thr * evt_size,
                                                ctr_thr * evt_size, i)

        with measure(recv_time):
            endpoint.wait_for_specific_messages(evt, timeout_sec=50)

    can = events.prepareSerializedEventSubscriptionCancellation(1)
    endpoint.send(can)
    seq_num = manager.emitReadEvent('fileId', 0, 10)
    evt = events.prepareSerializedReadEvent(1, 'fileId', 0, 10, seq_num)
    time.sleep(0.5)
    assert 0 == endpoint.specific_message_count(evt)

    result.set([
        emit_time_param(emit_time.ms()),
        recv_time_param(recv_time.ms()),
        evtps_param(evt_num, emit_time.us() + recv_time.us())
    ])


@pytest.mark.performance(
    repeats=10,
    parameters=[size_thr_param(2), evt_num_param(10), evt_size_param(1)],
    configs={
        'multiple_small_events': {
            'description': 'Emits multiple small events using event '
                           'self.manager.',
            'parameters': [size_thr_param(100), evt_num_param(100000),
                           evt_size_param(1)]
        },
        'multiple_large_events': {
            'description': 'Emits multiple large events using event '
                           'self.manager.',
            'parameters': [size_thr_param(10000), evt_num_param(100000),
                           evt_size_param(100)]
        }
    })
def test_subscription_size_threshold(result, size_thr, evt_num, evt_size,
                                     endpoint,
                                     manager):
    """Test event emission for subscription with size threshold set."""

    ctr_thr = int(math.ceil(float(size_thr) / evt_size))

    sub = events.prepareSerializedReadEventSubscription(1, 0, 0, size_thr)
    endpoint.send(sub)

    emit_time = Duration()
    for i in xrange(evt_num):
        with measure(emit_time):
            manager.emitReadEvent('fileId', i * evt_size, evt_size)

    recv_time = Duration()
    for i in xrange(evt_num * evt_size / size_thr):
        evt = events.prepareSerializedReadEvent(ctr_thr, 'fileId',
                                                i * ctr_thr * evt_size,
                                                ctr_thr * evt_size, i)

        with measure(recv_time):
            endpoint.wait_for_specific_messages(evt)

    can = events.prepareSerializedEventSubscriptionCancellation(1)
    endpoint.send(can)
    seq_num = manager.emitReadEvent('fileId', 0, size_thr)
    evt = events.prepareSerializedReadEvent(1, 'fileId', 0, 10, seq_num)
    time.sleep(0.5)
    assert 0 == endpoint.specific_message_count(evt)

    result.set([
        emit_time_param(emit_time.ms()),
        recv_time_param(recv_time.ms()),
        evtps_param(evt_num, emit_time.us() + recv_time.us())
    ])


def test_subscription_time_threshold(endpoint, manager):
    """Test event emission for subscription with time threshold set."""

    sub = events.prepareSerializedReadEventSubscription(1, 0, 100, 0)
    endpoint.send(sub)
    manager.emitReadEvent('fileId', 0, 10)
    evt = events.prepareSerializedReadEvent(1, 'fileId', 0, 10, 0)
    endpoint.wait_for_specific_messages(evt)

    can = events.prepareSerializedEventSubscriptionCancellation(1)
    endpoint.send(can)
    seq_num = manager.emitReadEvent('fileId', 0, 10)
    evt = events.prepareSerializedReadEvent(1, 'fileId', 0, 10, seq_num)
    time.sleep(0.5)

    assert 0 == endpoint.specific_message_count(evt)


def test_multiple_subscriptions(endpoint, manager):
    """Test event emission for multiple subscriptions of the same type."""

    sub = events.prepareSerializedReadEventSubscription(1, 0, 0, 50)
    endpoint.send(sub)
    sub = events.prepareSerializedReadEventSubscription(2, 0, 0, 20)
    endpoint.send(sub)
    sub = events.prepareSerializedReadEventSubscription(3, 0, 0, 5)
    endpoint.send(sub)

    seq_num = manager.emitReadEvent('fileId', 0, 5)
    evt = events.prepareSerializedReadEvent(1, 'fileId', 0, 5, seq_num)
    endpoint.wait_for_specific_messages(evt)

    can = events.prepareSerializedEventSubscriptionCancellation(3)
    endpoint.send(can)
    seq_num = manager.emitReadEvent('fileId', 0, 20)
    evt = events.prepareSerializedReadEvent(1, 'fileId', 0, 20, seq_num)
    endpoint.wait_for_specific_messages(evt)

    can = events.prepareSerializedEventSubscriptionCancellation(2)
    endpoint.send(can)
    seq_num = manager.emitReadEvent('fileId', 0, 50)
    evt = events.prepareSerializedReadEvent(1, 'fileId', 0, 50, seq_num)
    endpoint.wait_for_specific_messages(evt)

    can = events.prepareSerializedEventSubscriptionCancellation(1)
    endpoint.send(can)
    seq_num = manager.emitReadEvent('fileId', 0, 10)
    evt = events.prepareSerializedReadEvent(1, 'fileId', 0, 10, seq_num)
    time.sleep(0.5)

    assert 0 == endpoint.specific_message_count(evt)


@pytest.mark.performance(
    repeats=10,
    parameters=[size_thr_param(100), cycle_num_param(10)],
    configs={
        'multiple_events': {
            'description': 'Aggregates multiple events.',
            'parameters': [size_thr_param(1000000),
                           cycle_num_param(1000000)]
        }
    })
def test_write_read_truncate_event_aggregation(result, size_thr, cycle_num,
                                               endpoint,
                                               manager):
    """Test aggregation of write, read and truncate events."""

    evt_size = int(math.ceil(float(size_thr) / cycle_num))

    sub = events.prepareSerializedReadEventSubscription(1, 0, 0, size_thr)
    endpoint.send(sub)
    sub = events.prepareSerializedWriteEventSubscription(2, 0, 0, size_thr)
    endpoint.send(sub)

    emit_time = Duration()
    for i in xrange(cycle_num - 1):
        with measure(emit_time):
            manager.emitWriteEvent('fileId', i * evt_size, evt_size)
            manager.emitReadEvent('fileId', i * evt_size, evt_size)
            manager.emitTruncateEvent('fileId', (i + 1) * evt_size)

    with measure(emit_time):
        manager.emitReadEvent('fileId', (cycle_num - 1) * evt_size, evt_size)

    evt = events.prepareSerializedReadEvent(cycle_num, 'fileId', 0,
                                            cycle_num * evt_size, 0)
    endpoint.wait_for_specific_messages(evt, timeout_sec=30)

    with measure(emit_time):
        manager.emitWriteEvent('fileId', (cycle_num - 1) * evt_size, evt_size)

    evt = events.prepareSerializedWriteTruncatedEvent(2 * cycle_num - 1,
                                                      'fileId', 0,
                                                      cycle_num * evt_size,
                                                      cycle_num * evt_size,
                                                      1)

    endpoint.wait_for_specific_messages(evt, timeout_sec=30)

    result.set(emit_time_param(emit_time.ms()))


def test_different_subscriptions(endpoint, manager):
    """Test event emission for multiple subscriptions of a different
     type."""

    sub = events.prepareSerializedReadEventSubscription(1, 1, 0, 0)
    endpoint.send(sub)
    sub = events.prepareSerializedWriteEventSubscription(2, 1, 0, 0)
    endpoint.send(sub)

    seq_num = manager.emitReadEvent('fileId', 0, 10)
    evt = events.prepareSerializedReadEvent(1, 'fileId', 0, 10, seq_num)
    endpoint.wait_for_specific_messages(evt)

    can = events.prepareSerializedEventSubscriptionCancellation(1)
    endpoint.send(can)

    seq_num = manager.emitWriteEvent('fileId', 0, 10)
    evt = events.prepareSerializedWriteEvent(1, 'fileId', 0, 10, seq_num)
    endpoint.wait_for_specific_messages(evt)

    seq_num = manager.emitTruncateEvent('fileId', 0)
    evt = events.prepareSerializedTruncateEvent(1, 'fileId', 0, seq_num)
    endpoint.wait_for_specific_messages(evt)

    can = events.prepareSerializedEventSubscriptionCancellation(2)
    endpoint.send(can)
    seq_num = manager.emitTruncateEvent('fileId', 0)
    evt = events.prepareSerializedTruncateEvent(1, 'fileId', 0, seq_num)
    time.sleep(0.5)
    assert 0 == endpoint.specific_message_count(evt)
=======
def wait_for_result(expected, attempts, delay_ms, function, *args):
    """Executes function periodically as long as it does not return expected
    value or number of attemptes is exceeded."""
    while True:
        if attempts <= 0:
            return False
        else:
            result = function(*args)
            if result == expected:
                return True
            else:
                attempts -= 1
                time.sleep(delay_ms / 1000.)

class TestEventManager:
    @classmethod
    def setup_class(cls):
        cls.result = appmock.up(image='onedata/builder', bindir=appmock_dir,
                                dns_server='none', uid=common.generate_uid(),
                                config_path=os.path.join(script_dir,
                                                         'env.json'))

        [container] = cls.result['docker_ids']
        cls.ip = docker.inspect(container)['NetworkSettings']['IPAddress']. \
            encode('ascii')

    @classmethod
    def teardown_class(cls):
        docker.remove(cls.result['docker_ids'], force=True, volumes=True)

    def subscribe(self, evt_man, id, msg):
        """Ensures that client receives subscription."""
        wait_for_result(True, 10, 500, self.send_subscription, evt_man, id, msg)

    def send_subscription(self, evt_man, id, msg):
        """Sends subscription to the client and checks whether it has been received."""
        appmock_client.tcp_server_send(self.ip, 5555, msg)
        return wait_for_result(True, 20, 500, evt_man.existSubscription, id)

    @performance({
        'repeats': 10,
        'parameters': [ctr_thr_param(1), evt_num_param(10), evt_size_param(1)],
        'configs': {
            'large_counter_threshold': {
                'description': 'Large counter threshold.',
                'parameters': [ctr_thr_param(100000), evt_num_param(100000)]
            },
            'small_counter_threshold': {
                'description': 'Small counter threshold.',
                'parameters': [ctr_thr_param(10000), evt_num_param(100000)]
            }
        }
    })
    def test_events_emission_when_counter_threshold_exceeded(self, parameters):
        """Test event emission for subscription with counter threshold set."""
        appmock_client.reset_tcp_server_history(self.ip)
        evt_man = events.EventManager(1, self.ip, 5555)

        ctr_thr = parameters['ctr_thr'].value
        evt_num = parameters['evt_num'].value
        evt_size = parameters['evt_size'].value

        msg = events.createReadEventSubscriptionMsg(1, ctr_thr, 0, 0)
        self.subscribe(evt_man, 1, msg)

        emit_time = Duration()
        for i in xrange(evt_num):
            duration(emit_time, evt_man.emitReadEvent, i * evt_size, evt_size,
                     'fileUuid')

        recv_time = Duration()
        for i in xrange(evt_num / ctr_thr):
            msg = events.createReadEventMsg(ctr_thr, 'fileUuid', [
                (i * ctr_thr * evt_size, ctr_thr * evt_size)], i)
            duration(recv_time,
                     appmock_client.tcp_server_wait_for_specific_messages,
                     self.ip, 5555, msg)

        return [
            emit_time_param(emit_time.ms()),
            recv_time_param(recv_time.ms()),
            evtps_param(evt_num, emit_time.us() + recv_time.us())
        ]

    @performance({
        'repeats': 10,
        'parameters': [size_thr_param(1), evt_num_param(10), evt_size_param(1)],
        'configs': {
            'large_size_threshold': {
                'description': 'Large size threshold.',
                'parameters': [size_thr_param(100000), evt_num_param(100000)]
            },
            'small_size_threshold': {
                'description': 'Small size threshold.',
                'parameters': [size_thr_param(10000), evt_num_param(100000)]
            }
        }
    })
    def test_events_emission_when_size_threshold_exceeded(self, parameters):
        """Test event emission for subscription with size threshold set."""
        appmock_client.reset_tcp_server_history(self.ip)
        evt_man = events.EventManager(1, self.ip, 5555)

        size_thr = parameters['size_thr'].value
        evt_num = parameters['evt_num'].value
        evt_size = parameters['evt_size'].value
        ctr_thr = int(math.ceil(float(size_thr) / evt_size))

        msg = events.createReadEventSubscriptionMsg(1, 0, 0, size_thr)
        self.subscribe(evt_man, 1, msg)

        emit_time = Duration()
        for i in xrange(evt_num):
            duration(emit_time, evt_man.emitReadEvent, i * evt_size,
                     evt_size, 'fileUuid')

        recv_time = Duration()
        for i in xrange(evt_num * evt_size / size_thr):
            msg = events.createReadEventMsg(ctr_thr, 'fileUuid', [
                (i * ctr_thr * evt_size, ctr_thr * evt_size)], i)
            duration(recv_time,
                     appmock_client.tcp_server_wait_for_specific_messages,
                     self.ip, 5555, msg)

        return [
            emit_time_param(emit_time.ms()),
            recv_time_param(recv_time.ms()),
            evtps_param(evt_num, emit_time.us() + recv_time.us())
        ]

    @performance(skip=True)
    def test_events_emission_when_time_threshold_exceeded(self, parameters):
        """Test event emission for subscription with time threshold set."""
        appmock_client.reset_tcp_server_history(self.ip)
        evt_man = events.EventManager(1, self.ip, 5555)

        msg = events.createReadEventSubscriptionMsg(1, 0, 100, 0)
        self.subscribe(evt_man, 1, msg)
        evt_man.emitReadEvent(0, 10, 'fileUuid')
        msg = events.createReadEventMsg(1, 'fileUuid', [(0, 10)], 0)
        appmock_client.tcp_server_wait_for_specific_messages(self.ip, 5555, msg)

    @performance(skip=True)
    def test_multiple_subscriptions(self, parameters):
        """Test event emission for multiple subscriptions of the same type."""
        appmock_client.reset_tcp_server_history(self.ip)
        evt_man = events.EventManager(1, self.ip, 5555)

        msg = events.createReadEventSubscriptionMsg(1, 0, 0, 50)
        self.subscribe(evt_man, 1, msg)
        msg = events.createReadEventSubscriptionMsg(2, 0, 0, 20)
        self.subscribe(evt_man, 2, msg)
        msg = events.createReadEventSubscriptionMsg(3, 0, 0, 5)
        self.subscribe(evt_man, 3, msg)

        seq_num = evt_man.emitReadEvent(0, 5, 'fileUuid')
        msg = events.createReadEventMsg(1, 'fileUuid', [(0, 5)], seq_num)
        appmock_client.tcp_server_wait_for_specific_messages(self.ip, 5555, msg)

        msg = events.createServerSubscriptionCancellationMsg(3, 0, 0)
        appmock_client.tcp_server_send(self.ip, 5555, msg)
        seq_num = evt_man.emitReadEvent(0, 20, 'fileUuid')
        msg = events.createReadEventMsg(1, 'fileUuid', [(0, 20)], seq_num)
        appmock_client.tcp_server_wait_for_specific_messages(self.ip, 5555, msg)

        msg = events.createServerSubscriptionCancellationMsg(2, 0, 1)
        appmock_client.tcp_server_send(self.ip, 5555, msg)
        seq_num = evt_man.emitReadEvent(0, 50, 'fileUuid')
        msg = events.createReadEventMsg(1, 'fileUuid', [(0, 50)], seq_num)
        appmock_client.tcp_server_wait_for_specific_messages(self.ip, 5555, msg)

        msg = events.createServerSubscriptionCancellationMsg(1, 0, 2)
        appmock_client.tcp_server_send(self.ip, 5555, msg)
        seq_num = evt_man.emitReadEvent(0, 10, 'fileUuid')
        msg = events.createReadEventMsg(1, 'fileUuid', [(0, 10)], seq_num)
        with pytest.raises(Exception):
            appmock_client.tcp_server_wait_for_specific_messages(self.ip, 5555,
                                                                 msg,
                                                                 timeout_sec=1)

    @performance({
        'repeats': 10,
        'parameters': [size_thr_param(100), cycle_num_param(2)],
        'configs': {
            'multiple_events': {
                'description': 'Aggregates multiple events.',
                'parameters': [size_thr_param(1000000),
                               cycle_num_param(1000000)]
            }
        }
    })
    def test_write_read_truncate_event_aggregation(self, parameters):
        """Test aggregation of write, read and truncate events."""
        appmock_client.reset_tcp_server_history(self.ip)
        evt_man = events.EventManager(1, self.ip, 5555)

        size_thr = parameters['size_thr'].value
        cycle_num = parameters['cycle_num'].value
        evt_size = int(math.ceil(float(size_thr) / cycle_num))

        msg = events.createReadEventSubscriptionMsg(1, 0, 0, size_thr)
        self.subscribe(evt_man, 1, msg)
        msg = events.createWriteEventSubscriptionMsg(2, 0, 0, size_thr)
        self.subscribe(evt_man, 2, msg)

        emit_time = Duration()
        for i in xrange(cycle_num - 1):
            duration(emit_time, evt_man.emitWriteEvent, i * evt_size, evt_size,
                     'fileUuid')
            duration(emit_time, evt_man.emitReadEvent, i * evt_size, evt_size,
                     'fileUuid')
            duration(emit_time, evt_man.emitTruncateEvent, (i + 1) * evt_size,
                     'fileUuid')

        duration(emit_time, evt_man.emitReadEvent, (cycle_num - 1) * evt_size,
                 evt_size, 'fileUuid')

        msg = events.createReadEventMsg(cycle_num, 'fileUuid',
                                        [(0, cycle_num * evt_size)], 0)
        appmock_client.tcp_server_wait_for_specific_messages(self.ip, 5555, msg,
                                                             timeout_sec=30)

        duration(emit_time, evt_man.emitWriteEvent, (cycle_num - 1) * evt_size,
                 evt_size, 'fileUuid')

        msg = events.createWriteEventMsg(2 * cycle_num - 1, 'fileUuid',
                                         cycle_num * evt_size,
                                         [(0, cycle_num * evt_size)], 0)

        appmock_client.tcp_server_wait_for_specific_messages(self.ip, 5555, msg,
                                                             timeout_sec=30)

        return emit_time_param(emit_time.ms())

    @performance(skip=True)
    def test_different_subscriptions(self, parameters):
        """Test event emission for multiple subscriptions of a different
        type."""
        appmock_client.reset_tcp_server_history(self.ip)
        evt_man = events.EventManager(1, self.ip, 5555)

        msg = events.createReadEventSubscriptionMsg(1, 1, 0, 0)
        self.subscribe(evt_man, 1, msg)
        msg = events.createWriteEventSubscriptionMsg(2, 1, 0, 0)
        self.subscribe(evt_man, 2, msg)

        seq_num = evt_man.emitReadEvent(0, 10, 'fileUuid')
        msg = events.createReadEventMsg(1, 'fileUuid', [(0, 10)], seq_num)
        appmock_client.tcp_server_wait_for_specific_messages(self.ip, 5555, msg)

        msg = events.createServerSubscriptionCancellationMsg(1, 0, 0)
        appmock_client.tcp_server_send(self.ip, 5555, msg)

        seq_num = evt_man.emitWriteEvent(0, 10, 'fileUuid')
        msg = events.createWriteEventMsg(1, 'fileUuid', 0, [(0, 10)], seq_num)
        appmock_client.tcp_server_wait_for_specific_messages(self.ip, 5555, msg)

        seq_num = evt_man.emitTruncateEvent(0, 'fileUuid')
        msg = events.createTruncateEventMsg(1, 'fileUuid', 0, seq_num)
        appmock_client.tcp_server_wait_for_specific_messages(self.ip, 5555, msg)

        msg = events.createServerSubscriptionCancellationMsg(2, 1, 0)
        appmock_client.tcp_server_send(self.ip, 5555, msg)
        seq_num = evt_man.emitTruncateEvent(0, 'fileUuid')
        msg = events.createTruncateEventMsg(1, 'fileUuid', 0, seq_num)
        with pytest.raises(Exception):
            appmock_client.tcp_server_wait_for_specific_messages(self.ip, 5555,
                                                                 msg,
                                                                 timeout_sec=1)

    @performance(skip=True)
    def test_file_attr_subscription(self, parameters):
        appmock_client.reset_tcp_server_history(self.ip)
        evt_man = events.EventManager(1, self.ip, 5555)

        id = evt_man.subscribeFileAttr('fileUuid', 1, 10, 2, 5)
        assert id < 0

        msg = events.createFileAttrSubscriptionMsg(id, 'fileUuid', 2, 5, 0)
        appmock_client.tcp_server_wait_for_specific_messages(self.ip, 5555, msg)

    @performance(skip=True)
    def test_file_attr_subscription_cancellation(self, parameters):
        appmock_client.reset_tcp_server_history(self.ip)
        evt_man = events.EventManager(1, self.ip, 5555)

        id = evt_man.subscribeFileAttr('fileUuid', 1, 10, 2, 5)
        evt_man.unsubscribe(id)

        msg = events.createClientSubscriptionCancellationMsg(id, 2, 1)
        appmock_client.tcp_server_wait_for_specific_messages(self.ip, 5555, msg)

    @performance(skip=True)
    def test_file_attr_counter_emission(self, parameters):
        appmock_client.reset_tcp_server_history(self.ip)
        evt_man = events.EventManager(1, self.ip, 5555)

        evt_man.subscribeFileAttr('fileUuid', 10, 5000, 1, 1000)

        assert 0 == evt_man.fileAttrHandlerCallCounter()

        for i in xrange(100):
            msg = events.createFileAttrEventMsg(1, 'fileUuid', i, i)
            appmock_client.tcp_server_send(self.ip, 5555, msg)

        assert 10 == evt_man.fileAttrHandlerCallCounter()

    @performance(skip=True)
    def test_file_attr_time_emission(self, parameters):
        appmock_client.reset_tcp_server_history(self.ip)
        evt_man = events.EventManager(1, self.ip, 5555)

        evt_man.subscribeFileAttr('fileUuid', 100, 1000, 1, 1000)

        assert 0 == evt_man.fileAttrHandlerCallCounter()

        for i in xrange(10):
            msg = events.createFileAttrEventMsg(1, 'fileUuid', i, i)
            appmock_client.tcp_server_send(self.ip, 5555, msg)

        assert wait_for_result(1, 20, 500, evt_man.fileAttrHandlerCallCounter)

    @performance(skip=True)
    def test_file_location_subscription(self, parameters):
        appmock_client.reset_tcp_server_history(self.ip)
        evt_man = events.EventManager(1, self.ip, 5555)

        id = evt_man.subscribeFileLocation('fileUuid', 1, 10, 2, 5)
        msg = events.createFileLocationSubscriptionMsg(id, 'fileUuid', 2, 5, 0)
        appmock_client.tcp_server_wait_for_specific_messages(self.ip, 5555, msg)

    @performance(skip=True)
    def test_file_location_counter_emission(self, parameters):
        appmock_client.reset_tcp_server_history(self.ip)
        evt_man = events.EventManager(1, self.ip, 5555)

        evt_man.subscribeFileLocation('fileUuid', 20, 5000, 2, 5)

        assert 0 == evt_man.fileLocationHandlerCallCounter()

        for i in xrange(100):
            msg = events.createFileLocationEventMsg(1, 'fileUuid', 'fileId', i)
            appmock_client.tcp_server_send(self.ip, 5555, msg)

        assert 5 == evt_man.fileLocationHandlerCallCounter()

    @performance(skip=True)
    def test_file_location_time_emission(self, parameters):
        appmock_client.reset_tcp_server_history(self.ip)
        evt_man = events.EventManager(1, self.ip, 5555)

        evt_man.subscribeFileLocation('fileUuid', 100, 1000, 2, 5)

        assert 0 == evt_man.fileLocationHandlerCallCounter()

        for i in xrange(10):
            msg = events.createFileLocationEventMsg(1, 'fileUuid', 'fileId', i)
            appmock_client.tcp_server_send(self.ip, 5555, msg)

        assert wait_for_result(1, 20, 500,
                               evt_man.fileLocationHandlerCallCounter)
>>>>>>> dcd4b67d
<|MERGE_RESOLUTION|>--- conflicted
+++ resolved
@@ -8,19 +8,13 @@
 import os
 import sys
 import time
+
 import pytest
 
 script_dir = os.path.dirname(os.path.realpath(__file__))
 sys.path.insert(0, os.path.dirname(script_dir))
 
 from test_common import *
-<<<<<<< HEAD
-# noinspection PyUnresolvedReferences
-=======
-from performance import *
->>>>>>> dcd4b67d
-from environment import appmock, common, docker
-
 import events
 
 
@@ -68,62 +62,74 @@
                      1000000. * evt_num / us, 'event/s')
 
 
-<<<<<<< HEAD
 @pytest.fixture
 def endpoint(appmock_client):
     return appmock_client.tcp_endpoint(5555)
 
 
 @pytest.fixture
-def manager(endpoint):
+def evt_man(endpoint):
     return events.EventManager(1, endpoint.ip, endpoint.port)
+
+
+def wait_for_result(expected, attempts, delay_ms, function, *args):
+    """Executes function periodically as long as it does not return expected
+    value or number of attemptes is exceeded."""
+    for _ in xrange(attempts):
+        result = function(*args)
+        if result == expected:
+            return True
+
+        time.sleep(delay_ms / 1000.)
+
+    return False
+
+
+def subscribe(endpoint, evt_man, id, msg):
+    """Ensures that client receives subscription."""
+    wait_for_result(True, 10, 500, send_subscription, endpoint, evt_man, id,
+                    msg)
+
+
+def send_subscription(endpoint, evt_man, id, msg):
+    """Sends subscription to the client and checks whether it has been received."""
+    endpoint.send(msg)
+    return wait_for_result(True, 20, 500, evt_man.existSubscription, id)
 
 
 @pytest.mark.performance(
     repeats=10,
     parameters=[ctr_thr_param(1), evt_num_param(10), evt_size_param(1)],
     configs={
-        'multiple_small_events': {
-            'description': 'Emits multiple small events using event '
-                           'self.manager.',
-            'parameters': [ctr_thr_param(100), evt_num_param(100000),
-                           evt_size_param(10)]
+        'large_counter_threshold': {
+            'description': 'Large counter threshold.',
+            'parameters': [ctr_thr_param(100000), evt_num_param(100000)]
         },
-        'multiple_large_events': {
-            'description': 'Emits multiple large events using event '
-                           'self.manager.',
-            'parameters': [ctr_thr_param(100), evt_num_param(100000),
-                           evt_size_param(1000)]
+        'small_counter_threshold': {
+            'description': 'Small counter threshold.',
+            'parameters': [ctr_thr_param(10000), evt_num_param(100000)]
         }
     })
-def test_subscription_counter_threshold(result, ctr_thr, evt_num, evt_size,
-                                        endpoint,
-                                        manager):
+def test_events_emission_when_counter_threshold_exceeded(result, ctr_thr,
+                                                         evt_num, evt_size,
+                                                         endpoint, evt_man):
     """Test event emission for subscription with counter threshold set."""
 
-    sub = events.prepareSerializedReadEventSubscription(1, ctr_thr, 0, 0)
-    endpoint.send(sub)
+    msg = events.createReadEventSubscriptionMsg(1, ctr_thr, 0, 0)
+    subscribe(endpoint, evt_man, 1, msg)
 
     emit_time = Duration()
     for i in xrange(evt_num):
         with measure(emit_time):
-            manager.emitReadEvent('fileId', i * evt_size, evt_size)
+            evt_man.emitReadEvent(i * evt_size, evt_size, 'fileUuid')
 
     recv_time = Duration()
     for i in xrange(evt_num / ctr_thr):
-        evt = events.prepareSerializedReadEvent(ctr_thr, 'fileId',
-                                                i * ctr_thr * evt_size,
-                                                ctr_thr * evt_size, i)
+        msg = events.createReadEventMsg(ctr_thr, 'fileUuid', [
+            (i * ctr_thr * evt_size, ctr_thr * evt_size)], i)
 
         with measure(recv_time):
-            endpoint.wait_for_specific_messages(evt, timeout_sec=50)
-
-    can = events.prepareSerializedEventSubscriptionCancellation(1)
-    endpoint.send(can)
-    seq_num = manager.emitReadEvent('fileId', 0, 10)
-    evt = events.prepareSerializedReadEvent(1, 'fileId', 0, 10, seq_num)
-    time.sleep(0.5)
-    assert 0 == endpoint.specific_message_count(evt)
+            endpoint.wait_for_specific_messages(msg)
 
     result.set([
         emit_time_param(emit_time.ms()),
@@ -134,51 +140,39 @@
 
 @pytest.mark.performance(
     repeats=10,
-    parameters=[size_thr_param(2), evt_num_param(10), evt_size_param(1)],
+    parameters=[size_thr_param(1), evt_num_param(10), evt_size_param(1)],
     configs={
-        'multiple_small_events': {
-            'description': 'Emits multiple small events using event '
-                           'self.manager.',
-            'parameters': [size_thr_param(100), evt_num_param(100000),
-                           evt_size_param(1)]
+        'large_size_threshold': {
+            'description': 'Large size threshold.',
+            'parameters': [size_thr_param(100000), evt_num_param(100000)]
         },
-        'multiple_large_events': {
-            'description': 'Emits multiple large events using event '
-                           'self.manager.',
-            'parameters': [size_thr_param(10000), evt_num_param(100000),
-                           evt_size_param(100)]
+        'small_size_threshold': {
+            'description': 'Small size threshold.',
+            'parameters': [size_thr_param(10000), evt_num_param(100000)]
         }
     })
-def test_subscription_size_threshold(result, size_thr, evt_num, evt_size,
-                                     endpoint,
-                                     manager):
+def test_events_emission_when_size_threshold_exceeded(result, size_thr, evt_num,
+                                                      evt_size, endpoint,
+                                                      evt_man):
     """Test event emission for subscription with size threshold set."""
 
     ctr_thr = int(math.ceil(float(size_thr) / evt_size))
 
-    sub = events.prepareSerializedReadEventSubscription(1, 0, 0, size_thr)
-    endpoint.send(sub)
+    msg = events.createReadEventSubscriptionMsg(1, 0, 0, size_thr)
+    subscribe(endpoint, evt_man, 1, msg)
 
     emit_time = Duration()
     for i in xrange(evt_num):
         with measure(emit_time):
-            manager.emitReadEvent('fileId', i * evt_size, evt_size)
+            evt_man.emitReadEvent(i * evt_size, evt_size, 'fileUuid')
 
     recv_time = Duration()
     for i in xrange(evt_num * evt_size / size_thr):
-        evt = events.prepareSerializedReadEvent(ctr_thr, 'fileId',
-                                                i * ctr_thr * evt_size,
-                                                ctr_thr * evt_size, i)
+        msg = events.createReadEventMsg(ctr_thr, 'fileUuid', [
+            (i * ctr_thr * evt_size, ctr_thr * evt_size)], i)
 
         with measure(recv_time):
-            endpoint.wait_for_specific_messages(evt)
-
-    can = events.prepareSerializedEventSubscriptionCancellation(1)
-    endpoint.send(can)
-    seq_num = manager.emitReadEvent('fileId', 0, size_thr)
-    evt = events.prepareSerializedReadEvent(1, 'fileId', 0, 10, seq_num)
-    time.sleep(0.5)
-    assert 0 == endpoint.specific_message_count(evt)
+            endpoint.wait_for_specific_messages(msg)
 
     result.set([
         emit_time_param(emit_time.ms()),
@@ -187,62 +181,53 @@
     ])
 
 
-def test_subscription_time_threshold(endpoint, manager):
+def test_events_emission_when_time_threshold_exceeded(endpoint, evt_man):
     """Test event emission for subscription with time threshold set."""
 
-    sub = events.prepareSerializedReadEventSubscription(1, 0, 100, 0)
-    endpoint.send(sub)
-    manager.emitReadEvent('fileId', 0, 10)
-    evt = events.prepareSerializedReadEvent(1, 'fileId', 0, 10, 0)
-    endpoint.wait_for_specific_messages(evt)
-
-    can = events.prepareSerializedEventSubscriptionCancellation(1)
-    endpoint.send(can)
-    seq_num = manager.emitReadEvent('fileId', 0, 10)
-    evt = events.prepareSerializedReadEvent(1, 'fileId', 0, 10, seq_num)
-    time.sleep(0.5)
-
-    assert 0 == endpoint.specific_message_count(evt)
-
-
-def test_multiple_subscriptions(endpoint, manager):
+    msg = events.createReadEventSubscriptionMsg(1, 0, 100, 0)
+    subscribe(endpoint, evt_man, 1, msg)
+    evt_man.emitReadEvent(0, 10, 'fileUuid')
+    msg = events.createReadEventMsg(1, 'fileUuid', [(0, 10)], 0)
+    endpoint.wait_for_specific_messages(msg)
+
+
+def test_multiple_subscriptions(endpoint, evt_man):
     """Test event emission for multiple subscriptions of the same type."""
 
-    sub = events.prepareSerializedReadEventSubscription(1, 0, 0, 50)
-    endpoint.send(sub)
-    sub = events.prepareSerializedReadEventSubscription(2, 0, 0, 20)
-    endpoint.send(sub)
-    sub = events.prepareSerializedReadEventSubscription(3, 0, 0, 5)
-    endpoint.send(sub)
-
-    seq_num = manager.emitReadEvent('fileId', 0, 5)
-    evt = events.prepareSerializedReadEvent(1, 'fileId', 0, 5, seq_num)
-    endpoint.wait_for_specific_messages(evt)
-
-    can = events.prepareSerializedEventSubscriptionCancellation(3)
-    endpoint.send(can)
-    seq_num = manager.emitReadEvent('fileId', 0, 20)
-    evt = events.prepareSerializedReadEvent(1, 'fileId', 0, 20, seq_num)
-    endpoint.wait_for_specific_messages(evt)
-
-    can = events.prepareSerializedEventSubscriptionCancellation(2)
-    endpoint.send(can)
-    seq_num = manager.emitReadEvent('fileId', 0, 50)
-    evt = events.prepareSerializedReadEvent(1, 'fileId', 0, 50, seq_num)
-    endpoint.wait_for_specific_messages(evt)
-
-    can = events.prepareSerializedEventSubscriptionCancellation(1)
-    endpoint.send(can)
-    seq_num = manager.emitReadEvent('fileId', 0, 10)
-    evt = events.prepareSerializedReadEvent(1, 'fileId', 0, 10, seq_num)
-    time.sleep(0.5)
-
-    assert 0 == endpoint.specific_message_count(evt)
+    msg = events.createReadEventSubscriptionMsg(1, 0, 0, 50)
+    subscribe(endpoint, evt_man, 1, msg)
+    msg = events.createReadEventSubscriptionMsg(2, 0, 0, 20)
+    subscribe(endpoint, evt_man, 2, msg)
+    msg = events.createReadEventSubscriptionMsg(3, 0, 0, 5)
+    subscribe(endpoint, evt_man, 3, msg)
+
+    seq_num = evt_man.emitReadEvent(0, 5, 'fileUuid')
+    msg = events.createReadEventMsg(1, 'fileUuid', [(0, 5)], seq_num)
+    endpoint.wait_for_specific_messages(msg)
+
+    msg = events.createServerSubscriptionCancellationMsg(3, 0, 0)
+    endpoint.send(msg)
+    seq_num = evt_man.emitReadEvent(0, 20, 'fileUuid')
+    msg = events.createReadEventMsg(1, 'fileUuid', [(0, 20)], seq_num)
+    endpoint.wait_for_specific_messages(msg)
+
+    msg = events.createServerSubscriptionCancellationMsg(2, 0, 1)
+    endpoint.send(msg)
+    seq_num = evt_man.emitReadEvent(0, 50, 'fileUuid')
+    msg = events.createReadEventMsg(1, 'fileUuid', [(0, 50)], seq_num)
+    endpoint.wait_for_specific_messages(msg)
+
+    msg = events.createServerSubscriptionCancellationMsg(1, 0, 2)
+    endpoint.send(msg)
+    seq_num = evt_man.emitReadEvent(0, 10, 'fileUuid')
+    msg = events.createReadEventMsg(1, 'fileUuid', [(0, 10)], seq_num)
+    with pytest.raises(Exception):
+        endpoint.wait_for_specific_messages(msg, timeout_sec=1)
 
 
 @pytest.mark.performance(
     repeats=10,
-    parameters=[size_thr_param(100), cycle_num_param(10)],
+    parameters=[size_thr_param(100), cycle_num_param(2)],
     configs={
         'multiple_events': {
             'description': 'Aggregates multiple events.',
@@ -251,435 +236,140 @@
         }
     })
 def test_write_read_truncate_event_aggregation(result, size_thr, cycle_num,
-                                               endpoint,
-                                               manager):
+                                               endpoint, evt_man):
     """Test aggregation of write, read and truncate events."""
 
     evt_size = int(math.ceil(float(size_thr) / cycle_num))
 
-    sub = events.prepareSerializedReadEventSubscription(1, 0, 0, size_thr)
-    endpoint.send(sub)
-    sub = events.prepareSerializedWriteEventSubscription(2, 0, 0, size_thr)
-    endpoint.send(sub)
+    msg = events.createReadEventSubscriptionMsg(1, 0, 0, size_thr)
+    subscribe(endpoint, evt_man, 1, msg)
+    msg = events.createWriteEventSubscriptionMsg(2, 0, 0, size_thr)
+    subscribe(endpoint, evt_man, 2, msg)
 
     emit_time = Duration()
     for i in xrange(cycle_num - 1):
         with measure(emit_time):
-            manager.emitWriteEvent('fileId', i * evt_size, evt_size)
-            manager.emitReadEvent('fileId', i * evt_size, evt_size)
-            manager.emitTruncateEvent('fileId', (i + 1) * evt_size)
+            evt_man.emitWriteEvent(i * evt_size, evt_size, 'fileUuid')
+            evt_man.emitReadEvent(i * evt_size, evt_size, 'fileUuid')
+            evt_man.emitTruncateEvent((i + 1) * evt_size, 'fileUuid')
 
     with measure(emit_time):
-        manager.emitReadEvent('fileId', (cycle_num - 1) * evt_size, evt_size)
-
-    evt = events.prepareSerializedReadEvent(cycle_num, 'fileId', 0,
-                                            cycle_num * evt_size, 0)
-    endpoint.wait_for_specific_messages(evt, timeout_sec=30)
+        evt_man.emitReadEvent((cycle_num - 1) * evt_size, evt_size, 'fileUuid')
+
+    msg = events.createReadEventMsg(cycle_num, 'fileUuid',
+                                    [(0, cycle_num * evt_size)], 0)
+    endpoint.wait_for_specific_messages(msg, timeout_sec=30)
 
     with measure(emit_time):
-        manager.emitWriteEvent('fileId', (cycle_num - 1) * evt_size, evt_size)
-
-    evt = events.prepareSerializedWriteTruncatedEvent(2 * cycle_num - 1,
-                                                      'fileId', 0,
-                                                      cycle_num * evt_size,
-                                                      cycle_num * evt_size,
-                                                      1)
-
-    endpoint.wait_for_specific_messages(evt, timeout_sec=30)
-
-    result.set(emit_time_param(emit_time.ms()))
-
-
-def test_different_subscriptions(endpoint, manager):
+        evt_man.emitWriteEvent((cycle_num - 1) * evt_size, evt_size, 'fileUuid')
+
+    msg = events.createWriteEventMsg(2 * cycle_num - 1, 'fileUuid',
+                                     cycle_num * evt_size,
+                                     [(0, cycle_num * evt_size)], 0)
+
+    endpoint.wait_for_specific_messages(msg, timeout_sec=30)
+
+    result.set([emit_time_param(emit_time.ms())])
+
+
+def test_different_subscriptions(endpoint, evt_man):
     """Test event emission for multiple subscriptions of a different
-     type."""
-
-    sub = events.prepareSerializedReadEventSubscription(1, 1, 0, 0)
-    endpoint.send(sub)
-    sub = events.prepareSerializedWriteEventSubscription(2, 1, 0, 0)
-    endpoint.send(sub)
-
-    seq_num = manager.emitReadEvent('fileId', 0, 10)
-    evt = events.prepareSerializedReadEvent(1, 'fileId', 0, 10, seq_num)
-    endpoint.wait_for_specific_messages(evt)
-
-    can = events.prepareSerializedEventSubscriptionCancellation(1)
-    endpoint.send(can)
-
-    seq_num = manager.emitWriteEvent('fileId', 0, 10)
-    evt = events.prepareSerializedWriteEvent(1, 'fileId', 0, 10, seq_num)
-    endpoint.wait_for_specific_messages(evt)
-
-    seq_num = manager.emitTruncateEvent('fileId', 0)
-    evt = events.prepareSerializedTruncateEvent(1, 'fileId', 0, seq_num)
-    endpoint.wait_for_specific_messages(evt)
-
-    can = events.prepareSerializedEventSubscriptionCancellation(2)
-    endpoint.send(can)
-    seq_num = manager.emitTruncateEvent('fileId', 0)
-    evt = events.prepareSerializedTruncateEvent(1, 'fileId', 0, seq_num)
-    time.sleep(0.5)
-    assert 0 == endpoint.specific_message_count(evt)
-=======
-def wait_for_result(expected, attempts, delay_ms, function, *args):
-    """Executes function periodically as long as it does not return expected
-    value or number of attemptes is exceeded."""
-    while True:
-        if attempts <= 0:
-            return False
-        else:
-            result = function(*args)
-            if result == expected:
-                return True
-            else:
-                attempts -= 1
-                time.sleep(delay_ms / 1000.)
-
-class TestEventManager:
-    @classmethod
-    def setup_class(cls):
-        cls.result = appmock.up(image='onedata/builder', bindir=appmock_dir,
-                                dns_server='none', uid=common.generate_uid(),
-                                config_path=os.path.join(script_dir,
-                                                         'env.json'))
-
-        [container] = cls.result['docker_ids']
-        cls.ip = docker.inspect(container)['NetworkSettings']['IPAddress']. \
-            encode('ascii')
-
-    @classmethod
-    def teardown_class(cls):
-        docker.remove(cls.result['docker_ids'], force=True, volumes=True)
-
-    def subscribe(self, evt_man, id, msg):
-        """Ensures that client receives subscription."""
-        wait_for_result(True, 10, 500, self.send_subscription, evt_man, id, msg)
-
-    def send_subscription(self, evt_man, id, msg):
-        """Sends subscription to the client and checks whether it has been received."""
-        appmock_client.tcp_server_send(self.ip, 5555, msg)
-        return wait_for_result(True, 20, 500, evt_man.existSubscription, id)
-
-    @performance({
-        'repeats': 10,
-        'parameters': [ctr_thr_param(1), evt_num_param(10), evt_size_param(1)],
-        'configs': {
-            'large_counter_threshold': {
-                'description': 'Large counter threshold.',
-                'parameters': [ctr_thr_param(100000), evt_num_param(100000)]
-            },
-            'small_counter_threshold': {
-                'description': 'Small counter threshold.',
-                'parameters': [ctr_thr_param(10000), evt_num_param(100000)]
-            }
-        }
-    })
-    def test_events_emission_when_counter_threshold_exceeded(self, parameters):
-        """Test event emission for subscription with counter threshold set."""
-        appmock_client.reset_tcp_server_history(self.ip)
-        evt_man = events.EventManager(1, self.ip, 5555)
-
-        ctr_thr = parameters['ctr_thr'].value
-        evt_num = parameters['evt_num'].value
-        evt_size = parameters['evt_size'].value
-
-        msg = events.createReadEventSubscriptionMsg(1, ctr_thr, 0, 0)
-        self.subscribe(evt_man, 1, msg)
-
-        emit_time = Duration()
-        for i in xrange(evt_num):
-            duration(emit_time, evt_man.emitReadEvent, i * evt_size, evt_size,
-                     'fileUuid')
-
-        recv_time = Duration()
-        for i in xrange(evt_num / ctr_thr):
-            msg = events.createReadEventMsg(ctr_thr, 'fileUuid', [
-                (i * ctr_thr * evt_size, ctr_thr * evt_size)], i)
-            duration(recv_time,
-                     appmock_client.tcp_server_wait_for_specific_messages,
-                     self.ip, 5555, msg)
-
-        return [
-            emit_time_param(emit_time.ms()),
-            recv_time_param(recv_time.ms()),
-            evtps_param(evt_num, emit_time.us() + recv_time.us())
-        ]
-
-    @performance({
-        'repeats': 10,
-        'parameters': [size_thr_param(1), evt_num_param(10), evt_size_param(1)],
-        'configs': {
-            'large_size_threshold': {
-                'description': 'Large size threshold.',
-                'parameters': [size_thr_param(100000), evt_num_param(100000)]
-            },
-            'small_size_threshold': {
-                'description': 'Small size threshold.',
-                'parameters': [size_thr_param(10000), evt_num_param(100000)]
-            }
-        }
-    })
-    def test_events_emission_when_size_threshold_exceeded(self, parameters):
-        """Test event emission for subscription with size threshold set."""
-        appmock_client.reset_tcp_server_history(self.ip)
-        evt_man = events.EventManager(1, self.ip, 5555)
-
-        size_thr = parameters['size_thr'].value
-        evt_num = parameters['evt_num'].value
-        evt_size = parameters['evt_size'].value
-        ctr_thr = int(math.ceil(float(size_thr) / evt_size))
-
-        msg = events.createReadEventSubscriptionMsg(1, 0, 0, size_thr)
-        self.subscribe(evt_man, 1, msg)
-
-        emit_time = Duration()
-        for i in xrange(evt_num):
-            duration(emit_time, evt_man.emitReadEvent, i * evt_size,
-                     evt_size, 'fileUuid')
-
-        recv_time = Duration()
-        for i in xrange(evt_num * evt_size / size_thr):
-            msg = events.createReadEventMsg(ctr_thr, 'fileUuid', [
-                (i * ctr_thr * evt_size, ctr_thr * evt_size)], i)
-            duration(recv_time,
-                     appmock_client.tcp_server_wait_for_specific_messages,
-                     self.ip, 5555, msg)
-
-        return [
-            emit_time_param(emit_time.ms()),
-            recv_time_param(recv_time.ms()),
-            evtps_param(evt_num, emit_time.us() + recv_time.us())
-        ]
-
-    @performance(skip=True)
-    def test_events_emission_when_time_threshold_exceeded(self, parameters):
-        """Test event emission for subscription with time threshold set."""
-        appmock_client.reset_tcp_server_history(self.ip)
-        evt_man = events.EventManager(1, self.ip, 5555)
-
-        msg = events.createReadEventSubscriptionMsg(1, 0, 100, 0)
-        self.subscribe(evt_man, 1, msg)
-        evt_man.emitReadEvent(0, 10, 'fileUuid')
-        msg = events.createReadEventMsg(1, 'fileUuid', [(0, 10)], 0)
-        appmock_client.tcp_server_wait_for_specific_messages(self.ip, 5555, msg)
-
-    @performance(skip=True)
-    def test_multiple_subscriptions(self, parameters):
-        """Test event emission for multiple subscriptions of the same type."""
-        appmock_client.reset_tcp_server_history(self.ip)
-        evt_man = events.EventManager(1, self.ip, 5555)
-
-        msg = events.createReadEventSubscriptionMsg(1, 0, 0, 50)
-        self.subscribe(evt_man, 1, msg)
-        msg = events.createReadEventSubscriptionMsg(2, 0, 0, 20)
-        self.subscribe(evt_man, 2, msg)
-        msg = events.createReadEventSubscriptionMsg(3, 0, 0, 5)
-        self.subscribe(evt_man, 3, msg)
-
-        seq_num = evt_man.emitReadEvent(0, 5, 'fileUuid')
-        msg = events.createReadEventMsg(1, 'fileUuid', [(0, 5)], seq_num)
-        appmock_client.tcp_server_wait_for_specific_messages(self.ip, 5555, msg)
-
-        msg = events.createServerSubscriptionCancellationMsg(3, 0, 0)
-        appmock_client.tcp_server_send(self.ip, 5555, msg)
-        seq_num = evt_man.emitReadEvent(0, 20, 'fileUuid')
-        msg = events.createReadEventMsg(1, 'fileUuid', [(0, 20)], seq_num)
-        appmock_client.tcp_server_wait_for_specific_messages(self.ip, 5555, msg)
-
-        msg = events.createServerSubscriptionCancellationMsg(2, 0, 1)
-        appmock_client.tcp_server_send(self.ip, 5555, msg)
-        seq_num = evt_man.emitReadEvent(0, 50, 'fileUuid')
-        msg = events.createReadEventMsg(1, 'fileUuid', [(0, 50)], seq_num)
-        appmock_client.tcp_server_wait_for_specific_messages(self.ip, 5555, msg)
-
-        msg = events.createServerSubscriptionCancellationMsg(1, 0, 2)
-        appmock_client.tcp_server_send(self.ip, 5555, msg)
-        seq_num = evt_man.emitReadEvent(0, 10, 'fileUuid')
-        msg = events.createReadEventMsg(1, 'fileUuid', [(0, 10)], seq_num)
-        with pytest.raises(Exception):
-            appmock_client.tcp_server_wait_for_specific_messages(self.ip, 5555,
-                                                                 msg,
-                                                                 timeout_sec=1)
-
-    @performance({
-        'repeats': 10,
-        'parameters': [size_thr_param(100), cycle_num_param(2)],
-        'configs': {
-            'multiple_events': {
-                'description': 'Aggregates multiple events.',
-                'parameters': [size_thr_param(1000000),
-                               cycle_num_param(1000000)]
-            }
-        }
-    })
-    def test_write_read_truncate_event_aggregation(self, parameters):
-        """Test aggregation of write, read and truncate events."""
-        appmock_client.reset_tcp_server_history(self.ip)
-        evt_man = events.EventManager(1, self.ip, 5555)
-
-        size_thr = parameters['size_thr'].value
-        cycle_num = parameters['cycle_num'].value
-        evt_size = int(math.ceil(float(size_thr) / cycle_num))
-
-        msg = events.createReadEventSubscriptionMsg(1, 0, 0, size_thr)
-        self.subscribe(evt_man, 1, msg)
-        msg = events.createWriteEventSubscriptionMsg(2, 0, 0, size_thr)
-        self.subscribe(evt_man, 2, msg)
-
-        emit_time = Duration()
-        for i in xrange(cycle_num - 1):
-            duration(emit_time, evt_man.emitWriteEvent, i * evt_size, evt_size,
-                     'fileUuid')
-            duration(emit_time, evt_man.emitReadEvent, i * evt_size, evt_size,
-                     'fileUuid')
-            duration(emit_time, evt_man.emitTruncateEvent, (i + 1) * evt_size,
-                     'fileUuid')
-
-        duration(emit_time, evt_man.emitReadEvent, (cycle_num - 1) * evt_size,
-                 evt_size, 'fileUuid')
-
-        msg = events.createReadEventMsg(cycle_num, 'fileUuid',
-                                        [(0, cycle_num * evt_size)], 0)
-        appmock_client.tcp_server_wait_for_specific_messages(self.ip, 5555, msg,
-                                                             timeout_sec=30)
-
-        duration(emit_time, evt_man.emitWriteEvent, (cycle_num - 1) * evt_size,
-                 evt_size, 'fileUuid')
-
-        msg = events.createWriteEventMsg(2 * cycle_num - 1, 'fileUuid',
-                                         cycle_num * evt_size,
-                                         [(0, cycle_num * evt_size)], 0)
-
-        appmock_client.tcp_server_wait_for_specific_messages(self.ip, 5555, msg,
-                                                             timeout_sec=30)
-
-        return emit_time_param(emit_time.ms())
-
-    @performance(skip=True)
-    def test_different_subscriptions(self, parameters):
-        """Test event emission for multiple subscriptions of a different
-        type."""
-        appmock_client.reset_tcp_server_history(self.ip)
-        evt_man = events.EventManager(1, self.ip, 5555)
-
-        msg = events.createReadEventSubscriptionMsg(1, 1, 0, 0)
-        self.subscribe(evt_man, 1, msg)
-        msg = events.createWriteEventSubscriptionMsg(2, 1, 0, 0)
-        self.subscribe(evt_man, 2, msg)
-
-        seq_num = evt_man.emitReadEvent(0, 10, 'fileUuid')
-        msg = events.createReadEventMsg(1, 'fileUuid', [(0, 10)], seq_num)
-        appmock_client.tcp_server_wait_for_specific_messages(self.ip, 5555, msg)
-
-        msg = events.createServerSubscriptionCancellationMsg(1, 0, 0)
-        appmock_client.tcp_server_send(self.ip, 5555, msg)
-
-        seq_num = evt_man.emitWriteEvent(0, 10, 'fileUuid')
-        msg = events.createWriteEventMsg(1, 'fileUuid', 0, [(0, 10)], seq_num)
-        appmock_client.tcp_server_wait_for_specific_messages(self.ip, 5555, msg)
-
-        seq_num = evt_man.emitTruncateEvent(0, 'fileUuid')
-        msg = events.createTruncateEventMsg(1, 'fileUuid', 0, seq_num)
-        appmock_client.tcp_server_wait_for_specific_messages(self.ip, 5555, msg)
-
-        msg = events.createServerSubscriptionCancellationMsg(2, 1, 0)
-        appmock_client.tcp_server_send(self.ip, 5555, msg)
-        seq_num = evt_man.emitTruncateEvent(0, 'fileUuid')
-        msg = events.createTruncateEventMsg(1, 'fileUuid', 0, seq_num)
-        with pytest.raises(Exception):
-            appmock_client.tcp_server_wait_for_specific_messages(self.ip, 5555,
-                                                                 msg,
-                                                                 timeout_sec=1)
-
-    @performance(skip=True)
-    def test_file_attr_subscription(self, parameters):
-        appmock_client.reset_tcp_server_history(self.ip)
-        evt_man = events.EventManager(1, self.ip, 5555)
-
-        id = evt_man.subscribeFileAttr('fileUuid', 1, 10, 2, 5)
-        assert id < 0
-
-        msg = events.createFileAttrSubscriptionMsg(id, 'fileUuid', 2, 5, 0)
-        appmock_client.tcp_server_wait_for_specific_messages(self.ip, 5555, msg)
-
-    @performance(skip=True)
-    def test_file_attr_subscription_cancellation(self, parameters):
-        appmock_client.reset_tcp_server_history(self.ip)
-        evt_man = events.EventManager(1, self.ip, 5555)
-
-        id = evt_man.subscribeFileAttr('fileUuid', 1, 10, 2, 5)
-        evt_man.unsubscribe(id)
-
-        msg = events.createClientSubscriptionCancellationMsg(id, 2, 1)
-        appmock_client.tcp_server_wait_for_specific_messages(self.ip, 5555, msg)
-
-    @performance(skip=True)
-    def test_file_attr_counter_emission(self, parameters):
-        appmock_client.reset_tcp_server_history(self.ip)
-        evt_man = events.EventManager(1, self.ip, 5555)
-
-        evt_man.subscribeFileAttr('fileUuid', 10, 5000, 1, 1000)
-
-        assert 0 == evt_man.fileAttrHandlerCallCounter()
-
-        for i in xrange(100):
-            msg = events.createFileAttrEventMsg(1, 'fileUuid', i, i)
-            appmock_client.tcp_server_send(self.ip, 5555, msg)
-
-        assert 10 == evt_man.fileAttrHandlerCallCounter()
-
-    @performance(skip=True)
-    def test_file_attr_time_emission(self, parameters):
-        appmock_client.reset_tcp_server_history(self.ip)
-        evt_man = events.EventManager(1, self.ip, 5555)
-
-        evt_man.subscribeFileAttr('fileUuid', 100, 1000, 1, 1000)
-
-        assert 0 == evt_man.fileAttrHandlerCallCounter()
-
-        for i in xrange(10):
-            msg = events.createFileAttrEventMsg(1, 'fileUuid', i, i)
-            appmock_client.tcp_server_send(self.ip, 5555, msg)
-
-        assert wait_for_result(1, 20, 500, evt_man.fileAttrHandlerCallCounter)
-
-    @performance(skip=True)
-    def test_file_location_subscription(self, parameters):
-        appmock_client.reset_tcp_server_history(self.ip)
-        evt_man = events.EventManager(1, self.ip, 5555)
-
-        id = evt_man.subscribeFileLocation('fileUuid', 1, 10, 2, 5)
-        msg = events.createFileLocationSubscriptionMsg(id, 'fileUuid', 2, 5, 0)
-        appmock_client.tcp_server_wait_for_specific_messages(self.ip, 5555, msg)
-
-    @performance(skip=True)
-    def test_file_location_counter_emission(self, parameters):
-        appmock_client.reset_tcp_server_history(self.ip)
-        evt_man = events.EventManager(1, self.ip, 5555)
-
-        evt_man.subscribeFileLocation('fileUuid', 20, 5000, 2, 5)
-
-        assert 0 == evt_man.fileLocationHandlerCallCounter()
-
-        for i in xrange(100):
-            msg = events.createFileLocationEventMsg(1, 'fileUuid', 'fileId', i)
-            appmock_client.tcp_server_send(self.ip, 5555, msg)
-
-        assert 5 == evt_man.fileLocationHandlerCallCounter()
-
-    @performance(skip=True)
-    def test_file_location_time_emission(self, parameters):
-        appmock_client.reset_tcp_server_history(self.ip)
-        evt_man = events.EventManager(1, self.ip, 5555)
-
-        evt_man.subscribeFileLocation('fileUuid', 100, 1000, 2, 5)
-
-        assert 0 == evt_man.fileLocationHandlerCallCounter()
-
-        for i in xrange(10):
-            msg = events.createFileLocationEventMsg(1, 'fileUuid', 'fileId', i)
-            appmock_client.tcp_server_send(self.ip, 5555, msg)
-
-        assert wait_for_result(1, 20, 500,
-                               evt_man.fileLocationHandlerCallCounter)
->>>>>>> dcd4b67d
+    type."""
+
+    msg = events.createReadEventSubscriptionMsg(1, 1, 0, 0)
+    subscribe(endpoint, evt_man, 1, msg)
+    msg = events.createWriteEventSubscriptionMsg(2, 1, 0, 0)
+    subscribe(endpoint, evt_man, 2, msg)
+
+    seq_num = evt_man.emitReadEvent(0, 10, 'fileUuid')
+    msg = events.createReadEventMsg(1, 'fileUuid', [(0, 10)], seq_num)
+    endpoint.wait_for_specific_messages(msg)
+
+    msg = events.createServerSubscriptionCancellationMsg(1, 0, 0)
+    endpoint.send(msg)
+
+    seq_num = evt_man.emitWriteEvent(0, 10, 'fileUuid')
+    msg = events.createWriteEventMsg(1, 'fileUuid', 0, [(0, 10)], seq_num)
+    endpoint.wait_for_specific_messages(msg)
+
+    seq_num = evt_man.emitTruncateEvent(0, 'fileUuid')
+    msg = events.createTruncateEventMsg(1, 'fileUuid', 0, seq_num)
+    endpoint.wait_for_specific_messages(msg)
+
+    msg = events.createServerSubscriptionCancellationMsg(2, 1, 0)
+    endpoint.send(msg)
+    seq_num = evt_man.emitTruncateEvent(0, 'fileUuid')
+    msg = events.createTruncateEventMsg(1, 'fileUuid', 0, seq_num)
+    with pytest.raises(Exception):
+        endpoint.wait_for_specific_messages(msg, timeout_sec=1)
+
+
+def test_file_attr_subscription(endpoint, evt_man):
+    id = evt_man.subscribeFileAttr('fileUuid', 1, 10, 2, 5)
+    assert id < 0
+
+    msg = events.createFileAttrSubscriptionMsg(id, 'fileUuid', 2, 5, 0)
+    endpoint.wait_for_specific_messages(msg)
+
+
+def test_file_attr_subscription_cancellation(endpoint, evt_man):
+    id = evt_man.subscribeFileAttr('fileUuid', 1, 10, 2, 5)
+    evt_man.unsubscribe(id)
+
+    msg = events.createClientSubscriptionCancellationMsg(id, 2, 1)
+    endpoint.wait_for_specific_messages(msg)
+
+
+def test_file_attr_counter_emission(endpoint, evt_man):
+    evt_man.subscribeFileAttr('fileUuid', 10, 5000, 1, 1000)
+
+    assert 0 == evt_man.fileAttrHandlerCallCounter()
+
+    for i in xrange(100):
+        msg = events.createFileAttrEventMsg(1, 'fileUuid', i, i)
+        endpoint.send(msg)
+
+    assert 10 == evt_man.fileAttrHandlerCallCounter()
+
+
+def test_file_attr_time_emission(endpoint, evt_man):
+    evt_man.subscribeFileAttr('fileUuid', 100, 1000, 1, 1000)
+
+    assert 0 == evt_man.fileAttrHandlerCallCounter()
+
+    for i in xrange(10):
+        msg = events.createFileAttrEventMsg(1, 'fileUuid', i, i)
+        endpoint.send(msg)
+
+    assert wait_for_result(1, 20, 500, evt_man.fileAttrHandlerCallCounter)
+
+
+def test_file_location_subscription(endpoint, evt_man):
+    id = evt_man.subscribeFileLocation('fileUuid', 1, 10, 2, 5)
+    msg = events.createFileLocationSubscriptionMsg(id, 'fileUuid', 2, 5, 0)
+    endpoint.wait_for_specific_messages(msg)
+
+
+def test_file_location_counter_emission(endpoint, evt_man):
+    evt_man.subscribeFileLocation('fileUuid', 20, 5000, 2, 5)
+
+    assert 0 == evt_man.fileLocationHandlerCallCounter()
+
+    for i in xrange(100):
+        msg = events.createFileLocationEventMsg(1, 'fileUuid', 'fileId', i)
+        endpoint.send(msg)
+
+    assert 5 == evt_man.fileLocationHandlerCallCounter()
+
+
+def test_file_location_time_emission(endpoint, evt_man):
+    evt_man.subscribeFileLocation('fileUuid', 100, 1000, 2, 5)
+
+    assert 0 == evt_man.fileLocationHandlerCallCounter()
+
+    for i in xrange(10):
+        msg = events.createFileLocationEventMsg(1, 'fileUuid', 'fileId', i)
+        endpoint.send(msg)
+
+    assert wait_for_result(1, 20, 500,
+                           evt_man.fileLocationHandlerCallCounter)