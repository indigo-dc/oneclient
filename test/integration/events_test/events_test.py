--- conflicted
+++ resolved
@@ -114,9 +114,6 @@
 
 
 def prepare_file_attr_changed_event(uuid):
-<<<<<<< HEAD
-    msg = messages_pb2.ServerMessage()
-=======
     attr = fuse_messages_pb2.FileAttr()
     attr.uuid = uuid
     attr.name = 'filename'
@@ -135,7 +132,6 @@
     attr_evt = event_messages_pb2.FileAttrChangedEvent()
     attr_evt.file_attr.CopyFrom(attr)
 
->>>>>>> 6d61f577
     evt = event_messages_pb2.Event()
 
     evt.file_attr_changed.file_attr.uuid = uuid.encode('utf-8')
