"""This module tests events emission and subscription using event self.manager."""

__author__ = "Krzysztof Trzepla"
__copyright__ = """(C) 2015 ACK CYFRONET AGH,
This software is released under the MIT license cited in 'LICENSE.txt'."""

import os
import sys
import math
import pytest

script_dir = os.path.dirname(os.path.realpath(__file__))
sys.path.insert(0, os.path.dirname(script_dir))

from test_common import *
from performance import *
from environment import appmock, common, docker

import events
import appmock_client


def ctr_thr_param(value):
    """Returns counter threshold parameter."""
    return Parameter('ctr_thr', 'Counter threshold.', value)


def size_thr_param(value):
    """Returns size threshold parameter."""
    return Parameter('size_thr', 'Size threshold.', value)


def evt_num_param(value):
    """Returns event number parameter."""
    return Parameter('evt_num', 'Number of emitted events.', value)


def evt_size_param(value):
    """Returns event size parameter."""
    return Parameter('evt_size', 'Size of each event.', value, 'B')


def cycle_num_param(value):
    """Returns parameter that describes number of write-read-truncate event
    cycles."""
    return Parameter('cycle_num', 'Number of write-read-truncate event cycles.',
                     value)


def emit_time_param(value, unit='ms'):
    """Returns parameter that describes summary events emission time."""
    return Parameter('emit_time', 'Summary events emission time.', value, unit)


def recv_time_param(value, unit='ms'):
    """Returns parameter that describes summary events emission time."""
    return Parameter('recv_time', 'Summary time to receive all aggregated event'
                                  ' messages.', value, unit)


def evtps_param(evt_num, us):
    return Parameter('evtps', 'Number of events per second.',
                     1000000. * evt_num / us, 'event/s')


class TestEventManager:
    @classmethod
    def setup_class(cls):
        cls.result = appmock.up(image='onedata/builder', bindir=appmock_dir,
                                dns='none', uid=common.generate_uid(),
                                config_path=os.path.join(script_dir,
                                                         'env.json'))

        [container] = cls.result['docker_ids']
        cls.ip = docker.inspect(container)['NetworkSettings']['IPAddress']. \
            encode('ascii')

    @classmethod
    def teardown_class(cls):
        docker.remove(cls.result['docker_ids'], force=True, volumes=True)

    @performance({
        'repeats': 10,
        'parameters': [ctr_thr_param(1), evt_num_param(10), evt_size_param(1)],
        'configs': {
            'large_counter_threshold': {
                'description': 'Large counter threshold.',
                'parameters': [ctr_thr_param(100000), evt_num_param(100000)]
            },
            'small_counter_threshold': {
                'description': 'Small counter threshold.',
                'parameters': [ctr_thr_param(10000), evt_num_param(100000)]
            }
        }
    })
    def test_events_emission_when_counter_threshold_exceeded(self, parameters):
        """Test event emission for subscription with counter threshold set."""
        appmock_client.reset_tcp_server_history(self.ip)
        evt_man = events.EventManager(4, 1, self.ip, 5555)

        ctr_thr = parameters['ctr_thr'].value
        evt_num = parameters['evt_num'].value
        evt_size = parameters['evt_size'].value

        msg = events.createReadEventSubscriptionMsg(1, ctr_thr, 0, 0)
        appmock_client.tcp_server_send(self.ip, 5555, msg)

        emit_time = Duration()
        for i in xrange(evt_num):
<<<<<<< HEAD
            duration(emit_time, evt_man.emitReadEvent, 'fileId',
                     i * evt_size, evt_size)
=======
            duration(emit_time, self.manager.emitReadEvent, 'fileId',
                     i * evt_size,
                     evt_size)
>>>>>>> bb12ffe3

        recv_time = Duration()
        for i in xrange(evt_num / ctr_thr):
            msg = events.createReadEventMsg(ctr_thr, 'fileId', [
                (i * ctr_thr * evt_size, ctr_thr * evt_size)], i)
            duration(recv_time,
                     appmock_client.tcp_server_wait_for_specific_messages,
                     self.ip, 5555, msg)

        return [
            emit_time_param(emit_time.ms()),
            recv_time_param(recv_time.ms()),
            evtps_param(evt_num, emit_time.us() + recv_time.us())
        ]

    @performance({
        'repeats': 10,
        'parameters': [size_thr_param(1), evt_num_param(10), evt_size_param(1)],
        'configs': {
            'large_size_threshold': {
                'description': 'Large size threshold.',
                'parameters': [size_thr_param(100000), evt_num_param(100000)]
            },
            'small_size_threshold': {
                'description': 'Small size threshold.',
                'parameters': [size_thr_param(10000), evt_num_param(100000)]
            }
        }
    })
    def test_events_emission_when_size_threshold_exceeded(self, parameters):
        """Test event emission for subscription with size threshold set."""
        appmock_client.reset_tcp_server_history(self.ip)
        evt_man = events.EventManager(4, 1, self.ip, 5555)

        size_thr = parameters['size_thr'].value
        evt_num = parameters['evt_num'].value
        evt_size = parameters['evt_size'].value
        ctr_thr = int(math.ceil(float(size_thr) / evt_size))

        msg = events.createReadEventSubscriptionMsg(1, 0, 0, size_thr)
        appmock_client.tcp_server_send(self.ip, 5555, msg)

        emit_time = Duration()
        for i in xrange(evt_num):
<<<<<<< HEAD
            duration(emit_time, evt_man.emitReadEvent, 'fileId', i * evt_size,
=======
            duration(emit_time, self.manager.emitReadEvent, 'fileId',
                     i * evt_size,
>>>>>>> bb12ffe3
                     evt_size)

        recv_time = Duration()
        for i in xrange(evt_num * evt_size / size_thr):
            msg = events.createReadEventMsg(ctr_thr, 'fileId',
                                            [(i * ctr_thr * evt_size,
                                              ctr_thr * evt_size)], i)
            duration(recv_time,
                     appmock_client.tcp_server_wait_for_specific_messages,
                     self.ip, 5555, msg)

        return [
            emit_time_param(emit_time.ms()),
            recv_time_param(recv_time.ms()),
            evtps_param(evt_num, emit_time.us() + recv_time.us())
        ]

    @performance(skip=True)
    def test_subscription_time_threshold(self, parameters):
        """Test event emission for subscription with time threshold set."""
        appmock_client.reset_tcp_server_history(self.ip)
        evt_man = events.EventManager(4, 1, self.ip, 5555)

        msg = events.createReadEventSubscriptionMsg(1, 0, 100, 0)
        appmock_client.tcp_server_send(self.ip, 5555, msg)
        evt_man.emitReadEvent('fileId', 0, 10)
        msg = events.createReadEventMsg(1, 'fileId', [(0, 10)], 0)
        appmock_client.tcp_server_wait_for_specific_messages(self.ip, 5555, msg)

    @performance(skip=True)
    def test_multiple_subscriptions(self, parameters):
        """Test event emission for multiple subscriptions of the same type."""
        appmock_client.reset_tcp_server_history(self.ip)
        evt_man = events.EventManager(4, 1, self.ip, 5555)

        msg = events.createReadEventSubscriptionMsg(1, 0, 0, 50)
        appmock_client.tcp_server_send(self.ip, 5555, msg)
        msg = events.createReadEventSubscriptionMsg(2, 0, 0, 20)
        appmock_client.tcp_server_send(self.ip, 5555, msg)
        msg = events.createReadEventSubscriptionMsg(3, 0, 0, 5)
        appmock_client.tcp_server_send(self.ip, 5555, msg)

        seq_num = evt_man.emitReadEvent('fileId', 0, 5)
        msg = events.createReadEventMsg(1, 'fileId', [(0, 5)], seq_num)
        appmock_client.tcp_server_wait_for_specific_messages(self.ip, 5555, msg)

        msg = events.createEventSubscriptionCancellationMsg(3)
        appmock_client.tcp_server_send(self.ip, 5555, msg)
        seq_num = evt_man.emitReadEvent('fileId', 0, 20)
        msg = events.createReadEventMsg(1, 'fileId', [(0, 20)], seq_num)
        appmock_client.tcp_server_wait_for_specific_messages(self.ip, 5555, msg)

        msg = events.createEventSubscriptionCancellationMsg(2)
        appmock_client.tcp_server_send(self.ip, 5555, msg)
        seq_num = evt_man.emitReadEvent('fileId', 0, 50)
        msg = events.createReadEventMsg(1, 'fileId', [(0, 50)], seq_num)
        appmock_client.tcp_server_wait_for_specific_messages(self.ip, 5555, msg)

        msg = events.createEventSubscriptionCancellationMsg(1)
        appmock_client.tcp_server_send(self.ip, 5555, msg)
        seq_num = evt_man.emitReadEvent('fileId', 0, 10)
        msg = events.createReadEventMsg(1, 'fileId', [(0, 10)], seq_num)
        with pytest.raises(Exception):
            appmock_client.tcp_server_wait_for_specific_messages(self.ip, 5555,
                                                                 msg,
                                                                 timeout_sec=1)

    @performance({
        'repeats': 10,
        'parameters': [size_thr_param(100), cycle_num_param(10)],
        'configs': {
            'multiple_events': {
                'description': 'Aggregates multiple events.',
                'parameters': [size_thr_param(1000000),
                               cycle_num_param(1000000)]
            }
        }
    })
    def test_write_read_truncate_event_aggregation(self, parameters):
        """Test aggregation of write, read and truncate events."""
        appmock_client.reset_tcp_server_history(self.ip)
        evt_man = events.EventManager(4, 1, self.ip, 5555)

        size_thr = parameters['size_thr'].value
        cycle_num = parameters['cycle_num'].value
        evt_size = int(math.ceil(float(size_thr) / cycle_num))

        msg = events.createReadEventSubscriptionMsg(1, 0, 0, size_thr)
        appmock_client.tcp_server_send(self.ip, 5555, msg)
        msg = events.createWriteEventSubscriptionMsg(2, 0, 0, size_thr)
        appmock_client.tcp_server_send(self.ip, 5555, msg)

        emit_time = Duration()
        for i in xrange(cycle_num - 1):
<<<<<<< HEAD
            duration(emit_time, evt_man.emitWriteEvent, 'fileId', i * evt_size,
                     evt_size, (i + 1) * evt_size)
            duration(emit_time, evt_man.emitReadEvent, 'fileId', i * evt_size,
=======
            duration(emit_time, self.manager.emitWriteEvent, 'fileId',
                     i * evt_size,
                     evt_size)
            duration(emit_time, self.manager.emitReadEvent, 'fileId',
                     i * evt_size,
>>>>>>> bb12ffe3
                     evt_size)
            duration(emit_time, evt_man.emitTruncateEvent, 'fileId',
                     (i + 1) * evt_size)

<<<<<<< HEAD
        duration(emit_time, evt_man.emitReadEvent, 'fileId',
                 (cycle_num - 1) * evt_size, evt_size)
=======
        duration(emit_time, self.manager.emitReadEvent, 'fileId',
                 (cycle_num - 1)
                 * evt_size, evt_size)
>>>>>>> bb12ffe3

        msg = events.createReadEventMsg(cycle_num, 'fileId',
                                        [(0, cycle_num * evt_size)], 0)
        appmock_client.tcp_server_wait_for_specific_messages(self.ip, 5555, msg)

<<<<<<< HEAD
        duration(emit_time, evt_man.emitWriteEvent, 'fileId',
                 (cycle_num - 1) * evt_size, evt_size, cycle_num * evt_size)

        msg = events.createWriteEventMsg(2 * cycle_num - 1, 'fileId',
                                         cycle_num * evt_size,
                                         [(0, cycle_num * evt_size)], 1)
        appmock_client.tcp_server_wait_for_specific_messages(self.ip, 5555, msg)
=======
        duration(emit_time, self.manager.emitWriteEvent, 'fileId',
                 (cycle_num - 1)
                 * evt_size, evt_size)

        evt = events.prepareSerializedWriteTruncatedEvent(2 * cycle_num - 1,
                                                          'fileId', 0,
                                                          cycle_num * evt_size,
                                                          cycle_num * evt_size,
                                                          1)

        appmock_client.tcp_server_wait_for_specific_messages(self.ip, 5555, evt,
                                                             timeout_sec=30)
>>>>>>> bb12ffe3

        return emit_time_param(emit_time.ms())

    @performance(skip=True)
    def test_different_subscriptions(self, parameters):
        """Test event emission for multiple subscriptions of a different
<<<<<<< HEAD
        type."""
        appmock_client.reset_tcp_server_history(self.ip)
        evt_man = events.EventManager(4, 1, self.ip, 5555)

        msg = events.createReadEventSubscriptionMsg(1, 1, 0, 0)
        appmock_client.tcp_server_send(self.ip, 5555, msg)
        msg = events.createWriteEventSubscriptionMsg(2, 1, 0, 0)
        appmock_client.tcp_server_send(self.ip, 5555, msg)

        seq_num = evt_man.emitReadEvent('fileId', 0, 10)
        msg = events.createReadEventMsg(1, 'fileId', [(0, 10)], seq_num)
        appmock_client.tcp_server_wait_for_specific_messages(self.ip, 5555, msg)

        msg = events.createEventSubscriptionCancellationMsg(1)
        appmock_client.tcp_server_send(self.ip, 5555, msg)

        seq_num = evt_man.emitWriteEvent('fileId', 0, 10, 10)
        msg = events.createWriteEventMsg(1, 'fileId', 10, [(0, 10)], seq_num)
        appmock_client.tcp_server_wait_for_specific_messages(self.ip, 5555, msg)

        seq_num = evt_man.emitTruncateEvent('fileId', 0)
        msg = events.createTruncateEventMsg(1, 'fileId', 0, seq_num)
        appmock_client.tcp_server_wait_for_specific_messages(self.ip, 5555, msg)

        msg = events.createEventSubscriptionCancellationMsg(2)
        appmock_client.tcp_server_send(self.ip, 5555, msg)
        seq_num = evt_man.emitTruncateEvent('fileId', 0)
        msg = events.createTruncateEventMsg(1, 'fileId', 0, seq_num)
        with pytest.raises(Exception):
            appmock_client.tcp_server_wait_for_specific_messages(self.ip, 5555,
                                                                 msg,
                                                                 timeout_sec=1)
=======
         type."""
        self.manager = events.EventManager(1, self.ip, 5555)

        sub = events.prepareSerializedReadEventSubscription(1, 1, 0, 0)
        appmock_client.tcp_server_send(self.ip, 5555, sub)
        sub = events.prepareSerializedWriteEventSubscription(2, 1, 0, 0)
        appmock_client.tcp_server_send(self.ip, 5555, sub)

        seq_num = self.manager.emitReadEvent('fileId', 0, 10)
        evt = events.prepareSerializedReadEvent(1, 'fileId', 0, 10, seq_num)
        appmock_client.tcp_server_wait_for_specific_messages(self.ip, 5555, evt)

        can = events.prepareSerializedEventSubscriptionCancellation(1)
        appmock_client.tcp_server_send(self.ip, 5555, can)

        seq_num = self.manager.emitWriteEvent('fileId', 0, 10)
        evt = events.prepareSerializedWriteEvent(1, 'fileId', 0, 10, seq_num)
        appmock_client.tcp_server_wait_for_specific_messages(self.ip, 5555, evt)

        seq_num = self.manager.emitTruncateEvent('fileId', 0)
        evt = events.prepareSerializedTruncateEvent(1, 'fileId', 0, seq_num)
        appmock_client.tcp_server_wait_for_specific_messages(self.ip, 5555, evt)

        can = events.prepareSerializedEventSubscriptionCancellation(2)
        appmock_client.tcp_server_send(self.ip, 5555, can)
        seq_num = self.manager.emitTruncateEvent('fileId', 0)
        evt = events.prepareSerializedTruncateEvent(1, 'fileId', 0, seq_num)
        time.sleep(0.5)
        assert 0 == appmock_client.tcp_server_specific_message_count(self.ip,
                                                                     5555, evt)
>>>>>>> bb12ffe3
<|MERGE_RESOLUTION|>--- conflicted
+++ resolved
@@ -107,18 +107,12 @@
 
         emit_time = Duration()
         for i in xrange(evt_num):
-<<<<<<< HEAD
-            duration(emit_time, evt_man.emitReadEvent, 'fileId',
-                     i * evt_size, evt_size)
-=======
-            duration(emit_time, self.manager.emitReadEvent, 'fileId',
-                     i * evt_size,
-                     evt_size)
->>>>>>> bb12ffe3
+            duration(emit_time, evt_man.emitReadEvent, i * evt_size, evt_size,
+                     'fileUuid')
 
         recv_time = Duration()
         for i in xrange(evt_num / ctr_thr):
-            msg = events.createReadEventMsg(ctr_thr, 'fileId', [
+            msg = events.createReadEventMsg(ctr_thr, 'fileUuid', [
                 (i * ctr_thr * evt_size, ctr_thr * evt_size)], i)
             duration(recv_time,
                      appmock_client.tcp_server_wait_for_specific_messages,
@@ -159,19 +153,13 @@
 
         emit_time = Duration()
         for i in xrange(evt_num):
-<<<<<<< HEAD
-            duration(emit_time, evt_man.emitReadEvent, 'fileId', i * evt_size,
-=======
-            duration(emit_time, self.manager.emitReadEvent, 'fileId',
-                     i * evt_size,
->>>>>>> bb12ffe3
-                     evt_size)
+            duration(emit_time, evt_man.emitReadEvent, i * evt_size,
+                     evt_size, 'fileUuid')
 
         recv_time = Duration()
         for i in xrange(evt_num * evt_size / size_thr):
-            msg = events.createReadEventMsg(ctr_thr, 'fileId',
-                                            [(i * ctr_thr * evt_size,
-                                              ctr_thr * evt_size)], i)
+            msg = events.createReadEventMsg(ctr_thr, 'fileUuid', [
+                (i * ctr_thr * evt_size, ctr_thr * evt_size)], i)
             duration(recv_time,
                      appmock_client.tcp_server_wait_for_specific_messages,
                      self.ip, 5555, msg)
@@ -190,8 +178,8 @@
 
         msg = events.createReadEventSubscriptionMsg(1, 0, 100, 0)
         appmock_client.tcp_server_send(self.ip, 5555, msg)
-        evt_man.emitReadEvent('fileId', 0, 10)
-        msg = events.createReadEventMsg(1, 'fileId', [(0, 10)], 0)
+        evt_man.emitReadEvent(0, 10, 'fileUuid')
+        msg = events.createReadEventMsg(1, 'fileUuid', [(0, 10)], 0)
         appmock_client.tcp_server_wait_for_specific_messages(self.ip, 5555, msg)
 
     @performance(skip=True)
@@ -207,26 +195,26 @@
         msg = events.createReadEventSubscriptionMsg(3, 0, 0, 5)
         appmock_client.tcp_server_send(self.ip, 5555, msg)
 
-        seq_num = evt_man.emitReadEvent('fileId', 0, 5)
-        msg = events.createReadEventMsg(1, 'fileId', [(0, 5)], seq_num)
+        seq_num = evt_man.emitReadEvent(0, 5, 'fileUuid')
+        msg = events.createReadEventMsg(1, 'fileUuid', [(0, 5)], seq_num)
         appmock_client.tcp_server_wait_for_specific_messages(self.ip, 5555, msg)
 
         msg = events.createEventSubscriptionCancellationMsg(3)
         appmock_client.tcp_server_send(self.ip, 5555, msg)
-        seq_num = evt_man.emitReadEvent('fileId', 0, 20)
-        msg = events.createReadEventMsg(1, 'fileId', [(0, 20)], seq_num)
+        seq_num = evt_man.emitReadEvent(0, 20, 'fileUuid')
+        msg = events.createReadEventMsg(1, 'fileUuid', [(0, 20)], seq_num)
         appmock_client.tcp_server_wait_for_specific_messages(self.ip, 5555, msg)
 
         msg = events.createEventSubscriptionCancellationMsg(2)
         appmock_client.tcp_server_send(self.ip, 5555, msg)
-        seq_num = evt_man.emitReadEvent('fileId', 0, 50)
-        msg = events.createReadEventMsg(1, 'fileId', [(0, 50)], seq_num)
+        seq_num = evt_man.emitReadEvent(0, 50, 'fileUuid')
+        msg = events.createReadEventMsg(1, 'fileUuid', [(0, 50)], seq_num)
         appmock_client.tcp_server_wait_for_specific_messages(self.ip, 5555, msg)
 
         msg = events.createEventSubscriptionCancellationMsg(1)
         appmock_client.tcp_server_send(self.ip, 5555, msg)
-        seq_num = evt_man.emitReadEvent('fileId', 0, 10)
-        msg = events.createReadEventMsg(1, 'fileId', [(0, 10)], seq_num)
+        seq_num = evt_man.emitReadEvent(0, 10, 'fileUuid')
+        msg = events.createReadEventMsg(1, 'fileUuid', [(0, 10)], seq_num)
         with pytest.raises(Exception):
             appmock_client.tcp_server_wait_for_specific_messages(self.ip, 5555,
                                                                  msg,
@@ -259,63 +247,34 @@
 
         emit_time = Duration()
         for i in xrange(cycle_num - 1):
-<<<<<<< HEAD
-            duration(emit_time, evt_man.emitWriteEvent, 'fileId', i * evt_size,
-                     evt_size, (i + 1) * evt_size)
-            duration(emit_time, evt_man.emitReadEvent, 'fileId', i * evt_size,
-=======
-            duration(emit_time, self.manager.emitWriteEvent, 'fileId',
-                     i * evt_size,
-                     evt_size)
-            duration(emit_time, self.manager.emitReadEvent, 'fileId',
-                     i * evt_size,
->>>>>>> bb12ffe3
-                     evt_size)
-            duration(emit_time, evt_man.emitTruncateEvent, 'fileId',
-                     (i + 1) * evt_size)
-
-<<<<<<< HEAD
-        duration(emit_time, evt_man.emitReadEvent, 'fileId',
-                 (cycle_num - 1) * evt_size, evt_size)
-=======
-        duration(emit_time, self.manager.emitReadEvent, 'fileId',
-                 (cycle_num - 1)
-                 * evt_size, evt_size)
->>>>>>> bb12ffe3
-
-        msg = events.createReadEventMsg(cycle_num, 'fileId',
+            duration(emit_time, evt_man.emitWriteEvent, i * evt_size, evt_size,
+                     'fileUuid')
+            duration(emit_time, evt_man.emitReadEvent, i * evt_size, evt_size,
+                     'fileUuid')
+            duration(emit_time, evt_man.emitTruncateEvent, (i + 1) * evt_size,
+                     'fileUuid')
+
+        duration(emit_time, evt_man.emitReadEvent, (cycle_num - 1) * evt_size,
+                 evt_size, 'fileUuid')
+
+        msg = events.createReadEventMsg(cycle_num, 'fileUuid',
                                         [(0, cycle_num * evt_size)], 0)
         appmock_client.tcp_server_wait_for_specific_messages(self.ip, 5555, msg)
 
-<<<<<<< HEAD
-        duration(emit_time, evt_man.emitWriteEvent, 'fileId',
-                 (cycle_num - 1) * evt_size, evt_size, cycle_num * evt_size)
-
-        msg = events.createWriteEventMsg(2 * cycle_num - 1, 'fileId',
+        duration(emit_time, evt_man.emitWriteEvent, (cycle_num - 1) * evt_size,
+                 evt_size, 'fileUuid')
+
+        msg = events.createWriteEventMsg(2 * cycle_num - 1, 'fileUuid',
                                          cycle_num * evt_size,
                                          [(0, cycle_num * evt_size)], 1)
-        appmock_client.tcp_server_wait_for_specific_messages(self.ip, 5555, msg)
-=======
-        duration(emit_time, self.manager.emitWriteEvent, 'fileId',
-                 (cycle_num - 1)
-                 * evt_size, evt_size)
-
-        evt = events.prepareSerializedWriteTruncatedEvent(2 * cycle_num - 1,
-                                                          'fileId', 0,
-                                                          cycle_num * evt_size,
-                                                          cycle_num * evt_size,
-                                                          1)
-
-        appmock_client.tcp_server_wait_for_specific_messages(self.ip, 5555, evt,
-                                                             timeout_sec=30)
->>>>>>> bb12ffe3
+
+        appmock_client.tcp_server_wait_for_specific_messages(self.ip, 5555, msg)
 
         return emit_time_param(emit_time.ms())
 
     @performance(skip=True)
     def test_different_subscriptions(self, parameters):
         """Test event emission for multiple subscriptions of a different
-<<<<<<< HEAD
         type."""
         appmock_client.reset_tcp_server_history(self.ip)
         evt_man = events.EventManager(4, 1, self.ip, 5555)
@@ -325,58 +284,26 @@
         msg = events.createWriteEventSubscriptionMsg(2, 1, 0, 0)
         appmock_client.tcp_server_send(self.ip, 5555, msg)
 
-        seq_num = evt_man.emitReadEvent('fileId', 0, 10)
-        msg = events.createReadEventMsg(1, 'fileId', [(0, 10)], seq_num)
+        seq_num = evt_man.emitReadEvent(0, 10, 'fileUuid')
+        msg = events.createReadEventMsg(1, 'fileUuid', [(0, 10)], seq_num)
         appmock_client.tcp_server_wait_for_specific_messages(self.ip, 5555, msg)
 
         msg = events.createEventSubscriptionCancellationMsg(1)
         appmock_client.tcp_server_send(self.ip, 5555, msg)
 
-        seq_num = evt_man.emitWriteEvent('fileId', 0, 10, 10)
-        msg = events.createWriteEventMsg(1, 'fileId', 10, [(0, 10)], seq_num)
-        appmock_client.tcp_server_wait_for_specific_messages(self.ip, 5555, msg)
-
-        seq_num = evt_man.emitTruncateEvent('fileId', 0)
-        msg = events.createTruncateEventMsg(1, 'fileId', 0, seq_num)
+        seq_num = evt_man.emitWriteEvent(0, 10, 'fileUuid')
+        msg = events.createWriteEventMsg(1, 'fileUuid', 0, [(0, 10)], seq_num)
+        appmock_client.tcp_server_wait_for_specific_messages(self.ip, 5555, msg)
+
+        seq_num = evt_man.emitTruncateEvent(0, 'fileUuid')
+        msg = events.createTruncateEventMsg(1, 'fileUuid', 0, seq_num)
         appmock_client.tcp_server_wait_for_specific_messages(self.ip, 5555, msg)
 
         msg = events.createEventSubscriptionCancellationMsg(2)
         appmock_client.tcp_server_send(self.ip, 5555, msg)
-        seq_num = evt_man.emitTruncateEvent('fileId', 0)
-        msg = events.createTruncateEventMsg(1, 'fileId', 0, seq_num)
+        seq_num = evt_man.emitTruncateEvent(0, 'fileUuid')
+        msg = events.createTruncateEventMsg(1, 'fileUuid', 0, seq_num)
         with pytest.raises(Exception):
             appmock_client.tcp_server_wait_for_specific_messages(self.ip, 5555,
                                                                  msg,
-                                                                 timeout_sec=1)
-=======
-         type."""
-        self.manager = events.EventManager(1, self.ip, 5555)
-
-        sub = events.prepareSerializedReadEventSubscription(1, 1, 0, 0)
-        appmock_client.tcp_server_send(self.ip, 5555, sub)
-        sub = events.prepareSerializedWriteEventSubscription(2, 1, 0, 0)
-        appmock_client.tcp_server_send(self.ip, 5555, sub)
-
-        seq_num = self.manager.emitReadEvent('fileId', 0, 10)
-        evt = events.prepareSerializedReadEvent(1, 'fileId', 0, 10, seq_num)
-        appmock_client.tcp_server_wait_for_specific_messages(self.ip, 5555, evt)
-
-        can = events.prepareSerializedEventSubscriptionCancellation(1)
-        appmock_client.tcp_server_send(self.ip, 5555, can)
-
-        seq_num = self.manager.emitWriteEvent('fileId', 0, 10)
-        evt = events.prepareSerializedWriteEvent(1, 'fileId', 0, 10, seq_num)
-        appmock_client.tcp_server_wait_for_specific_messages(self.ip, 5555, evt)
-
-        seq_num = self.manager.emitTruncateEvent('fileId', 0)
-        evt = events.prepareSerializedTruncateEvent(1, 'fileId', 0, seq_num)
-        appmock_client.tcp_server_wait_for_specific_messages(self.ip, 5555, evt)
-
-        can = events.prepareSerializedEventSubscriptionCancellation(2)
-        appmock_client.tcp_server_send(self.ip, 5555, can)
-        seq_num = self.manager.emitTruncateEvent('fileId', 0)
-        evt = events.prepareSerializedTruncateEvent(1, 'fileId', 0, seq_num)
-        time.sleep(0.5)
-        assert 0 == appmock_client.tcp_server_specific_message_count(self.ip,
-                                                                     5555, evt)
->>>>>>> bb12ffe3
+                                                                 timeout_sec=1)