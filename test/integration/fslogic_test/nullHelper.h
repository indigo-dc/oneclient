/**
 * @file nullHelper.h
 * @author Konrad Zemek
 * @copyright (C) 2015 ACK CYFRONET AGH
 * @copyright This software is released under the MIT license cited in
 * 'LICENSE.txt'
 */

#ifndef HELPERS_NULL_HELPER_H
#define HELPERS_NULL_HELPER_H

#include "helpers/IStorageHelper.h"

class NullHelperCTX : public one::helpers::IStorageHelperCTX {
    void setFlags(int flags) {}
};

class NullHelper : public one::helpers::IStorageHelper {
public:
    std::error_code ec;

    one::helpers::CTXPtr createCTX()
    {
        return std::make_shared<NullHelperCTX>();
    }

    void ash_getattr(one::helpers::CTXPtr, const boost::filesystem::path &,
        one::helpers::GeneralCallback<struct stat> callback) override
    {
        struct stat st = {};
        callback(st, ec);
    }

    void ash_access(one::helpers::CTXPtr, const boost::filesystem::path &, int,
        one::helpers::VoidCallback callback) override
    {
        callback(ec);
    }

    void ash_readlink(one::helpers::CTXPtr, const boost::filesystem::path &,
        one::helpers::GeneralCallback<std::string> callback) override
    {
        callback("", ec);
    }

    void ash_readdir(one::helpers::CTXPtr, const boost::filesystem::path &,
        off_t, size_t,
        one::helpers::GeneralCallback<const std::vector<std::string> &>
            callback) override
    {
        std::vector<std::string> v;
        callback(v, ec);
    }

    void ash_mknod(one::helpers::CTXPtr, const boost::filesystem::path &,
        mode_t, dev_t, one::helpers::VoidCallback callback) override
    {
        callback(ec);
    }

    void ash_mkdir(one::helpers::CTXPtr, const boost::filesystem::path &,
        mode_t, one::helpers::VoidCallback callback) override
    {
        callback(ec);
    }

    void ash_unlink(one::helpers::CTXPtr, const boost::filesystem::path &,
        one::helpers::VoidCallback callback) override
    {
        callback(ec);
    }

    void ash_rmdir(one::helpers::CTXPtr, const boost::filesystem::path &,
        one::helpers::VoidCallback callback) override
    {
        callback(ec);
    }

    void ash_symlink(one::helpers::CTXPtr, const boost::filesystem::path &,
        const boost::filesystem::path &,
        one::helpers::VoidCallback callback) override
    {
        callback(ec);
    }

    void ash_rename(one::helpers::CTXPtr, const boost::filesystem::path &,
        const boost::filesystem::path &,
        one::helpers::VoidCallback callback) override
    {
        callback(ec);
    }

    void ash_link(one::helpers::CTXPtr, const boost::filesystem::path &,
        const boost::filesystem::path &,
        one::helpers::VoidCallback callback) override
    {
        callback(ec);
    }

    void ash_chmod(one::helpers::CTXPtr, const boost::filesystem::path &,
        mode_t, one::helpers::VoidCallback callback) override
    {
        callback(ec);
    }

    void ash_chown(one::helpers::CTXPtr, const boost::filesystem::path &, uid_t,
        gid_t, one::helpers::VoidCallback callback) override
    {
        callback(ec);
    }

    void ash_truncate(one::helpers::CTXPtr, const boost::filesystem::path &,
        off_t, one::helpers::VoidCallback callback) override
    {
        callback(ec);
    }

    void ash_open(one::helpers::CTXPtr, const boost::filesystem::path &,
        one::helpers::GeneralCallback<int> callback) override
    {
        callback(0, ec);
    }

<<<<<<< HEAD
    void ash_read(one::helpers::CTXRef, const boost::filesystem::path &,
        asio::mutable_buffer buf, off_t, const std::string &fileUuid,
=======
    void ash_read(one::helpers::CTXPtr, const boost::filesystem::path &,
        asio::mutable_buffer buf, off_t,
>>>>>>> e463a71e
        one::helpers::GeneralCallback<asio::mutable_buffer> callback) override
    {
        callback(buf, ec);
    }

<<<<<<< HEAD
    void ash_write(one::helpers::CTXRef, const boost::filesystem::path &,
        asio::const_buffer buf, off_t, const std::string &fileUuid,
=======
    void ash_write(one::helpers::CTXPtr, const boost::filesystem::path &,
        asio::const_buffer buf, off_t,
>>>>>>> e463a71e
        one::helpers::GeneralCallback<std::size_t> callback) override
    {
        callback(asio::buffer_size(buf), ec);
    }

    void ash_release(one::helpers::CTXPtr, const boost::filesystem::path &,
        one::helpers::VoidCallback callback) override
    {
        callback(ec);
    }

    void ash_flush(one::helpers::CTXPtr, const boost::filesystem::path &,
        one::helpers::VoidCallback callback) override
    {
        callback(ec);
    }

    void ash_fsync(one::helpers::CTXPtr, const boost::filesystem::path &, bool,
        one::helpers::VoidCallback callback) override
    {
        callback(ec);
    }

    asio::mutable_buffer sh_read(one::helpers::CTXPtr,
        const boost::filesystem::path &, asio::mutable_buffer buf,
        off_t, const std::string &) override
    {
        if (ec)
            throw std::system_error{ec};

        return buf;
    }

<<<<<<< HEAD
    std::size_t sh_write(one::helpers::CTXRef, const boost::filesystem::path &,
        asio::const_buffer buf, off_t, const std::string &) override
=======
    std::size_t sh_write(one::helpers::CTXPtr, const boost::filesystem::path &,
        asio::const_buffer buf, off_t) override
>>>>>>> e463a71e
    {
        if (ec)
            throw std::system_error{ec};

        return asio::buffer_size(buf);
    }
};

#endif // HELPERS_NULL_HELPER_H<|MERGE_RESOLUTION|>--- conflicted
+++ resolved
@@ -121,25 +121,15 @@
         callback(0, ec);
     }
 
-<<<<<<< HEAD
-    void ash_read(one::helpers::CTXRef, const boost::filesystem::path &,
+    void ash_read(one::helpers::CTXPtr, const boost::filesystem::path &,
         asio::mutable_buffer buf, off_t, const std::string &fileUuid,
-=======
-    void ash_read(one::helpers::CTXPtr, const boost::filesystem::path &,
-        asio::mutable_buffer buf, off_t,
->>>>>>> e463a71e
         one::helpers::GeneralCallback<asio::mutable_buffer> callback) override
     {
         callback(buf, ec);
     }
 
-<<<<<<< HEAD
-    void ash_write(one::helpers::CTXRef, const boost::filesystem::path &,
+    void ash_write(one::helpers::CTXPtr, const boost::filesystem::path &,
         asio::const_buffer buf, off_t, const std::string &fileUuid,
-=======
-    void ash_write(one::helpers::CTXPtr, const boost::filesystem::path &,
-        asio::const_buffer buf, off_t,
->>>>>>> e463a71e
         one::helpers::GeneralCallback<std::size_t> callback) override
     {
         callback(asio::buffer_size(buf), ec);
@@ -173,13 +163,8 @@
         return buf;
     }
 
-<<<<<<< HEAD
-    std::size_t sh_write(one::helpers::CTXRef, const boost::filesystem::path &,
+    std::size_t sh_write(one::helpers::CTXPtr, const boost::filesystem::path &,
         asio::const_buffer buf, off_t, const std::string &) override
-=======
-    std::size_t sh_write(one::helpers::CTXPtr, const boost::filesystem::path &,
-        asio::const_buffer buf, off_t) override
->>>>>>> e463a71e
     {
         if (ec)
             throw std::system_error{ec};
