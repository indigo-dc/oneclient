--- conflicted
+++ resolved
@@ -148,7 +148,7 @@
     new_stat = fslogic.Stat()
     assert fl.getattr('/random/path', new_stat) == 0
     assert stat == new_stat
-    assert 0 == endpoint.all_messages_count()
+    assert 1 == endpoint.all_messages_count()
 
 
 def test_mkdir_should_mkdir(endpoint, fl):
@@ -220,15 +220,8 @@
     fuse_request = client_message.fuse_request
     assert fuse_request.HasField('delete_file')
 
-<<<<<<< HEAD
-        new_stat = fslogic.Stat()
-        assert self.fl.getattr('/random/path', new_stat) == 0
-        assert stat == new_stat
-        assert 1 == appmock_client.tcp_server_all_messages_count(self.ip, 5555)
-=======
     delete_file = fuse_request.delete_file
     assert delete_file.uuid == getattr_response.fuse_response.file_attr.uuid
->>>>>>> ff85c2c1
 
 
 def test_rmdir_should_pass_getattr_errors(endpoint, fl):
@@ -342,14 +335,8 @@
     assert change_mode.mode == 0123
 
 
-<<<<<<< HEAD
-        assert stat.size == getattr_response.file_attr.size
-        assert 1 == appmock_client.tcp_server_all_messages_count(self.ip, 5555)
-        appmock_client.reset_tcp_server_history(self.ip)
-=======
-def test_chmod_should_change_cached_mode(endpoint, fl):
+def test_chmod_should_change_cached_mode(appmock_client, endpoint, fl):
     getattr_response = prepare_getattr('path', fuse_messages_pb2.REG)
->>>>>>> ff85c2c1
 
     stat = fslogic.Stat()
     with reply(endpoint, getattr_response):
@@ -357,6 +344,8 @@
 
     assert stat.mode == getattr_response.fuse_response.file_attr.mode | \
                         fslogic.regularMode()
+    assert 1 == endpoint.all_messages_count()
+    appmock_client.reset_tcp_history()
 
     response = messages_pb2.ServerMessage()
     response.fuse_response.status.code = common_messages_pb2.Status.ok
@@ -407,21 +396,14 @@
     fuse_request = client_message.fuse_request
     assert fuse_request.HasField('update_times')
 
-<<<<<<< HEAD
-        assert stat.mode == getattr_response.file_attr.mode | \
-                            fslogic.regularMode()
-        assert 1 == appmock_client.tcp_server_all_messages_count(self.ip, 5555)
-        appmock_client.reset_tcp_server_history(self.ip)
-=======
     update_times = fuse_request.update_times
     assert update_times.uuid == getattr_response.fuse_response.file_attr.uuid
     assert update_times.atime == update_times.mtime
     assert update_times.atime <= time.time()
     assert not update_times.HasField('ctime')
->>>>>>> ff85c2c1
-
-
-def test_utime_should_change_cached_times(endpoint, fl):
+
+
+def test_utime_should_change_cached_times(appmock_client, endpoint, fl):
     getattr_response = prepare_getattr('path', fuse_messages_pb2.REG)
 
     stat = fslogic.Stat()
@@ -430,6 +412,8 @@
 
     assert stat.atime == getattr_response.fuse_response.file_attr.atime
     assert stat.mtime == getattr_response.fuse_response.file_attr.mtime
+    assert 1 == endpoint.all_messages_count()
+    appmock_client.reset_tcp_history()
 
     response = messages_pb2.ServerMessage()
     response.fuse_response.status.code = common_messages_pb2.Status.ok
@@ -479,17 +463,10 @@
 
     assert 'Operation not permitted' in str(excinfo.value)
 
-<<<<<<< HEAD
-        assert stat.atime == getattr_response.file_attr.atime
-        assert stat.mtime == getattr_response.file_attr.mtime
-        assert 1 == appmock_client.tcp_server_all_messages_count(self.ip, 5555)
-        appmock_client.reset_tcp_server_history(self.ip)
-=======
     ubuf = fslogic.Ubuf()
     with pytest.raises(RuntimeError) as excinfo:
         with reply(endpoint, response):
             fl.utime_buf('/random/path', ubuf)
->>>>>>> ff85c2c1
 
     assert 'Operation not permitted' in str(excinfo.value)
 
