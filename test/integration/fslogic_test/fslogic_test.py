

import random

__author__ = "Konrad Zemek"
__copyright__ = """(C) 2015 ACK CYFRONET AGH,
This software is released under the MIT license cited in 'LICENSE.txt'."""

import os
import sys
from threading import Thread
from multiprocessing import Pool
import time
import math
import json
import pytest
from stat import *
import xml.etree.ElementTree as ET

script_dir = os.path.dirname(os.path.realpath(__file__))
sys.path.insert(0, os.path.dirname(script_dir))
from test_common import *
# noinspection PyUnresolvedReferences
from environment import appmock, common, docker
# noinspection PyUnresolvedReferences
import fslogic
# noinspection PyUnresolvedReferences
from proto import messages_pb2, fuse_messages_pb2, event_messages_pb2, \
    common_messages_pb2, stream_messages_pb2

SYNCHRONIZE_BLOCK_PRIORITY_IMMEDIATE = 32

def prepare_status_response():
    server_response = messages_pb2.ServerMessage()
    server_response.fuse_response.status.code = common_messages_pb2.Status.ok

    return server_response


@pytest.fixture
def endpoint(appmock_client):
    app = appmock_client.tcp_endpoint(443)
    yield app
    appmock_client.reset_tcp_history()


@pytest.fixture(scope="function")
def fl(endpoint):
    fsl = fslogic.FsLogicProxy(endpoint.ip, endpoint.port, 10000, 5*60, "")

    with reply(endpoint, [prepare_status_response()]) as queue:
        fsl.start()
        queue.get()

    yield fsl
    fsl.stop()


@pytest.fixture
def fl_dircache(endpoint):
    fsl = fslogic.FsLogicProxy(endpoint.ip, endpoint.port,
            25, # Max metadata cache size
            3,   # Directory cache expires after 3 seconds
            "")

    with reply(endpoint, [prepare_status_response()]) as queue:
        fsl.start()
        queue.get()

    yield fsl
    fsl.stop()


@pytest.fixture
def fl_archivematica(endpoint):
    fsl = fslogic.FsLogicProxy(endpoint.ip, endpoint.port,
            10000, 5*60, "--enable-archivematica")
    yield fsl
    fsl.stop()


@pytest.fixture
def fl_onlyfullreplicas(endpoint):
    fsl = fslogic.FsLogicProxy(endpoint.ip, endpoint.port,
            10000, 5*60, "--only-full-replicas")
    yield fsl
    fsl.stop()

@pytest.fixture
def uuid():
    return random_str()


@pytest.fixture
def parentUuid():
    return random_str()


@pytest.fixture
def stat(endpoint, fl, uuid):
    response = prepare_attr_response(uuid, fuse_messages_pb2.REG)
    with reply(endpoint, response):
        return fl.getattr(uuid)


@pytest.fixture
def parentStat(endpoint, fl, parentUuid):
    response = prepare_attr_response(parentUuid, fuse_messages_pb2.DIR)
    with reply(endpoint, response):
        return fl.getattr(parentUuid)


def prepare_file_blocks(blocks=[]):
    file_blocks = []
    for file_block in blocks:
        block = common_messages_pb2.FileBlock()
        if len(file_block) == 2:
            offset, block_size = file_block
        else:
            offset, block_size, storage_id, file_id = file_block
            block.storage_id = storage_id.encode('utf-8')
            block.file_id = file_id.encode('utf-8')
        block.offset = offset
        block.size = block_size
        file_blocks.append(block)
    return file_blocks


def prepare_sync_response(uuid, data, blocks):
    location = prepare_location(uuid, blocks)

    server_response = messages_pb2.ServerMessage()
    server_response.fuse_response.file_location_changed.file_location.CopyFrom(location)
    server_response.fuse_response.status.code = common_messages_pb2.Status.ok

    return server_response


def prepare_sync_and_checksum_response(uuid, data, blocks, checksum):
    location = prepare_location(uuid, blocks)

    server_response = messages_pb2.ServerMessage()
    server_response.fuse_response.sync_response.checksum = checksum.encode('utf-8')
    server_response.fuse_response.sync_response.file_location_changed.file_location.CopyFrom(location)
    server_response.fuse_response.status.code = common_messages_pb2.Status.ok

    return server_response


def prepare_partial_sync_response(uuid, data, blocks, start, end):
    location = prepare_location(uuid, blocks)

    server_response = messages_pb2.ServerMessage()
    server_response.fuse_response.file_location_changed.file_location.CopyFrom(location)
    server_response.fuse_response.file_location_changed.change_beg_offset = start
    server_response.fuse_response.file_location_changed.change_end_offset = end
    server_response.fuse_response.status.code = common_messages_pb2.Status.ok

    return server_response


def prepare_sync_eagain_response(uuid, data, blocks):
    location = prepare_location(uuid, blocks)

    server_response = messages_pb2.ServerMessage()
    server_response.fuse_response.file_location.CopyFrom(location)
    server_response.fuse_response.status.code = common_messages_pb2.Status.eagain

    return server_response


def prepare_sync_ecanceled_response(uuid, data, blocks):
    location = prepare_location(uuid, blocks)

    server_response = messages_pb2.ServerMessage()
    server_response.fuse_response.file_location.CopyFrom(location)
    server_response.fuse_response.status.code = common_messages_pb2.Status.ecanceled

    return server_response


def prepare_sync_request(uuid, offset, size):
    block = common_messages_pb2.FileBlock()
    block.offset = offset
    block.size = size

    req = fuse_messages_pb2.SynchronizeBlock()
    req.uuid = uuid.encode('utf-8')
    req.block.CopyFrom(block)

    client_request = messages_pb2.ClientMessage()
    client_request.fuse_request.synchronize_block.CopyFrom(req)

    return client_request


def prepare_sync_and_fetch_checksum_request(uuid, offset, size):
    block = common_messages_pb2.FileBlock()
    block.offset = offset
    block.size = size

    req = fuse_messages_pb2.SynchronizeBlockAndComputeChecksum()
    req.uuid = uuid.encode('utf-8')
    req.block.CopyFrom(block)

    client_request = messages_pb2.ClientMessage()
    client_request.fuse_request.synchronize_block_and_compute_checksum.CopyFrom(req)

    return client_request


def prepare_attr_response(uuid, filetype, size=None, parent_uuid=None, name='filename'):
    repl = fuse_messages_pb2.FileAttr()
    repl.uuid = uuid.encode('utf-8')
    if parent_uuid:
        repl.parent_uuid = parent_uuid if isinstance(parent_uuid, bytes) else parent_uuid.encode('utf-8')
    repl.name = name.encode('utf-8')
    repl.mode = random.randint(0, 1023)
    repl.uid = random.randint(0, 20000)
    repl.gid = random.randint(0, 20000)
    repl.mtime = int(time.time()) - random.randint(0, 1000000)
    repl.atime = int(time.time()) - random.randint(0, 1000000)
    repl.ctime = int(time.time()) - random.randint(0, 1000000)
    repl.type = filetype
    repl.size = size if size else random.randint(0, 1000000000)
<<<<<<< HEAD
    repl.owner_id = b''
    repl.provider_id = b''
=======
    repl.owner_id = ''
    repl.provider_id = ''
    repl.index = ''
>>>>>>> 6d61f577

    server_response = messages_pb2.ServerMessage()
    server_response.fuse_response.file_attr.CopyFrom(repl)
    server_response.fuse_response.status.code = common_messages_pb2.Status.ok

    return server_response


def prepare_attr_response_mode(uuid, filetype, mode, parent_uuid=None):
    repl = fuse_messages_pb2.FileAttr()
    repl.uuid = uuid.encode('utf-8')
    if parent_uuid:
        repl.parent_uuid = parent_uuid.encode('utf-8')
    repl.name = 'filename'.encode('utf-8')
    repl.mode = mode
    repl.uid = random.randint(0, 20000)
    repl.gid = random.randint(0, 20000)
    repl.mtime = int(time.time()) - random.randint(0, 1000000)
    repl.atime = int(time.time()) - random.randint(0, 1000000)
    repl.ctime = int(time.time()) - random.randint(0, 1000000)
    repl.type = filetype
<<<<<<< HEAD
    repl.owner_id = b''
    repl.provider_id = b''
=======
    repl.owner_id = ''
    repl.provider_id = ''
    repl.index = ''
>>>>>>> 6d61f577

    server_response = messages_pb2.ServerMessage()
    server_response.fuse_response.file_attr.CopyFrom(repl)
    server_response.fuse_response.status.code = common_messages_pb2.Status.ok

    return server_response


def prepare_readlink_response(uuid, link):
    repl = fuse_messages_pb2.Symlink()

    repl.link = link.encode('utf-8')

    server_response = messages_pb2.ServerMessage()
    server_response.fuse_response.symlink.CopyFrom(repl)
    server_response.fuse_response.status.code = common_messages_pb2.Status.ok

    return server_response


def prepare_fsstat_response(uuid, space_id, storage_count=1, size=1024*1024, occupied=1024):
    server_response = messages_pb2.ServerMessage()
    server_response.fuse_response.fs_stats.space_id = space_id.encode('utf-8')
    storages = []
    for i in range(0, storage_count):
        storage = fuse_messages_pb2.StorageStats()
        storage.storage_id = ("storage_"+str(i)).encode('utf-8')
        storage.size = size
        storage.occupied = occupied
        storages.append(storage)

    server_response.fuse_response.fs_stats.storage_stats.extend(storages)
    server_response.fuse_response.status.code = common_messages_pb2.Status.ok

    return server_response

def prepare_helper_response():
    repl = fuse_messages_pb2.HelperParams()
    repl.helper_name = 'null'

    server_response = messages_pb2.ServerMessage()
    server_response.fuse_response.helper_params.CopyFrom(repl)
    server_response.fuse_response.status.code = common_messages_pb2.Status.ok

    return server_response


def prepare_location(uuid, blocks=[]):
    file_blocks = prepare_file_blocks(blocks)

    repl = fuse_messages_pb2.FileLocation()
    repl.uuid = uuid.encode('utf-8')
    repl.space_id = b'space1'
    repl.storage_id = b'storage1'
    repl.file_id = b'file1'
    repl.provider_id = b'provider1'
    repl.blocks.extend(file_blocks)
    repl.version = 1

    return repl


def prepare_location_response(uuid, blocks=[]):
    location = prepare_location(uuid, blocks)

    server_response = messages_pb2.ServerMessage()
    server_response.fuse_response.file_location.CopyFrom(location)
    server_response.fuse_response.status.code = common_messages_pb2.Status.ok

    return server_response


def prepare_rename_response(new_uuid):
    repl = fuse_messages_pb2.FileRenamed()
    repl.new_uuid = new_uuid.encode('utf-8')

    server_response = messages_pb2.ServerMessage()
    server_response.fuse_response.file_renamed.CopyFrom(repl)
    server_response.fuse_response.status.code = common_messages_pb2.Status.ok

    return server_response


def prepare_processing_status_response(status):
    repl = messages_pb2.ProcessingStatus()
    repl.code = status

    server_response = messages_pb2.ServerMessage()
    server_response.processing_status.CopyFrom(repl)

    return server_response


def prepare_open_response(handle_id='handle_id'):
    repl = fuse_messages_pb2.FileOpened()
    repl.handle_id = handle_id.encode('utf-8')

    server_response = messages_pb2.ServerMessage()
    server_response.fuse_response.file_opened.CopyFrom(repl)
    server_response.fuse_response.status.code = common_messages_pb2.Status.ok

    return server_response


def prepare_file_children_attr_response(parent_uuid, prefix, count):
    child_attrs = []
    for i in range(count):
        f = prepare_attr_response(random_str(), fuse_messages_pb2.REG, 1, parent_uuid).\
                    fuse_response.file_attr
        f.name = (prefix+str(i)).encode('utf-8')
        child_attrs.append(f)

    response = fuse_messages_pb2.FileChildrenAttrs()
    response.child_attrs.extend(child_attrs)

    return response


def prepare_events(evt_list):
    evts = event_messages_pb2.Events()
    evts.events.extend(evt_list)

    msg = messages_pb2.ServerMessage()
    msg.events.CopyFrom(evts)

    return msg


def prepare_file_attr_changed_event(uuid, type, size, parent_uuid, mode=None):
    attr = fuse_messages_pb2.FileAttr()
    attr.uuid = uuid if isinstance(uuid, bytes) else uuid.encode('utf-8')
    attr.name = 'filename'.encode('utf-8')
    attr.mode = mode if mode else random_int(upper_bound=0o777)
    attr.uid = random_int(upper_bound=20000)
    attr.gid = random_int(upper_bound=20000)
    attr.mtime = int(time.time()) - random_int(upper_bound=1000000)
    attr.atime = int(time.time()) - random_int(upper_bound=1000000)
    attr.ctime = int(time.time()) - random_int(upper_bound=1000000)
    attr.type = type
    if size:
        attr.size = size
<<<<<<< HEAD
    attr.owner_id = b''
    attr.provider_id = b''
    attr.parent_uuid = parent_uuid.encode('utf-8')
=======
    attr.owner_id = ''
    attr.provider_id = ''
    attr.parent_uuid = parent_uuid
    attr.index = ''
>>>>>>> 6d61f577

    attr_evt = event_messages_pb2.FileAttrChangedEvent()
    attr_evt.file_attr.CopyFrom(attr)

    evt = event_messages_pb2.Event()
    evt.file_attr_changed.CopyFrom(attr_evt)

    return prepare_events([evt])


def prepare_file_renamed_event(uuid, new_uuid, new_name, new_parent_uuid):
    top_entry = common_messages_pb2.FileRenamedEntry()
    top_entry.old_uuid = uuid if isinstance(uuid, bytes) else uuid.encode('utf-8')
    top_entry.new_uuid = new_uuid.encode('utf-8')
    top_entry.new_name = new_name.encode('utf-8')
    top_entry.new_parent_uuid = new_parent_uuid.encode('utf-8')

    rename_evt = event_messages_pb2.FileRenamedEvent()
    rename_evt.top_entry.CopyFrom(top_entry)

    evt = event_messages_pb2.Event()
    evt.file_renamed.CopyFrom(rename_evt)

    return prepare_events([evt])


def do_open(endpoint, fl, uuid, size=None, blocks=[], handle_id='handle_id'):
    ok = prepare_status_response()
    attr_response = prepare_attr_response(uuid, fuse_messages_pb2.REG,
                                          size=size)
    location_response = prepare_location_response(uuid, blocks)
    open_response = prepare_open_response(handle_id)

    with reply(endpoint, [attr_response,
                          location_response,
                          ok, ok, ok, ok,
                          open_response]):
        handle = fl.open(uuid, 0)
        assert handle >= 0
        return handle


def do_open_cached(endpoint, fl, uuid, size=None, blocks=[], handle_id='handle_id'):
    ok = prepare_status_response()
    location_response = prepare_location_response(uuid, blocks)
    open_response = prepare_open_response(handle_id)

    with reply(endpoint, [location_response,
                          ok,
                          open_response]):
        handle = fl.open(uuid, 0)
        assert handle >= 0
        return handle


def do_release(endpoint, fl, uuid, fh):
    fsync_response = messages_pb2.ServerMessage()
    fsync_response.fuse_response.status.code = common_messages_pb2.Status.ok

    release_response = messages_pb2.ServerMessage()
    release_response.fuse_response.status.code = common_messages_pb2.Status.ok

    result = None
    with reply(endpoint, [fsync_response,
                          release_response]) as queue:
        fl.release(uuid, fh)
        result = queue
    return result


def get_stream_id_from_location_subscription(subscription_message_data):
    location_subsc = messages_pb2.ClientMessage()
    location_subsc.ParseFromString(subscription_message_data)
    return location_subsc.message_stream.stream_id


def test_statfs_should_get_storage_size(appmock_client, endpoint, fl, uuid):
    block_size = 4096

    ok = prepare_status_response()
    response = prepare_fsstat_response(uuid, "space_1", 1, 1000*block_size, 21*block_size)

    with reply(endpoint, [response]) as queue:
        statfs = fl.statfs(uuid)
        queue.get()

    assert statfs.bsize == block_size
    assert statfs.frsize == block_size
    assert statfs.blocks == 1000
    assert statfs.bavail == 1000-21


def test_statfs_should_report_empty_free_space_on_overoccupied_storage(appmock_client, endpoint, fl, uuid):
    block_size = 4096

    ok = prepare_status_response()
    response = prepare_fsstat_response(uuid, "space_1", 2, 10*block_size, 20*block_size)

    with reply(endpoint, [response]) as queue:
        statfs = fl.statfs(uuid)
        queue.get()

    assert statfs.bsize == block_size
    assert statfs.frsize == block_size
    assert statfs.blocks == 2*10
    assert statfs.bavail == 0


def test_getattrs_should_get_attrs(appmock_client, endpoint, fl, uuid, parentUuid):
    ok = prepare_status_response()
    response = prepare_attr_response(uuid, fuse_messages_pb2.REG, 1, parentUuid)
    parentParentUuid = random_str()
    parent_response = prepare_attr_response(parentUuid, fuse_messages_pb2.DIR, None, parentParentUuid)

    with reply(endpoint, [response,
                          parent_response]) as queue:
        stat = fl.getattr(uuid)
        client_message = queue.get()

    assert client_message.HasField('fuse_request')

    fuse_request = client_message.fuse_request
    assert fuse_request.file_request.HasField('get_file_attr')
    assert fuse_request.file_request.context_guid.decode('utf-8') == uuid

    repl = response.fuse_response.file_attr
    assert repl.uuid.decode('utf-8') == uuid
    assert stat.atime == repl.atime
    assert stat.mtime == repl.mtime
    assert stat.ctime == repl.ctime
    assert stat.gid == repl.gid
    assert stat.uid == repl.uid
    assert stat.mode == repl.mode | fslogic.regularMode()
    assert stat.size == repl.size


def test_getattrs_should_pass_errors(appmock_client, endpoint, fl, uuid):
    ok = prepare_status_response()
    response = messages_pb2.ServerMessage()
    response.fuse_response.status.code = common_messages_pb2.Status.enoent

    with pytest.raises(RuntimeError) as excinfo:
        with reply(endpoint, [response]):
            fl.getattr(uuid)

    assert 'No such file or directory' in str(excinfo.value)


def test_getattrs_should_cache_attrs(appmock_client, endpoint, fl, uuid, parentUuid):
    ok = prepare_status_response()
    attr_response = prepare_attr_response(uuid, fuse_messages_pb2.REG, 1, parentUuid)
    attr_parent_response = prepare_attr_response(parentUuid, fuse_messages_pb2.DIR)

    # FsLogic should first request the FileAttr for uuid, and then
    # call the FileAttr for it's parent since it isn't cached
    # After that it should create subscriptions on the parent for the
    # metadata changes in that directory
    with reply(endpoint, [attr_response, attr_parent_response]):
        stat = fl.getattr(uuid)

    assert fl.metadata_cache_contains(uuid)
    assert fl.metadata_cache_contains(parentUuid)

    # This should return the attr without any calls to Oneprovider
    new_stat = fl.getattr(uuid)

    assert stat == new_stat


def test_mkdir_should_mkdir(appmock_client, endpoint, fl):
    getattr_response = prepare_attr_response('parentUuid', fuse_messages_pb2.DIR)
    response = messages_pb2.ServerMessage()
    response.fuse_response.status.code = common_messages_pb2.Status.ok

    with reply(endpoint, [response, getattr_response]) as queue:
        fl.mkdir('parentUuid', 'name', 0o123)
        client_message = queue.get()

    assert client_message.HasField('fuse_request')
    assert client_message.fuse_request.HasField('file_request')

    file_request = client_message.fuse_request.file_request
    assert file_request.context_guid == 'parentUuid'.encode('utf-8')

    assert file_request.HasField('create_dir')
    create_dir = file_request.create_dir
    assert create_dir.name == b'name'
    assert create_dir.mode == 0o123
    assert file_request.context_guid == \
           getattr_response.fuse_response.file_attr.uuid


def test_mkdir_should_recreate_dir(appmock_client, endpoint, fl):
    ok = prepare_status_response()
    getattr_response = prepare_attr_response('parentUuid', fuse_messages_pb2.DIR)

    def mkdir(getattr_response_param):

        with reply(endpoint, [ok,
                              getattr_response_param]) as queue:
            fl.mkdir('parentUuid', 'name', 0o123)
            client_message = queue.get()

        assert client_message.HasField('fuse_request')
        assert client_message.fuse_request.HasField('file_request')

        file_request = client_message.fuse_request.file_request
        assert file_request.context_guid == 'parentUuid'.encode('utf-8')

        assert file_request.HasField('create_dir')
        create_dir = file_request.create_dir
        assert create_dir.name == b'name'
        assert create_dir.mode == 0o123
        assert file_request.context_guid == \
            getattr_response.fuse_response.file_attr.uuid

    mkdir(getattr_response)

    with reply(endpoint, [ok, ok, ok, getattr_response, ok]) as queue:
        fl.unlink('parentUuid', 'name')

    getattr_response2 = prepare_attr_response('parentUuid2', fuse_messages_pb2.DIR)
    mkdir(getattr_response2)


def test_mkdir_should_pass_mkdir_errors(appmock_client, endpoint, fl):
    getattr_response = prepare_attr_response('parentUuid', fuse_messages_pb2.DIR)
    response = messages_pb2.ServerMessage()
    response.fuse_response.status.code = common_messages_pb2.Status.eperm

    with pytest.raises(RuntimeError) as excinfo:
        with reply(endpoint, [getattr_response, response]):
            fl.mkdir('parentUuid', 'filename', 0o123)

    assert 'Operation not permitted' in str(excinfo.value)


def test_rmdir_should_rmdir(appmock_client, endpoint, fl, uuid):
    getattr_response = prepare_attr_response(uuid, fuse_messages_pb2.DIR)

    ok = messages_pb2.ServerMessage()
    ok.fuse_response.status.code = common_messages_pb2.Status.ok

    with reply(endpoint, [ok, ok, ok, getattr_response, ok]) as queue:
        fl.rmdir('parentUuid', 'name')
        queue.get()
        queue.get()
        queue.get()
        queue.get()
        client_message = queue.get()

    assert client_message.HasField('fuse_request')
    assert client_message.fuse_request.HasField('file_request')

    file_request = client_message.fuse_request.file_request
    assert file_request.HasField('delete_file')
    assert file_request.context_guid == \
           getattr_response.fuse_response.file_attr.uuid

    with pytest.raises(RuntimeError) as excinfo:
        fl.getattr(uuid)

    assert 'No such file or directory' in str(excinfo.value)


def test_rmdir_should_pass_rmdir_errors(appmock_client, endpoint, fl, uuid):
    getattr_response = prepare_attr_response(uuid, fuse_messages_pb2.DIR)
    getattr_parent_response = \
        prepare_attr_response('parentUuid', fuse_messages_pb2.DIR)
    ok = messages_pb2.ServerMessage()
    ok.fuse_response.status.code = common_messages_pb2.Status.eperm

    with pytest.raises(RuntimeError) as excinfo:
        with reply(endpoint, [ok, ok, ok, getattr_response, ok]):
            fl.rmdir('parentUuid', 'filename')

    assert 'Operation not permitted' in str(excinfo.value)


def test_rename_should_rename_file_with_different_uuid(appmock_client, endpoint, fl, uuid):
    ok = prepare_status_response()
    getattr_response = \
        prepare_attr_response(uuid, fuse_messages_pb2.REG, 1024, 'parentUuid')
    getattr_parent_response = \
        prepare_attr_response('parentUuid', fuse_messages_pb2.DIR)
    getattr_newparent_response = \
        prepare_attr_response('newParentUuid', fuse_messages_pb2.DIR)
    rename_response = prepare_rename_response('newUuid')

    #
    # Prepare first response with 5 files
    #
    repl = prepare_file_children_attr_response('parentUuid', "afiles-", 5)
    repl.is_last = True

    readdir_response = messages_pb2.ServerMessage()
    readdir_response.fuse_response.file_children_attrs.CopyFrom(repl)
    readdir_response.fuse_response.status.code = common_messages_pb2.Status.ok

    with reply(endpoint, [getattr_response,
                          getattr_parent_response,
                          getattr_newparent_response,
                          ok, ok, ok,
                          readdir_response,
                          rename_response]) as queue:
        # Ensure the source file is cached
        fl.getattr(uuid)
        queue.get()
        # Ensure the target directory is cached
        d = fl.opendir('newParentUuid')
        fl.readdir('newParentUuid', 100, 0)
        fl.releasedir('newParentUuid', d)
        queue.get()
        queue.get()
        queue.get()
        queue.get()
        # Move the file to new directory
        fl.rename('parentUuid', 'filename', 'newParentUuid', 'newName')
        queue.get()
        queue.get()
        client_message = queue.get()

    assert not fl.metadata_cache_contains(uuid)
    assert fl.metadata_cache_contains('newUuid')

    assert client_message.HasField('fuse_request')
    assert client_message.fuse_request.HasField('file_request')

    file_request = client_message.fuse_request.file_request
    assert file_request.HasField('rename')

    rename = file_request.rename
    assert rename.target_parent_uuid == b'newParentUuid'
    assert rename.target_name == b'newName'
    assert file_request.context_guid == \
           getattr_response.fuse_response.file_attr.uuid


def test_rename_should_rename_file_with_the_same_uuid(appmock_client, endpoint, fl, uuid):
    ok = prepare_status_response()
    getattr_response = \
        prepare_attr_response(uuid, fuse_messages_pb2.REG, 1024, 'parentUuid')
    getattr_parent_response = \
        prepare_attr_response('parentUuid', fuse_messages_pb2.DIR)
    getattr_newparent_response = \
        prepare_attr_response('newParentUuid', fuse_messages_pb2.DIR)
    rename_response = prepare_rename_response(uuid)

    #
    # Prepare first response with 5 files
    #
    repl = prepare_file_children_attr_response('parentUuid', "afiles-", 5)
    repl.is_last = True

    readdir_response = messages_pb2.ServerMessage()
    readdir_response.fuse_response.file_children_attrs.CopyFrom(repl)
    readdir_response.fuse_response.status.code = common_messages_pb2.Status.ok


    with reply(endpoint, [getattr_response,
                          getattr_parent_response,
                          getattr_newparent_response,
                          ok, ok, ok,
                          readdir_response,
                          rename_response]) as queue:
        # Ensure the source file is cached
        fl.getattr(uuid)
        queue.get()
        # Ensure the target directory is cached
        d = fl.opendir('newParentUuid')
        fl.readdir('newParentUuid', 100, 0)
        fl.releasedir('newParentUuid', d)
        queue.get()
        queue.get()
        queue.get()
        queue.get()
        fl.rename('parentUuid', 'filename', 'newParentUuid', 'newName')
        queue.get()
        queue.get()
        client_message = queue.get()

    assert client_message.HasField('fuse_request')
    assert client_message.fuse_request.HasField('file_request')

    file_request = client_message.fuse_request.file_request
    assert file_request.HasField('rename')

    rename = file_request.rename
    assert rename.target_parent_uuid == b'newParentUuid'
    assert rename.target_name == b'newName'
    assert file_request.context_guid == \
           getattr_response.fuse_response.file_attr.uuid


def test_rename_should_rename_directory(appmock_client, endpoint, fl, uuid):
    ok = prepare_status_response()
    getattr_response = \
        prepare_attr_response(uuid, fuse_messages_pb2.DIR, 1234, 'parentUuid', 'name')
    getattr_parent_response = \
        prepare_attr_response('parentUuid', fuse_messages_pb2.DIR)
    getattr_newparent_response = \
        prepare_attr_response('newParentUuid', fuse_messages_pb2.DIR)
    getattr_newattr_response = \
        prepare_attr_response(uuid, fuse_messages_pb2.DIR, 1234, 'parentUuid', 'name')
    rename_response = prepare_rename_response('newUuid')

    with reply(endpoint, [ok, ok, ok, getattr_response,
                          getattr_parent_response,
                          rename_response,
                          getattr_newattr_response]) as queue:
        fl.rename('parentUuid', 'name', 'newParentUuid', 'newName')
        queue.get()
        queue.get()
        queue.get()
        queue.get()
        queue.get()
        client_message = queue.get()

    assert client_message.HasField('fuse_request')
    assert client_message.fuse_request.HasField('file_request')

    file_request = client_message.fuse_request.file_request
    assert file_request.HasField('rename')

    rename = file_request.rename
    assert rename.target_parent_uuid == b'newParentUuid'
    assert rename.target_name == b'newName'
    assert file_request.context_guid == \
           getattr_response.fuse_response.file_attr.uuid


def test_rename_event_should_ignore_uncached_files(appmock_client, endpoint, fl, uuid):
    evt = prepare_file_renamed_event(
            uuid, uuid, 'newName', 'newParentUuid')

    with send(endpoint, [evt]):
        pass

    assert not fl.metadata_cache_contains(uuid)
    assert not fl.metadata_cache_contains('newParentUuid')


def test_rename_event_should_update_old_file_parent_cache(appmock_client, endpoint, fl):
    parentUuid = 'parentUuid'
    ok = prepare_status_response()
    getattr_reponse = prepare_attr_response(parentUuid, fuse_messages_pb2.DIR)
    getattr_newattr_response = \
        prepare_attr_response('newUuid', fuse_messages_pb2.DIR, 1234, 'parentUuid', 'name')

    #
    # Prepare first response with 3 files
    #
    dir_size = 3
    repl = prepare_file_children_attr_response(parentUuid, "afiles-", dir_size)
    repl.is_last = True

    readdir_response = messages_pb2.ServerMessage()
    readdir_response.fuse_response.file_children_attrs.CopyFrom(repl)
    readdir_response.fuse_response.status.code = common_messages_pb2.Status.ok

    # When adding the first directory entry, the client will make sure that the
    # parent attributes are also cached
    getattr_parent_response = prepare_attr_response(parentUuid, fuse_messages_pb2.DIR)

    children = []
    offset = 0
    chunk_size = 50
    with reply(endpoint, [getattr_reponse,
                          ok, ok, ok,
                          readdir_response]) as queue:
        d = fl.opendir(parentUuid)
        children_chunk = fl.readdir(parentUuid, chunk_size, offset)
        queue.get()
        queue.get()
        queue.get()
        queue.get()
        fl.releasedir(parentUuid, d)
        assert len(children_chunk) == len(['.', '..']) + dir_size

    uuid = repl.child_attrs[0].uuid

    evt = prepare_file_renamed_event(
            uuid, 'newUuid', 'newName', 'newParentUuid')

    with send(endpoint, [evt]):
        wait_until(lambda: not fl.metadata_cache_contains(uuid))

    assert fl.metadata_cache_contains('parentUuid')
    assert not fl.metadata_cache_contains('newUuid')
    assert not fl.metadata_cache_contains('newParentUuid')

    children_chunk = []
    with reply(endpoint, [getattr_newattr_response]) as queue:
        children_chunk = fl.readdir(parentUuid, chunk_size, offset)

    assert len(children_chunk) == len(['.', '..']) + dir_size - 1


def test_rename_event_should_update_new_file_parent_cache(appmock_client, endpoint, fl, uuid):
    parentUuid = 'newParentUuid'
    ok = prepare_status_response()
    getattr_reponse = prepare_attr_response(parentUuid, fuse_messages_pb2.DIR)

    #
    # Prepare first response with 3 files
    #
    dir_size = 3
    repl = prepare_file_children_attr_response(parentUuid, "afiles-", dir_size)
    repl.is_last = True

    readdir_response = messages_pb2.ServerMessage()
    readdir_response.fuse_response.file_children_attrs.CopyFrom(repl)
    readdir_response.fuse_response.status.code = common_messages_pb2.Status.ok

    # When adding the first directory entry, the client will make sure that the
    # parent attributes are also cached
    getattr_parent_response = prepare_attr_response(parentUuid, fuse_messages_pb2.DIR)

    children = []
    offset = 0
    chunk_size = 50
    with reply(endpoint, [getattr_reponse,
                          ok, ok, ok,
                          readdir_response]) as queue:
        d = fl.opendir(parentUuid)
        children_chunk = fl.readdir(parentUuid, chunk_size, offset)
        queue.get()
        queue.get()
        queue.get()
        queue.get()
        fl.releasedir(parentUuid, d)
        assert len(children_chunk) == len(['.', '..']) + dir_size

    evt = prepare_file_renamed_event(
            uuid, 'newUuid', 'afiles-NEW', 'newParentUuid')

    getattr_new_response = \
        prepare_attr_response('newUuid', fuse_messages_pb2.REG, 1234,
                'newParentUuid', 'afiles-NEW')

    with send(endpoint, [evt]):
        pass

    with reply(endpoint, [getattr_new_response]) as queue:
        wait_until(lambda: fl.metadata_cache_contains('newUuid'))
        assert not fl.metadata_cache_contains(uuid)
        assert fl.metadata_cache_contains('newParentUuid')

    children_chunk = fl.readdir(parentUuid, chunk_size, offset)

    assert len(children_chunk) == len(['.', '..']) + dir_size + 1
    assert 'afiles-NEW' in children_chunk


def test_rename_should_update_cache(appmock_client, endpoint, fl, uuid):
    parentUuid = 'parentUuid'
    newParentUuid = 'newParentUuid'
    dir_size = 3
    offset = 0
    chunk_size = 100

    ok = prepare_status_response()
    #
    # Prepare first response with 3 files
    #
    repl = prepare_file_children_attr_response(parentUuid, "afiles-", dir_size)
    repl.is_last = True

    readdir_response = messages_pb2.ServerMessage()
    readdir_response.fuse_response.file_children_attrs.CopyFrom(repl)
    readdir_response.fuse_response.status.code = common_messages_pb2.Status.ok

    # When adding the first directory entry, the client will make sure that the
    # parent attributes are also cached
    getattr_parent_response = prepare_attr_response(parentUuid, fuse_messages_pb2.DIR)

    #
    # Prepare first response with 3 files
    #
    repl_new = prepare_file_children_attr_response(newParentUuid, "bfiles-", dir_size)
    repl_new.is_last = True

    readdir_new_response = messages_pb2.ServerMessage()
    readdir_new_response.fuse_response.file_children_attrs.CopyFrom(repl_new)
    readdir_new_response.fuse_response.status.code = common_messages_pb2.Status.ok

    # When adding the first directory entry, the client will make sure that the
    # parent attributes are also cached
    getattr_newparent_response = prepare_attr_response(newParentUuid, fuse_messages_pb2.DIR)

    rename_response = prepare_rename_response('newUuid')

    with reply(endpoint, [getattr_parent_response,
                          ok, ok, ok,
                          readdir_response,
                          getattr_newparent_response,
                          ok, ok, ok,
                          readdir_new_response,
                          rename_response]) as queue:
        # Ensure the source directory is cached
        d = fl.opendir(parentUuid)
        fl.readdir(parentUuid, chunk_size, offset)
        fl.releasedir(parentUuid, d)
        # Ensure the target directory is cached
        d = fl.opendir(newParentUuid)
        fl.readdir(newParentUuid, chunk_size, offset)
        fl.releasedir(newParentUuid, d)
        # Rename the file
        fl.rename(parentUuid, 'afiles-0', newParentUuid, 'afiles-NEW')

    assert fl.metadata_cache_contains('newUuid')

    children_chunk = fl.readdir(parentUuid, chunk_size, offset)

    assert len(children_chunk) == len(['.', '..']) + dir_size - 1
    assert 'afiles-0' not in children_chunk

    children_chunk = fl.readdir(newParentUuid, chunk_size, offset)

    assert len(children_chunk) == len(['.', '..']) + dir_size + 1
    assert 'afiles-NEW' in children_chunk


def test_rename_should_pass_rename_errors(appmock_client, endpoint, fl, uuid):
    ok = prepare_status_response()
    getattr_response = prepare_attr_response(uuid, fuse_messages_pb2.DIR)
    response = messages_pb2.ServerMessage()
    response.fuse_response.status.code = common_messages_pb2.Status.eperm

    with pytest.raises(RuntimeError) as excinfo:
        with reply(endpoint, [ok, ok, getattr_response,
                              response]):
            fl.rename('parentUuid', 'name', 'newParentUuid', 'newName')

    assert 'Operation not permitted' in str(excinfo.value)


def test_chmod_should_change_mode(appmock_client, endpoint, fl, uuid):
    ok = prepare_status_response()
    getattr_parent_response = \
        prepare_attr_response('parentUuid', fuse_messages_pb2.DIR)
    getattr_response = \
        prepare_attr_response(uuid, fuse_messages_pb2.REG, 1024, 'parentUuid')

    with reply(endpoint, [ok,
                          getattr_parent_response,
                          ok,
                          getattr_response]) as queue:
        fl.chmod(uuid, 0o123)
        client_message = queue.get()

    assert client_message.HasField('fuse_request')
    assert client_message.fuse_request.HasField('file_request')

    file_request = client_message.fuse_request.file_request
    assert file_request.HasField('change_mode')

    change_mode = file_request.change_mode
    assert change_mode.mode == 0o123
    assert file_request.context_guid == \
           getattr_response.fuse_response.file_attr.uuid


def test_chmod_should_change_cached_mode(appmock_client, endpoint, fl, uuid, parentUuid):
    getattr_response = prepare_attr_response(uuid, fuse_messages_pb2.REG, 1, parentUuid)
    getattr_parent_response = prepare_attr_response(parentUuid, fuse_messages_pb2.DIR)

    with reply(endpoint, [getattr_response,
                          getattr_parent_response]):
        stat = fl.getattr(uuid)

    assert stat.mode == getattr_response.fuse_response.file_attr.mode | \
                        fslogic.regularMode()
    appmock_client.reset_tcp_history()

    response = messages_pb2.ServerMessage()
    response.fuse_response.status.code = common_messages_pb2.Status.ok
    with reply(endpoint, [response, response]):
        fl.chmod(uuid, 0o356)

    stat = fl.getattr(uuid)

    assert stat.mode == 0o356 | fslogic.regularMode()


def test_chmod_should_pass_chmod_errors(appmock_client, endpoint, fl, uuid):
    response = messages_pb2.ServerMessage()
    response.fuse_response.status.code = common_messages_pb2.Status.enoent

    with pytest.raises(RuntimeError) as excinfo:
        with reply(endpoint, response):
            fl.chmod(uuid, 0o312)

    assert 'No such file or directory' in str(excinfo.value)


def test_utime_should_update_times(appmock_client, endpoint, fl, uuid, stat):
    ok = messages_pb2.ServerMessage()
    ok.fuse_response.status.code = common_messages_pb2.Status.ok

    with reply(endpoint, ok) as queue:
        fl.utime(uuid)
        client_message = queue.get()

    assert client_message.HasField('fuse_request')
    assert client_message.fuse_request.HasField('file_request')

    file_request = client_message.fuse_request.file_request
    assert file_request.HasField('update_times')

    update_times = file_request.update_times
    assert update_times.atime == update_times.mtime
    assert update_times.atime == update_times.ctime
    assert update_times.atime <= time.time()
    assert file_request.context_guid == uuid.encode('utf-8')


def test_utime_should_change_cached_times(appmock_client, endpoint, fl, uuid, parentUuid):
    getattr_response = \
        prepare_attr_response(uuid, fuse_messages_pb2.REG, 1, parentUuid)
    getattr_parent_response = \
        prepare_attr_response(parentUuid, fuse_messages_pb2.DIR)

    with reply(endpoint, [getattr_response,
                          getattr_parent_response]):
        stat = fl.getattr(uuid)

    assert stat.atime == getattr_response.fuse_response.file_attr.atime
    assert stat.mtime == getattr_response.fuse_response.file_attr.mtime
    appmock_client.reset_tcp_history()

    response = messages_pb2.ServerMessage()
    response.fuse_response.status.code = common_messages_pb2.Status.ok
    with reply(endpoint, response):
        fl.utime(uuid)

    stat = fslogic.Stat()
    fl.getattr(uuid)

    assert stat.atime != getattr_response.fuse_response.file_attr.atime
    assert stat.mtime != getattr_response.fuse_response.file_attr.mtime


def test_utime_should_update_times_with_buf(appmock_client, endpoint, fl, uuid, stat):
    response = messages_pb2.ServerMessage()
    response.fuse_response.status.code = common_messages_pb2.Status.ok

    ubuf = fslogic.Ubuf()
    ubuf.actime = 54321
    ubuf.modtime = 12345

    with reply(endpoint, response) as queue:
        fl.utime_buf(uuid, ubuf)
        client_message = queue.get()

    assert client_message.HasField('fuse_request')
    assert client_message.fuse_request.HasField('file_request')

    file_request = client_message.fuse_request.file_request
    assert file_request.HasField('update_times')

    update_times = file_request.update_times
    assert update_times.atime == ubuf.actime
    assert update_times.mtime == ubuf.modtime
    assert file_request.context_guid == uuid.encode('utf-8')


def test_utime_should_pass_utime_errors(appmock_client, endpoint, fl, uuid, stat):
    response = messages_pb2.ServerMessage()
    response.fuse_response.status.code = common_messages_pb2.Status.eperm

    with pytest.raises(RuntimeError) as excinfo:
        with reply(endpoint, response):
            fl.utime(uuid)

    assert 'Operation not permitted' in str(excinfo.value)

    ubuf = fslogic.Ubuf()
    with pytest.raises(RuntimeError) as excinfo:
        with reply(endpoint, response):
            fl.utime_buf(uuid, ubuf)

    assert 'Operation not permitted' in str(excinfo.value)


def test_readdir_should_read_dir(appmock_client, endpoint, fl, stat):
    uuid = 'parentUuid'

    ok = prepare_status_response()
    getattr_response = prepare_attr_response(uuid, fuse_messages_pb2.DIR)

    #
    # Prepare first response with 5 files
    #
    repl1 = prepare_file_children_attr_response(uuid, "afiles-", 5)
    repl1.is_last = False

    response1 = messages_pb2.ServerMessage()
    response1.fuse_response.file_children_attrs.CopyFrom(repl1)
    response1.fuse_response.status.code = common_messages_pb2.Status.ok

    #
    # Prepare second response with another 5 file
    #
    repl2 = prepare_file_children_attr_response(uuid, "bfiles-", 5)
    repl2.is_last = True

    response2 = messages_pb2.ServerMessage()
    response2.fuse_response.file_children_attrs.CopyFrom(repl2)
    response2.fuse_response.status.code = common_messages_pb2.Status.ok

    children = []
    offset = 0
    chunk_size = 50
    with reply(endpoint, [getattr_response,
                          ok, ok, ok,
                          response1,
                          response2]) as queue:
        d = fl.opendir(uuid)
        children_chunk = fl.readdir(uuid, chunk_size, offset)
        queue.get()
        queue.get()
        queue.get()
        queue.get()
        fl.releasedir(uuid, d)
        assert len(children_chunk) == 12

    time.sleep(2)

    #
    # After the last request the value should be available
    # from readdir cache, without any communication with provider
    #
    for i in range(3):
        with reply(endpoint, []) as queue:
            d = fl.opendir(uuid)
            children_chunk = fl.readdir(uuid, 5, 0)
            fl.releasedir(uuid, d)
            assert len(children_chunk) == 5
        time.sleep(1)


def test_readdir_should_skip_incomplete_replicas(appmock_client, endpoint, fl_onlyfullreplicas):
    uuid = 'parentUuid'

    ok = prepare_status_response()
    getattr_reponse = prepare_attr_response(uuid, fuse_messages_pb2.DIR)

    #
    # Prepare first response with 5 files
    #
    repl1 = prepare_file_children_attr_response(uuid, "afiles-", 5)
    for f in repl1.child_attrs:
        f.fully_replicated = True
    repl1.is_last = False

    response1 = messages_pb2.ServerMessage()
    response1.fuse_response.file_children_attrs.CopyFrom(repl1)
    response1.fuse_response.status.code = common_messages_pb2.Status.ok

    #
    # Prepare second response with another 5 file
    #
    repl2 = prepare_file_children_attr_response(uuid, "bfiles-", 5)
    for f in repl2.child_attrs:
        f.fully_replicated = False
    repl2.is_last = True

    response2 = messages_pb2.ServerMessage()
    response2.fuse_response.file_children_attrs.CopyFrom(repl2)
    response2.fuse_response.status.code = common_messages_pb2.Status.ok

    children = []
    offset = 0
    chunk_size = 50
    with reply(endpoint, [getattr_reponse,
                          ok, ok, ok, ok,
                          response1,
                          response2]) as queue:
        d = fl_onlyfullreplicas.opendir(uuid)
        children_chunk = fl_onlyfullreplicas.readdir(uuid, chunk_size, offset)
        _ = queue.get()
        fl_onlyfullreplicas.releasedir(uuid, d)
        assert len(children_chunk) == 5+2

    time.sleep(2)

    #
    # After the last request the value should be available
    # from readdir cache, without any communication with provider
    #
    for i in range(3):
        with reply(endpoint, []) as queue:
            d = fl_onlyfullreplicas.opendir(uuid)
            children_chunk = fl_onlyfullreplicas.readdir(uuid, 5, 0)
            fl_onlyfullreplicas.releasedir(uuid, d)
            assert len(children_chunk) == 5
        time.sleep(1)


def test_readdir_should_handle_fileattrchanged_event(appmock_client, endpoint, fl, parentUuid, stat):
    ok = prepare_status_response()
    getattr_reponse = prepare_attr_response(parentUuid, fuse_messages_pb2.DIR)

    #
    # Prepare first response with 3 files
    #
    dir_size = 3
    repl = prepare_file_children_attr_response(parentUuid, "afiles-", dir_size)
    repl.is_last = True

    readdir_response = messages_pb2.ServerMessage()
    readdir_response.fuse_response.file_children_attrs.CopyFrom(repl)
    readdir_response.fuse_response.status.code = common_messages_pb2.Status.ok

    # When adding the first directory entry, the client will make sure that the
    # parent attributes are also cached
    getattr_parent_response = prepare_attr_response(parentUuid, fuse_messages_pb2.DIR)

    children = []
    offset = 0
    chunk_size = 50
    with reply(endpoint, [getattr_reponse,
                          ok, ok, ok,
                          readdir_response]) as queue:
        d = fl.opendir(parentUuid)
        children_chunk = fl.readdir(parentUuid, chunk_size, offset)
        _ = queue.get()
        fl.releasedir(parentUuid, d)
        assert len(children_chunk) == len(['.', '..']) + dir_size

    #
    # After readdir is complete, file attributes are available from cache
    #
    file_uuid = repl.child_attrs[0].uuid
    attr = fl.getattr(file_uuid)

    evt = prepare_file_attr_changed_event(
            file_uuid, fuse_messages_pb2.REG, 12345, parentUuid)
    with send(endpoint, [evt]):
        pass

    time.sleep(1)

    # After the Oneprovider sends FileAttrChanged event, the file should be updated in
    # the cache
    attr = fl.getattr(file_uuid)

    assert attr.size == 12345


def test_readdir_should_return_unique_entries(endpoint, fl, stat):
    uuid = 'parentUuid'

    ok = prepare_status_response()
    getattr_response = prepare_attr_response(uuid, fuse_messages_pb2.DIR)

    #
    # Prepare first response with 5 files
    #
    repl1 = prepare_file_children_attr_response(uuid, "afiles-", 5)
    repl1.is_last = False

    response1 = messages_pb2.ServerMessage()
    response1.fuse_response.file_children_attrs.CopyFrom(repl1)
    response1.fuse_response.status.code = common_messages_pb2.Status.ok

    #
    # Prepare second response with the same 5 files
    #
    repl2 = prepare_file_children_attr_response(uuid, "afiles-", 5)
    repl2.is_last = True

    response2 = messages_pb2.ServerMessage()
    response2.fuse_response.file_children_attrs.CopyFrom(repl2)
    response2.fuse_response.status.code = common_messages_pb2.Status.ok

    children = []
    offset = 0
    chunk_size = 50
    with reply(endpoint, [getattr_response,
                          ok, ok, ok,
                          response1,
                          response2]) as queue:
        d = fl.opendir(uuid)
        children_chunk = fl.readdir(uuid, chunk_size, offset)
        _ = queue.get()
        fl.releasedir(uuid, d)
        children.extend(children_chunk)

    assert len(children) == 5 + 2


def test_readdir_should_pass_readdir_errors(appmock_client, endpoint, fl, stat):
    uuid = 'parentUuid'

    ok = prepare_status_response()
    getattr_reponse = prepare_attr_response(uuid, fuse_messages_pb2.DIR)

    response = messages_pb2.ServerMessage()
    response.fuse_response.status.code = common_messages_pb2.Status.eperm

    with pytest.raises(RuntimeError) as excinfo:
        with reply(endpoint, [getattr_reponse,
                              ok, ok, ok, response]):
            d = fl.opendir(uuid)
            fl.readdir(uuid, 1024, 0)
            fl.releasedir(uuid, d)

    assert 'Operation not permitted' in str(excinfo.value)


def test_readdir_should_not_get_stuck_on_errors(appmock_client, endpoint, fl, stat):
    uuid = 'parentUuid'

    ok = prepare_status_response()
    getattr_response = prepare_attr_response(uuid, fuse_messages_pb2.DIR)

    response0 = messages_pb2.ServerMessage()
    response0.fuse_response.status.code = common_messages_pb2.Status.eperm

    with pytest.raises(RuntimeError) as excinfo:
        with reply(endpoint, [getattr_response,
                              ok, ok, ok,
                              response0]):
            d = fl.opendir(uuid)
            fl.readdir(uuid, 1024, 0)
            fl.releasedir(uuid, d)

    assert 'Operation not permitted' in str(excinfo.value)

    #
    # Prepare first response with 5 files
    #
    repl1 = prepare_file_children_attr_response(uuid, "afiles-", 5)
    repl1.is_last = False

    response1 = messages_pb2.ServerMessage()
    response1.fuse_response.file_children_attrs.CopyFrom(repl1)
    response1.fuse_response.status.code = common_messages_pb2.Status.ok

    #
    # Prepare second response with another 5 file
    #
    repl2 = prepare_file_children_attr_response(uuid, "bfiles-", 5)
    repl2.is_last = True

    response2 = messages_pb2.ServerMessage()
    response2.fuse_response.file_children_attrs.CopyFrom(repl2)
    response2.fuse_response.status.code = common_messages_pb2.Status.ok

    children = []
    offset = 0
    chunk_size = 50
    with reply(endpoint, [response1,
                          response2]) as queue:
        d = fl.opendir(uuid)
        children_chunk = fl.readdir(uuid, chunk_size, offset)
        _ = queue.get()
        fl.releasedir(uuid, d)
        assert len(children_chunk) == 12



def test_metadatacache_should_ignore_changes_on_deleted_files(appmock_client, endpoint, fl):
    ok = prepare_status_response()
    getattr_response = prepare_attr_response('parentUuid', fuse_messages_pb2.DIR)

    #
    # Prepare readdir response with 1 file
    #
    repl1 = prepare_file_children_attr_response('parentUuid', "afiles-", 1)
    repl1.is_last = True

    response1 = messages_pb2.ServerMessage()
    response1.fuse_response.file_children_attrs.CopyFrom(repl1)
    response1.fuse_response.status.code = common_messages_pb2.Status.ok

    children = []
    offset = 0
    chunk_size = 50
    with reply(endpoint, [getattr_response,
                          ok, ok, ok,
                          response1]) as queue:
        d = fl.opendir('parentUuid')
        children_chunk = fl.readdir('parentUuid', chunk_size, offset)
        _ = queue.get()
        fl.releasedir('parentUuid', d)
        children.extend(children_chunk)

    assert len(children) == 1+2

    time.sleep(1)

    assert fl.metadata_cache_size() == 1+1

    afiles_0_uuid = repl1.child_attrs[0].uuid

    fl.getattr(afiles_0_uuid)

    #
    # Remove file 'afiles-0'
    #
    ok = messages_pb2.ServerMessage()
    ok.fuse_response.status.code = common_messages_pb2.Status.ok
    with reply(endpoint, [ok]) as queue:
        fl.unlink('parentUuid', 'afiles-0')

    time.sleep(1)

    evt = prepare_file_attr_changed_event(
        afiles_0_uuid, fuse_messages_pb2.REG, None, 'parentUuid', 0o655)

    with send(endpoint, [evt]):
        pass

    time.sleep(1)

    with pytest.raises(RuntimeError) as excinfo:
        fl.getattr(afiles_0_uuid)

    assert 'No such file or directory' in str(excinfo.value)


def test_metadatacache_should_ignore_changes_on_deleted_directories(appmock_client, endpoint, fl):
    ok = prepare_status_response()
    getattr_response = prepare_attr_response(
        'parentUuid', fuse_messages_pb2.DIR, None, 'parentParentUuid', 'dir1')
    getattr_parent_response = prepare_attr_response(
        'parentParentUuid', fuse_messages_pb2.DIR, None)

    #
    # Prepare readdir response with 1 file
    #
    repl1 = prepare_file_children_attr_response('parentUuid', "afiles-", 1)
    repl1.is_last = True

    response1 = messages_pb2.ServerMessage()
    response1.fuse_response.file_children_attrs.CopyFrom(repl1)
    response1.fuse_response.status.code = common_messages_pb2.Status.ok

    children = []
    offset = 0
    chunk_size = 50
    with reply(endpoint, [getattr_response,
                          getattr_parent_response,
                          ok, ok, ok,
                          response1]) as queue:
        d = fl.opendir('parentUuid')
        children_chunk = fl.readdir('parentUuid', chunk_size, offset)
        queue.get()
        fl.releasedir('parentUuid', d)
        children.extend(children_chunk)

    assert len(children) == 1+2

    time.sleep(1)

    assert fl.metadata_cache_size() == 2+1

    #
    # Remove file 'afiles-0'
    #
    with reply(endpoint, [ok, ok, ok, ok]) as queue:
        fl.unlink('parentParentUuid', 'dir1')

    evt = prepare_file_attr_changed_event(
        'parentUuid', fuse_messages_pb2.DIR, 0, 'parentParentUuid')

    with send(endpoint, [evt]):
        pass

    time.sleep(1)

    with pytest.raises(RuntimeError) as excinfo:
        fl.getattr('parentUuid')

    assert 'No such file or directory' in str(excinfo.value)


def test_metadatacache_should_keep_open_file_metadata(appmock_client, endpoint, fl):
    parent = 'parentUuid'
    name = 'a.txt'
    uuid1 = 'uuid1'
    uuid2 = 'uuid2'
    size = 1024
    blocks=[(0, 10)]
    handle_id = 'handle_id'

    ok = messages_pb2.ServerMessage()
    ok.fuse_response.status.code = common_messages_pb2.Status.ok


    # Create a file and open it, then delete while opened, and the perform a read
    # and release the file
    attr_parent_response = prepare_attr_response(parent, fuse_messages_pb2.DIR)
    attr_response = prepare_attr_response(uuid1, fuse_messages_pb2.REG,
                                          size, parent, name)
    location_response = prepare_location_response(uuid1, blocks)
    open_response = prepare_open_response(handle_id)

    with reply(endpoint, [attr_response,
                          location_response,
                          ok, ok, ok, ok,
                          attr_parent_response,
                          open_response]):
        fh = fl.open(uuid1, 0)
        assert fh >= 0


    assert fl.metadata_cache_contains(uuid1)
    assert fl.metadata_cache_contains(parent)

    with reply(endpoint, [ok, ok, ok, ok]) as queue:
        fl.unlink(parent, name)

    assert not fl.metadata_cache_contains(uuid1)

    assert 5 == len(fl.read(uuid1, fh, 0, 5))

    do_release(endpoint, fl, uuid1, fh)

    # Repeat the same steps again with a different file with the same name
    # in the same directory
    attr_response = prepare_attr_response(uuid2, fuse_messages_pb2.REG,
                                          size, parent, name)
    location_response = prepare_location_response(uuid2, blocks)
    open_response = prepare_open_response(handle_id)

    with reply(endpoint, [attr_response,
                          location_response,
                          ok, ok, ok, ok,
                          open_response]):
        fh = fl.open(uuid2, 0)
        assert fh >= 0

    with reply(endpoint, [ok]) as queue:
        fl.unlink(parent, name)

    assert 5 == len(fl.read(uuid2, fh, 0, 5))

    do_release(endpoint, fl, uuid2, fh)


def test_metadatacache_should_drop_expired_directories(appmock_client, endpoint, fl_dircache):
    ok = messages_pb2.ServerMessage()
    ok.fuse_response.status.code = common_messages_pb2.Status.ok
    getattr_response = prepare_attr_response('parentUuid', fuse_messages_pb2.DIR)

    #
    # Prepare readdir response with 10 files
    #
    repl1 = prepare_file_children_attr_response('parentUuid', "afiles-", 10)
    repl1.is_last = True

    response1 = messages_pb2.ServerMessage()
    response1.fuse_response.file_children_attrs.CopyFrom(repl1)
    response1.fuse_response.status.code = common_messages_pb2.Status.ok

    children = []
    offset = 0
    chunk_size = 50
    with reply(endpoint, [getattr_response,
                          ok, ok, ok, response1]) as queue:
        d = fl_dircache.opendir('parentUuid')
        children_chunk = fl_dircache.readdir('parentUuid', chunk_size, offset)
        _ = queue.get()
        fl_dircache.releasedir('parentUuid', d)
        children.extend(children_chunk)

    assert len(children) == 10+2

    time.sleep(1)

    assert fl_dircache.metadata_cache_size() == 10 + 1

    # Wait past directory cache expiry which is 3 seconds
    time.sleep(5)

    assert fl_dircache.metadata_cache_size() == 1


def test_metadatacache_should_drop_expired_directories_and_keep_parent_entries(appmock_client, endpoint, fl_dircache):
    ok = messages_pb2.ServerMessage()
    ok.fuse_response.status.code = common_messages_pb2.Status.ok
    getattr_response = prepare_attr_response('parentUuid', fuse_messages_pb2.DIR)

    #
    # Prepare readdir response with 3 directories and 3 files in each directory
    #
    repl1 = prepare_file_children_attr_response('parentUuid', "parents-", 3)
    repl1.is_last = True

    parent_uuid_0 = repl1.child_attrs[0].uuid
    repl1.child_attrs[0].type = fuse_messages_pb2.DIR
    parent_uuid_1 = repl1.child_attrs[1].uuid
    repl1.child_attrs[1].type = fuse_messages_pb2.DIR
    parent_uuid_2 = repl1.child_attrs[2].uuid
    repl1.child_attrs[2].type = fuse_messages_pb2.DIR

    response1 = messages_pb2.ServerMessage()
    response1.fuse_response.file_children_attrs.CopyFrom(repl1)
    response1.fuse_response.status.code = common_messages_pb2.Status.ok

    repl2 = prepare_file_children_attr_response(parent_uuid_0, "children-", 3)
    repl2.is_last = True

    child_uuid_0 = repl2.child_attrs[0].uuid
    child_uuid_1 = repl2.child_attrs[1].uuid
    child_uuid_2 = repl2.child_attrs[2].uuid

    response2 = messages_pb2.ServerMessage()
    response2.fuse_response.file_children_attrs.CopyFrom(repl2)
    response2.fuse_response.status.code = common_messages_pb2.Status.ok


    #
    # First list the top directory
    #
    children = []
    offset = 0
    chunk_size = 50
    with reply(endpoint, [getattr_response,
                          ok, ok, ok, response1]) as queue:
        d = fl_dircache.opendir('parentUuid')
        children_chunk = fl_dircache.readdir('parentUuid', chunk_size, offset)
        _ = queue.get()
        fl_dircache.releasedir('parentUuid', d)
        children.extend(children_chunk)

    assert children.sort() == ['.', '..', 'parents-0', 'parents-1', 'parents-2'].sort()

    #
    # Now list parent-0 directory
    #
    children = []
    offset = 0
    chunk_size = 50
    with reply(endpoint, [ok, ok, ok, response2]) as queue:
        d = fl_dircache.opendir(parent_uuid_0)
        children_chunk = fl_dircache.readdir(parent_uuid_0, chunk_size, offset)
        _ = queue.get()
        fl_dircache.releasedir(parent_uuid_0, d)
        children.extend(children_chunk)

    assert fl_dircache.metadata_cache_contains(child_uuid_0)
    assert fl_dircache.metadata_cache_contains(child_uuid_1)
    assert fl_dircache.metadata_cache_contains(child_uuid_2)

    # Wait so that the contents of 'parents-0' are invalidated but keep
    # the top directory active
    time.sleep(2)
    attr = fl_dircache.getattr(parent_uuid_1)

    time.sleep(2)
    attr = fl_dircache.getattr(parent_uuid_1)

    time.sleep(2)
    attr = fl_dircache.getattr(parent_uuid_1)

    assert not fl_dircache.metadata_cache_contains(child_uuid_0)
    assert not fl_dircache.metadata_cache_contains(child_uuid_1)
    assert not fl_dircache.metadata_cache_contains(child_uuid_2)

    assert fl_dircache.metadata_cache_contains(parent_uuid_2)
    assert fl_dircache.metadata_cache_contains(parent_uuid_1)
    assert fl_dircache.metadata_cache_contains(parent_uuid_0)


def test_metadatacache_should_prune_when_size_exceeded(appmock_client, endpoint, fl_dircache):
    ok = prepare_status_response()
    getattr_response = prepare_attr_response('parentUuid', fuse_messages_pb2.DIR)

    #
    # Prepare readdir response with 20 files
    #
    repl1 = prepare_file_children_attr_response('parentUuid', "afiles-", 20)
    repl1.is_last = True

    response1 = messages_pb2.ServerMessage()
    response1.fuse_response.file_children_attrs.CopyFrom(repl1)
    response1.fuse_response.status.code = common_messages_pb2.Status.ok

    children = []
    offset = 0
    chunk_size = 50
    with reply(endpoint, [getattr_response,
                          ok, ok, ok, response1]) as queue:
        d = fl_dircache.opendir('parentUuid')
        children_chunk = fl_dircache.readdir('parentUuid', chunk_size, offset)
        _ = queue.get()
        fl_dircache.releasedir('parentUuid', d)
        children.extend(children_chunk)

    assert len(children) == 20+2

    time.sleep(1)

    assert fl_dircache.metadata_cache_size() == 21

    getattr_response2 = prepare_attr_response('parentUuid2', fuse_messages_pb2.DIR)

    repl2 = prepare_file_children_attr_response('parentUuid2', "bfiles-", 10)
    repl2.is_last = True

    response2 = messages_pb2.ServerMessage()
    response2.fuse_response.file_children_attrs.CopyFrom(repl2)
    response2.fuse_response.status.code = common_messages_pb2.Status.ok

    children = []
    offset = 0
    chunk_size = 50
    with reply(endpoint, [getattr_response2,
                          ok, ok, ok, response2]) as queue:
        d = fl_dircache.opendir('parentUuid2')
        children_chunk = fl_dircache.readdir('parentUuid2', chunk_size, offset)
        _ = queue.get()
        fl_dircache.releasedir('parentUuid2', d)
        children.extend(children_chunk)

    assert len(children) == 10+2

    time.sleep(1)

    assert not fl_dircache.metadata_cache_contains(repl1.child_attrs[0].uuid)
    assert fl_dircache.metadata_cache_contains(repl2.child_attrs[0].uuid)

    assert fl_dircache.metadata_cache_size() == 11


def test_link_should_create_hard_link(appmock_client, endpoint, fl, uuid, parentUuid):
    name = random_str()
    attr_response = prepare_attr_response(
                    uuid, fuse_messages_pb2.LNK, size=0,
                    parent_uuid=parentUuid, name=name)

    with reply(endpoint, attr_response) as queue:
        fl.link(uuid, parentUuid, name)
        client_message = queue.get()

    assert client_message.HasField('fuse_request')
    assert client_message.fuse_request.HasField('file_request')

    file_request = client_message.fuse_request.file_request
    assert file_request.HasField('make_link')


def test_symlink_should_create_symbolic_link(appmock_client, endpoint, fl, uuid, parentUuid):
    name = random_str()
    link = random_str()
    attr_response = prepare_attr_response(
                    uuid, fuse_messages_pb2.SYMLNK, size=len(link),
                    parent_uuid=parentUuid, name=name)

    with reply(endpoint, attr_response) as queue:
        fl.symlink(parentUuid, name, link)
        client_message = queue.get()

    assert client_message.HasField('fuse_request')
    assert client_message.fuse_request.HasField('file_request')

    file_request = client_message.fuse_request.file_request
    assert file_request.HasField('make_symlink')


def test_readlink_should_read_symbolic_link(appmock_client, endpoint, fl, uuid):
    link = random_str()
    readlink_response = prepare_readlink_response(uuid, link)

    with reply(endpoint, readlink_response) as queue:
        link_result = fl.readlink(uuid)
        client_message = queue.get()

    assert client_message.HasField('fuse_request')
    assert client_message.fuse_request.HasField('file_request')

    file_request = client_message.fuse_request.file_request
    assert file_request.HasField('read_symlink')

    assert(link == link_result)


def test_mknod_should_create_multiple_files(appmock_client, endpoint, fl, uuid, parentUuid, parentStat):
    getattr_responses = []
    for i in range(0,100):
        getattr_responses.append(prepare_attr_response(
                    uuid+'_'+str(i), fuse_messages_pb2.REG, size=0,
                    parent_uuid=parentUuid, name='filename_'+str(i)))

    with reply(endpoint, getattr_responses) as queue:
        for i in range(0,100):
            fl.mknod(parentUuid, 'filename_'+str(i), 0o664 | S_IFREG)
            client_message = queue.get()

    assert client_message.HasField('fuse_request')
    assert client_message.fuse_request.HasField('file_request')

    file_request = client_message.fuse_request.file_request
    assert file_request.HasField('make_file')

    make_file = file_request.make_file
    assert make_file.name == b'filename_99'
    assert make_file.mode == 0o664
    assert file_request.context_guid == parentUuid.encode('utf-8')


def test_mknod_should_make_new_location(appmock_client, endpoint, fl, uuid, parentUuid, parentStat):
    getattr_response = prepare_attr_response(uuid, fuse_messages_pb2.REG, 10, parentUuid)

    with reply(endpoint, [getattr_response]) as queue:
        fl.mknod(parentUuid, 'childName', 0o762 | S_IFREG)
        client_message = queue.get()

    assert client_message.HasField('fuse_request')
    assert client_message.fuse_request.HasField('file_request')

    file_request = client_message.fuse_request.file_request
    assert file_request.HasField('make_file')

    make_file = file_request.make_file
    assert make_file.name == b'childName'
    assert make_file.mode == 0o762
    assert file_request.context_guid == parentUuid.encode('utf-8')


def test_mknod_should_pass_location_errors(appmock_client, endpoint, fl, parentUuid, parentStat):
    response = messages_pb2.ServerMessage()
    response.fuse_response.status.code = common_messages_pb2.Status.eperm

    with pytest.raises(RuntimeError) as excinfo:
        with reply(endpoint, response):
            fl.mknod(parentUuid, 'childName', 0o123)

    assert 'Operation not permitted' in str(excinfo.value)


def test_mknod_should_throw_on_unsupported_file_type(endpoint, fl, parentUuid, parentStat):
    response = messages_pb2.ServerMessage()
    response.fuse_response.status.code = common_messages_pb2.Status.eperm

    with pytest.raises(RuntimeError) as excinfo:
        fl.mknod(parentUuid, 'childName', 0o664 | S_IFSOCK)

    assert 'Operation not supported' in str(excinfo.value)

    with pytest.raises(RuntimeError) as excinfo:
        fl.mknod(parentUuid, 'childName', 0o664 | S_IFBLK)

    assert 'Operation not supported' in str(excinfo.value)

    with pytest.raises(RuntimeError) as excinfo:
        fl.mknod(parentUuid, 'childName', 0o664 | S_IFDIR)

    assert 'Operation not supported' in str(excinfo.value)

    with pytest.raises(RuntimeError) as excinfo:
        fl.mknod(parentUuid, 'childName', 0o664 | S_IFCHR)

    assert 'Operation not supported' in str(excinfo.value)

    with pytest.raises(RuntimeError) as excinfo:
        fl.mknod(parentUuid, 'childName', 0o664 | S_IFIFO)

    assert 'Operation not supported' in str(excinfo.value)


def test_read_should_read_range(appmock_client, endpoint, fl, uuid):
    ok = prepare_status_response()

    fh = do_open(endpoint, fl, uuid, blocks=[(0, 10)])

    assert 5 == len(fl.read(uuid, fh, 0, 5))

    do_release(endpoint, fl, uuid, fh)


def test_read_should_fetch_file_location_after_closing_file(appmock_client, endpoint, fl, uuid):
    blocks = [(0,10)]
    fh = do_open(endpoint, fl, uuid, blocks=blocks)

    assert 5 == len(fl.read(uuid, fh, 0, 5))

    do_release(endpoint, fl, uuid, fh)

    fh = do_open_cached(endpoint, fl, uuid, blocks=blocks)

    assert 5 == len(fl.read(uuid, fh, 0, 5))

    do_release(endpoint, fl, uuid, fh)


def test_read_should_read_zero_on_eof(appmock_client, endpoint, fl, uuid):
    fh = do_open(endpoint, fl, uuid, size=10, blocks=[(0, 10)])

    assert 10 == len(fl.read(uuid, fh, 0, 12))
    assert 0 == len(fl.read(uuid, fh, 10, 2))

    do_release(endpoint, fl, uuid, fh)


def test_read_should_pass_helper_errors(appmock_client, endpoint, fl, uuid):
    fh = do_open(endpoint, fl, uuid, size=10, blocks=[(0, 10)])

    with pytest.raises(RuntimeError) as excinfo:
        fl.failHelper()
        fl.read(uuid, fh, 0, 10)

    assert 'Owner died' in str(excinfo.value)

    do_release(endpoint, fl, uuid, fh)


def test_write_should_write(appmock_client, endpoint, fl, uuid):
    fh = do_open(endpoint, fl, uuid, size=10, blocks=[(0, 10)])

    assert 5 == fl.write(uuid, fh, 0, 5)

    do_release(endpoint, fl, uuid, fh)


def test_write_should_change_file_size(appmock_client, endpoint, fl, uuid):
    fh = do_open(endpoint, fl, uuid, size=5, blocks=[(0, 5)])
    assert 20 == fl.write(uuid, fh, 10, 20)

    stat = fl.getattr(uuid)
    assert 30 == stat.size

    do_release(endpoint, fl, uuid, fh)


def test_write_should_pass_helper_errors(appmock_client, endpoint, fl, uuid):
    fh = do_open(endpoint, fl, uuid, size=10, blocks=[(0, 10)])

    with pytest.raises(RuntimeError) as excinfo:
        fl.failHelper()
        fl.write(uuid, fh, 0, 10)

    assert 'Owner died' in str(excinfo.value)

    do_release(endpoint, fl, uuid, fh)


def test_truncate_should_truncate(appmock_client, endpoint, fl, uuid, stat):
    response = messages_pb2.ServerMessage()
    response.fuse_response.status.code = common_messages_pb2.Status.ok
    location_response = prepare_location_response(uuid)

    with reply(endpoint, [response,
                          location_response]) as queue:
        fl.truncate(uuid, 4)
        client_message = queue.get()

    assert client_message.HasField('fuse_request')
    assert client_message.fuse_request.HasField('file_request')

    file_request = client_message.fuse_request.file_request
    assert file_request.HasField('truncate')

    truncate = file_request.truncate
    assert truncate.size == 4
    assert file_request.context_guid == uuid.encode('utf-8')


def test_truncate_should_truncate_open_file(appmock_client, endpoint, fl, uuid):
    fh = do_open(endpoint, fl, uuid, size=10, blocks=[(0, 10)])

    response = messages_pb2.ServerMessage()
    response.fuse_response.status.code = common_messages_pb2.Status.ok

    with reply(endpoint, [response, response]) as queue:
        fl.truncate(uuid, 0)
        client_message = queue.get()

    do_release(endpoint, fl, uuid, fh)


def test_truncate_should_pass_truncate_errors(appmock_client, endpoint, fl, uuid):
    getattr_response = prepare_attr_response(uuid, fuse_messages_pb2.REG)
    response = messages_pb2.ServerMessage()
    response.fuse_response.status.code = common_messages_pb2.Status.eperm

    with pytest.raises(RuntimeError) as excinfo:
        with reply(endpoint, [getattr_response,
                              response]):
            fl.truncate(uuid, 3)

    assert 'Operation not permitted' in str(excinfo.value)


def test_readdir_big_directory(appmock_client, endpoint, fl, uuid):
    chunk_size = 2500
    children_num = 10*chunk_size

    ok = prepare_status_response()
    getattr_response = prepare_attr_response('parentUuid', fuse_messages_pb2.DIR)
    getattr_response2 = prepare_attr_response('parentUuid', fuse_messages_pb2.DIR)

    # Prepare an array of responses of appropriate sizes to client
    # requests
    responses = [getattr_response, ok, ok, ok]
    for i in range(0, int(children_num/chunk_size)):
        repl = fuse_messages_pb2.FileChildrenAttrs()
        for j in range(0, chunk_size):
            link = prepare_attr_response(uuid, fuse_messages_pb2.REG, 1024, 'parentUuid').\
                        fuse_response.file_attr
            link.uuid = ("childUuid_"+str(i)+"_"+str(j)).encode('utf-8')
            link.name = ("file_"+str(i)+"_"+str(j)).encode('utf-8')
            repl.child_attrs.extend([link])

        response = messages_pb2.ServerMessage()
        response.fuse_response.file_children_attrs.CopyFrom(repl)
        response.fuse_response.status.code = common_messages_pb2.Status.ok

        responses.append(response)

    # Prepare empty response after entire directory has been fetched
    # by FsLogic
    empty_repl = fuse_messages_pb2.FileChildrenAttrs()
    empty_repl.child_attrs.extend([])
    empty_repl.is_last = True
    empty_response = messages_pb2.ServerMessage()
    empty_response.fuse_response.file_children_attrs.CopyFrom(empty_repl)
    empty_response.fuse_response.status.code = common_messages_pb2.Status.ok

    responses.append(empty_response)

    assert len(responses) == 4 + children_num/chunk_size + 1

    children = []
    offset = 0

    with reply(endpoint, responses) as queue:
        d = fl.opendir('parentUuid')
        while True:
            children_chunk = fl.readdir('parentUuid', chunk_size, offset)
            client_message = queue.get()
            children.extend(children_chunk)
            if len(children_chunk) < chunk_size:
                break
            offset += len(children_chunk)
        fl.releasedir('parentUuid', d)

    assert len(children) == children_num + 2


def test_write_should_save_blocks(appmock_client, endpoint, fl, uuid):
    fh = do_open(endpoint, fl, uuid, size=5)
    assert 5 == fl.write(uuid, fh, 0, 5)
    assert 5 == len(fl.read(uuid, fh, 0, 10))

    do_release(endpoint, fl, uuid, fh)


def test_read_should_read_partial_content(appmock_client, endpoint, fl, uuid):
    fh = do_open(endpoint, fl, uuid, size=10, blocks=[(4, 6)])
    data = fl.read(uuid, fh, 6, 4)

    assert len(data) == 4

    do_release(endpoint, fl, uuid, fh)


def test_read_should_request_synchronization(appmock_client, endpoint, fl, uuid):
    fh = do_open(endpoint, fl, uuid, size=10, blocks=[(4, 6)])
    sync_response = prepare_sync_response(uuid, '', [(0, 10)])

    appmock_client.reset_tcp_history()
    with reply(endpoint, sync_response) as queue:
        fl.read(uuid, fh, 2, 5)
        client_message = queue.get()

    assert client_message.HasField('fuse_request')
    assert client_message.fuse_request.HasField('file_request')
    file_request = client_message.fuse_request.file_request
    assert file_request.HasField('synchronize_block')
    block = common_messages_pb2.FileBlock()
    block.offset = 2
    block.size = 8
    sync = file_request.synchronize_block
    assert sync.block == block
    assert sync.priority == SYNCHRONIZE_BLOCK_PRIORITY_IMMEDIATE
    assert file_request.context_guid == uuid.encode('utf-8')

    do_release(endpoint, fl, uuid, fh)


def test_read_should_fetch_location_on_invalid_checksum(appmock_client, endpoint, fl, uuid):
    fh = do_open(endpoint, fl, uuid, size=10, blocks=[])
    fl.set_needs_data_consistency_check(True)

    blocks = [(2, 5)]
    responses = []
    # Because the first read is smaller the then minimum default sync range (1MB)
    # client will request a sync from the offset specified (2) to the end of the file
    # as the file is smaller than 1MB
    responses.append(prepare_sync_response(uuid, '', [(2, 10-2)]))
    responses.append(prepare_sync_and_checksum_response(uuid, '', blocks, 'badchecksum'))
    responses.append(prepare_location_response(uuid, blocks))
    responses.append(prepare_location_response(uuid, blocks))

    appmock_client.reset_tcp_history()
    with pytest.raises(RuntimeError) as excinfo:
        with reply(endpoint, responses) as queue:
            fl.read(uuid, fh, 2, 5)
            client_message = queue.get()

    fl.set_needs_data_consistency_check(False)

    assert "Input/output error" in str(excinfo.value)

    do_release(endpoint, fl, uuid, fh)


def test_read_should_retry_request_synchronization(appmock_client, endpoint, fl, uuid):
    fh = do_open(endpoint, fl, uuid, size=10, blocks=[(4, 6)])

    responses = []
    responses.append(prepare_sync_eagain_response(uuid, '', [(2, 8)]))
    responses.append(prepare_sync_response(uuid, '', [(2, 8)]))

    appmock_client.reset_tcp_history()
    with reply(endpoint, responses) as queue:
        fl.read(uuid, fh, 2, 5)
        client_message = queue.get()

    assert client_message.HasField('fuse_request')
    assert client_message.fuse_request.HasField('file_request')
    file_request = client_message.fuse_request.file_request
    assert file_request.HasField('synchronize_block')
    block = common_messages_pb2.FileBlock()
    block.offset = 2
    block.size = 8
    sync = file_request.synchronize_block
    assert sync.block == block
    assert sync.priority == SYNCHRONIZE_BLOCK_PRIORITY_IMMEDIATE
    assert file_request.context_guid == uuid.encode('utf-8')

    do_release(endpoint, fl, uuid, fh)


def test_read_should_retry_canceled_synchronization_request(appmock_client, endpoint, fl, uuid):
    fh = do_open(endpoint, fl, uuid, size=10, blocks=[(4, 6)])

    responses = []
    responses.append(prepare_sync_ecanceled_response(uuid, '', [(2, 8)]))
    responses.append(prepare_sync_ecanceled_response(uuid, '', [(2, 8)]))
    responses.append(prepare_sync_response(uuid, '', [(2, 8)]))

    appmock_client.reset_tcp_history()
    with reply(endpoint, responses) as queue:
        fl.read(uuid, fh, 2, 5)
        client_message = queue.get()

    assert client_message.HasField('fuse_request')
    assert client_message.fuse_request.HasField('file_request')
    file_request = client_message.fuse_request.file_request
    assert file_request.HasField('synchronize_block')
    block = common_messages_pb2.FileBlock()
    block.offset = 2
    block.size = 8
    sync = file_request.synchronize_block
    assert sync.block == block
    assert sync.priority == SYNCHRONIZE_BLOCK_PRIORITY_IMMEDIATE
    assert file_request.context_guid == uuid.encode('utf-8')

    do_release(endpoint, fl, uuid, fh)


def test_read_should_not_retry_request_synchronization_too_many_times(appmock_client, endpoint, fl, uuid):
    fh = do_open(endpoint, fl, uuid, size=10, blocks=[(4, 6)])

    responses = []
    responses.append(prepare_sync_eagain_response(uuid, '', [(2, 8)]))
    responses.append(prepare_sync_eagain_response(uuid, '', [(2, 8)]))
    responses.append(prepare_sync_eagain_response(uuid, '', [(2, 8)]))
    responses.append(prepare_sync_eagain_response(uuid, '', [(2, 8)]))

    appmock_client.reset_tcp_history()
    with pytest.raises(RuntimeError) as excinfo:
        with reply(endpoint, responses) as queue:
            fl.read(uuid, fh, 2, 5)
            client_message = queue.get()

    assert 'Resource temporarily unavailable' in str(excinfo.value)

    do_release(endpoint, fl, uuid, fh)


def test_read_should_continue_reading_after_synchronization(appmock_client,
                                                            endpoint, fl, uuid):
    fh = do_open(endpoint, fl, uuid, size=10, blocks=[(4, 6)])
    sync_response = prepare_sync_response(uuid, '', [(0, 10)])

    appmock_client.reset_tcp_history()
    with reply(endpoint, sync_response):
        assert 5 == len(fl.read(uuid, fh, 2, 5))

    do_release(endpoint, fl, uuid, fh)


def test_read_should_continue_reading_after_synchronization_partial(appmock_client,
                                                            endpoint, fl, uuid):
    fh = do_open(endpoint, fl, uuid, size=10, blocks=[(4, 6)])
    sync_response = prepare_partial_sync_response(uuid, '', [(0, 10)], 0, 10)

    appmock_client.reset_tcp_history()
    with reply(endpoint, sync_response):
        assert 5 == len(fl.read(uuid, fh, 2, 5))

    do_release(endpoint, fl, uuid, fh)


def test_read_should_should_open_file_block_once(appmock_client, endpoint, fl, uuid):
    fh = do_open(endpoint, fl, uuid, size=10, blocks=[
        (0, 5, 'storage1', 'file1'), (5, 5, 'storage2', 'file2')])

    fl.expect_call_sh_open("file1", 1)
    fl.expect_call_sh_open("file2", 1)

    assert 5 == len(fl.read(uuid, fh, 0, 5))
    assert 5 == len(fl.read(uuid, fh, 5, 5))

    assert 5 == len(fl.read(uuid, fh, 0, 5))
    assert 5 == len(fl.read(uuid, fh, 0, 5))

    assert 5 == len(fl.read(uuid, fh, 5, 5))
    assert 5 == len(fl.read(uuid, fh, 5, 5))

    assert fl.verify_and_clear_expectations()

    do_release(endpoint, fl, uuid, fh)


def test_release_should_release_open_file_blocks(appmock_client, endpoint, fl, uuid):
    fh = do_open(endpoint, fl, uuid, size=10, blocks=[
        (0, 5, 'storage1', 'file1'), (5, 5, 'storage2', 'file2')])

    assert 5 == len(fl.read(uuid, fh, 0, 5))
    assert 5 == len(fl.read(uuid, fh, 5, 5))

    fl.expect_call_sh_release('file1', 1)
    fl.expect_call_sh_release('file2', 1)

    do_release(endpoint, fl, uuid, fh)

    assert fl.verify_and_clear_expectations()

@pytest.mark.skip()
def test_release_should_pass_helper_errors(appmock_client, endpoint, fl, uuid):
    fh = do_open(endpoint, fl, uuid, size=5, blocks=[
        (0, 5, 'storage1', 'file1')])

    with pytest.raises(RuntimeError) as excinfo:
        fl.failHelper()
        fl.read(uuid, fh, 0, 5)

    fl.expect_call_sh_release('file1', 1)

    do_release(endpoint, fl, uuid, fh)

    assert 'Owner died' in str(excinfo.value)


def test_release_should_send_release_message(appmock_client, endpoint, fl, uuid):
    fh = do_open(endpoint, fl, uuid, size=0)

    sent_messages = do_release(endpoint, fl, uuid, fh)

    sent_messages.get() # skip fsync message
    client_message = sent_messages.get()
    assert client_message.HasField('fuse_request')
    assert client_message.fuse_request.HasField('file_request')
    assert client_message.fuse_request.file_request.HasField('release')


def test_release_should_send_fsync_message(appmock_client, endpoint, fl, uuid):
    fh = do_open(endpoint, fl, uuid, size=0)

    sent_messages = do_release(endpoint, fl, uuid, fh)

    client_message = sent_messages.get()

    assert client_message.HasField('fuse_request')
    assert client_message.fuse_request.HasField('file_request')
    assert client_message.fuse_request.file_request.HasField('fsync')


@pytest.mark.skip
def test_fslogic_should_handle_processing_status_message(appmock_client, endpoint, fl, uuid):
    ok = prepare_status_response()
    getattr_response = \
        prepare_attr_response(uuid, fuse_messages_pb2.DIR, 0, 'parentUuid', 'name')
    getattr_newuuid_response = \
        prepare_attr_response('newUuid', fuse_messages_pb2.DIR, 0, 'parentUuid', 'name')
    getattr_parent_response = \
        prepare_attr_response('parentUuid', fuse_messages_pb2.DIR)
    getattr_newparent_response = \
        prepare_attr_response('newParentUuid', fuse_messages_pb2.DIR)
    rename_response = prepare_rename_response('newUuid')
    processing_status_responses = \
        [prepare_processing_status_response(messages_pb2.IN_PROGRESS)
                for _ in range(5)]

    responses = [ok, ok, ok, getattr_response, getattr_parent_response]
    responses.extend(processing_status_responses)
    responses.append(rename_response)
    responses.append(getattr_newuuid_response)

    with reply(endpoint, responses) as queue:
        fl.rename('parentUuid', 'name', 'newParentUuid', 'newName')
        queue.get()
        queue.get()
        queue.get()
        queue.get()
        queue.get()
        client_message = queue.get()

    assert client_message.HasField('fuse_request')
    assert client_message.fuse_request.HasField('file_request')

    file_request = client_message.fuse_request.file_request
    assert file_request.HasField('rename')

    rename = file_request.rename
    assert rename.target_parent_uuid == b'newParentUuid'
    assert rename.target_name == b'newName'
    assert file_request.context_guid == \
           getattr_response.fuse_response.file_attr.uuid


def prepare_listxattr_response(uuid):
    repl = fuse_messages_pb2.XattrList()

    repl.names.extend([b"xattr1", b"xattr2", b"xattr3", b"xattr4"])

    server_response = messages_pb2.ServerMessage()
    server_response.fuse_response.xattr_list.CopyFrom(repl)
    server_response.fuse_response.status.code = common_messages_pb2.Status.ok

    return server_response


def test_listxattrs_should_return_listxattrs(endpoint, fl, uuid):
    getattr_response = prepare_attr_response(uuid, fuse_messages_pb2.REG)
    listxattr_response = prepare_listxattr_response(uuid)

    listxattrs = []
    with reply(endpoint, [listxattr_response,
                          getattr_response]) as queue:
        listxattrs = fl.listxattr(uuid)
        client_message = queue.get()

    assert client_message.HasField('fuse_request')
    assert client_message.fuse_request.HasField('file_request')

    file_request = client_message.fuse_request.file_request
    assert file_request.HasField('list_xattr')
    assert file_request.context_guid == uuid.encode('utf-8')

    assert listxattr_response.status.code == common_messages_pb2.Status.ok
    assert "xattr1" in set(listxattrs)
    assert "xattr2" in set(listxattrs)
    assert "xattr3" in set(listxattrs)
    assert "xattr4" in set(listxattrs)


def prepare_getxattr_response(uuid, name, value):
    repl = fuse_messages_pb2.Xattr()

    repl.name = name.encode('utf-8')
    repl.value = value.encode('utf-8')

    server_response = messages_pb2.ServerMessage()
    server_response.fuse_response.xattr.CopyFrom(repl)
    server_response.fuse_response.status.code = common_messages_pb2.Status.ok

    return server_response


def test_getxattr_should_return_xattr(endpoint, fl, uuid):
    xattr_name = "org.onedata.acl"
    xattr_value = "READ | WRITE | DELETE"
    response = prepare_getxattr_response(uuid, xattr_name, xattr_value)

    xattr = None
    with reply(endpoint, response) as queue:
        xattr = fl.getxattr(uuid, xattr_name)
        client_message = queue.get()

    assert client_message.HasField('fuse_request')
    assert client_message.fuse_request.HasField('file_request')

    file_request = client_message.fuse_request.file_request
    assert file_request.HasField('get_xattr')

    assert xattr.name == xattr_name
    assert xattr.value == xattr_value


def test_getxattr_should_return_enoattr_for_invalid_xattr(endpoint, fl, uuid):
    response = messages_pb2.ServerMessage()
    response.fuse_response.status.code = common_messages_pb2.Status.enodata

    with pytest.raises(RuntimeError) as excinfo:
        with reply(endpoint, response):
            fl.getxattr(uuid, "org.onedata.dontexist")

    assert 'No data available' in str(excinfo.value)


def test_setxattr_should_set_xattr(endpoint, fl, uuid):
    xattr_name = "org.onedata.acl"
    xattr_value = "READ | WRITE | DELETE"
    response = messages_pb2.ServerMessage()
    response.fuse_response.status.code = common_messages_pb2.Status.ok

    with reply(endpoint, response) as queue:
        fl.setxattr(uuid, xattr_name, xattr_value, False, False)
        client_message = queue.get()

    assert client_message.HasField('fuse_request')
    assert client_message.fuse_request.HasField('file_request')

    file_request = client_message.fuse_request.file_request
    assert file_request.HasField('set_xattr')
    assert file_request.set_xattr.HasField('xattr')

    assert file_request.set_xattr.xattr.name == xattr_name.encode('utf-8')
    assert file_request.set_xattr.xattr.value == xattr_value.encode('utf-8')


def test_setxattr_should_set_xattr_with_binary_data(endpoint, fl, uuid):
    xattr_name = "org.onedata.acl"
    xattr_value = b'BEGINSTRINGWITHNULLS\x00\x0F\x00\x0F\x00\x0F\x00\x0F\x00\x0F\x00\x0FENDSTRINGWITHNULLS'
    response = messages_pb2.ServerMessage()
    response.fuse_response.status.code = common_messages_pb2.Status.ok

    with reply(endpoint, response) as queue:
        fl.setxattr(uuid, xattr_name, xattr_value, False, False)
        client_message = queue.get()

    assert client_message.HasField('fuse_request')
    assert client_message.fuse_request.HasField('file_request')
    file_request = client_message.fuse_request.file_request

    assert file_request.HasField('set_xattr')
    assert file_request.set_xattr.HasField('xattr')

    assert file_request.set_xattr.xattr.name == xattr_name.encode('utf-8')
    assert file_request.set_xattr.xattr.value == xattr_value


def test_setxattr_should_set_xattr_with_long_value(endpoint, fl, uuid):
    xattr_name = "org.onedata.acl"
    xattr_value = "askljdhflajkshdfjklhasjkldfhajklshdfljkashdfjklhasljkdhfjklashdfjklhasljdfhljkashdfljkhasjkldfhkljasdfhaslkdhfljkashdfljkhasdjklfhajklsdhfljkashdflkjhasjkldfhlakjsdhflkjahsfjklhasdjklfghlajksdgjklashfjklashfljkahsdljkfhasjkldfhlkajshdflkjahsdfljkhasldjkfhlkashdflkjashdfljkhasldkjfhalksdhfljkashdfljkhasdlfjkhaljksdhfjklashdfjklhasjkldfhljkasdhfljkashdlfjkhasldjkfhaljskdhfljkashdfljkhaspeuwshfiuawhgelrfihjasdgffhjgsdfhjgaskhjdfgjkaszgdfjhasdkfgaksjdfgkjahsdgfkhjasgdfkjhagsdkhjfgakhsjdfgkjhasgdfkhjgasdkjhfgakjshdgfkjhasgdkjhfgaskjhdfgakjhsdgfkjhasdgfkjhagsdkfhjgaskjdhfgkajsgdfkhjagsdkfjhgasdkjhfgaksjhdgfkajshdgfkjhasdgfkjhagskjdhfgakjshdgfkhjasdgfkjhasgdkfhjgaskdhjfgaksjdfgkasjdhgfkajshdgfkjhasgdfkhjagskdhjfgaskhjdfgkjasdhgfkjasgdkhjasdgkfhjgaksjhdfgkajshdgfkjhasdgfkjhagsdhjkfgaskhjdfgahjksdgfkhjasdgfhasgdfjhgaskdhjfgadkshjgfakhjsdgfkjhadsgkfhjagshjkdfgadhjsaskljdhflajkshdfjklhasjkldfhajklshdfljkashdfjklhasljkdhfjklashdfjklhasljdfhljkashdfljkhasjkldfhkljasdfhaslkdhfljkashdfljkhasdjklfhajklsdhfljkashdflkjhasjkldfhlakjsdhflkjahsfjklhasdjklfghlajksdgjklashfjklashfljkahsdljkfhasjkldfhlkajshdflkjahsdfljkhasldjkfhlkashdflkjashdfljkhasldkjfhalksdhfljkashdfljkhasdlfjkhaljksdhfjklashdfjklhasjkldfhljkasdhfljkashdlfjkhasldjkfhaljskdhfljkashdfljkhaspeuwshfiuawhgelrfihjasdgffhjgsdfhjgaskhjdfgjkaszgdfjhasdkfgaksjdfgkjahsdgfkhjasgdfkjhagsdkhjfgakhsjdfgkjhasgdfkhjgasdkjhfgakjshdgfkjhasgdkjhfgaskjhdfgakjhsdgfkjhasdgfkjhagsdkfhjgaskjdhfgkajsgdfkhjagsdkfjhgasdkjhfgaksjhdgfkajshdgfkjhasdgfkjhagskjdhfgakjshdgfkhjasdgfkjhasgdkfhjgaskdhjfgaksjdfgkasjdhgfkajshdgfkjhasgdfkhjagskdhjfgaskhjdfgkjasdhgfkjasgdkhjasdgkfhjgaksjhdfgkajshdgfkjhasdgfkjhagsdhjkfgaskhjdfgahjksdgfkhjasdgfhasgdfjhgaskdhjfgadkshjgfakhjsdgfkjhadsgkfhjagshjkdfgadhjsaskljdhflajkshdfjklhasjkldfhajklshdfljkashdfjklhasljkdhfjklashdfjklhasljdfhljkashdfljkhasjkldfhkljasdfhaslkdhfljkashdfljkhasdjklfhajklsdhfljkashdflkjhasjkldfhlakjsdhflkjahsfjklhasdjklfghlajksdgjklashfjklashfljkahsdljkfhasjkldfhlkajshdflkjahsdfljkhasldjkfhlkashdflkjashdfljkhasldkjfhalksdhfljkashdfljkhasdlfjkhaljksdhfjklashdfjklhasjkldfhljkasdhfljkashdlfjkhasldjkfhaljskdhfljkashdfljkhaspeuwshfiuawhgelrfihjasdgffhjgsdfhjgaskhjdfgjkaszgdfjhasdkfgaksjdfgkjahsdgfkhjasgdfkjhagsdkhjfgakhsjdfgkjhasgdfkhjgasdkjhfgakjshdgfkjhasgdkjhfgaskjhdfgakjhsdgfkjhasdgfkjhagsdkfhjgaskjdhfgkajsgdfkhjagsdkfjhgasdkjhfgaksjhdgfkajshdgfkjhasdgfkjhagskjdhfgakjshdgfkhjasdgfkjhasgdkfhjgaskdhjfgaksjdfgkasjdhgfkajshdgfkjhasgdfkhjagskdhjfgaskhjdfgkjasdhgfkjasgdkhjasdgkfhjgaksjhdfgkajshdgfkjhasdgfkjhagsdhjkfgaskhjdfgahjksdgfkhjasdgfhasgdfjhgaskdhjfgadkshjgfakhjsdgfkjhadsgkfhjagshjkdfgadhjsaskljdhflajkshdfjklhasjkldfhajklshdfljkashdfjklhasljkdhfjklashdfjklhasljdfhljkashdfljkhasjkldfhkljasdfhaslkdhfljkashdfljkhasdjklfhajklsdhfljkashdflkjhasjkldfhlakjsdhflkjahsfjklhasdjklfghlajksdgjklashfjklashfljkahsdljkfhasjkldfhlkajshdflkjahsdfljkhasldjkfhlkashdflkjashdfljkhasldkjfhalksdhfljkashdfljkhasdlfjkhaljksdhfjklashdfjklhasjkldfhljkasdhfljkashdlfjkhasldjkfhaljskdhfljkashdfljkhaspeuwshfiuawhgelrfihjasdgffhjgsdfhjgaskhjdfgjkaszgdfjhasdkfgaksjdfgkjahsdgfkhjasgdfkjhagsdkhjfgakhsjdfgkjhasgdfkhjgasdkjhfgakjshdgfkjhasgdkjhfgaskjhdfgakjhsdgfkjhasdgfkjhagsdkfhjgaskjdhfgkajsgdfkhjagsdkfjhgasdkjhfgaksjhdgfkajshdgfkjhasdgfkjhagskjdhfgakjshdgfkhjasdgfkjhasgdkfhjgaskdhjfgaksjdfgkasjdhgfkajshdgfkjhasgdfkhjagskdhjfgaskhjdfgkjasdhgfkjasgdkhjasdgkfhjgaksjhdfgkajshdgfkjhasdgfkjhagsdhjkfgaskhjdfgahjksdgfkhjasdgfhasgdfjhgaskdhjfgadkshjgfakhjsdgfkjhadsgkfhjagshjkdfgadhjs"

    response = messages_pb2.ServerMessage()
    response.fuse_response.status.code = common_messages_pb2.Status.ok

    with reply(endpoint, response) as queue:
        fl.setxattr(uuid, xattr_name, xattr_value, False, False)
        client_message = queue.get()

    assert client_message.HasField('fuse_request')
    assert client_message.fuse_request.HasField('file_request')
    file_request = client_message.fuse_request.file_request

    assert file_request.HasField('set_xattr')
    assert file_request.set_xattr.HasField('xattr')

    assert file_request.set_xattr.xattr.name == xattr_name.encode('utf-8')
    assert file_request.set_xattr.xattr.value == xattr_value.encode('utf-8')


def test_removexattr_should_remove_xattr(endpoint, fl, uuid):
    xattr_name = "org.onedata.acl"
    response = messages_pb2.ServerMessage()
    response.fuse_response.status.code = common_messages_pb2.Status.ok

    with reply(endpoint, response) as queue:
        fl.removexattr(uuid, xattr_name)
        client_message = queue.get()

    assert client_message.HasField('fuse_request')
    assert client_message.fuse_request.HasField('file_request')
    file_request = client_message.fuse_request.file_request
    assert file_request.context_guid == uuid.encode('utf-8')

    remove_xattr_request = file_request.remove_xattr
    assert remove_xattr_request.HasField('name')
    assert remove_xattr_request.name == xattr_name.encode('utf-8')


def test_removexattr_should_return_enoattr_for_invalid_xattr(endpoint, fl, uuid):
    response = messages_pb2.ServerMessage()
    response.fuse_response.status.code = common_messages_pb2.Status.enodata

    with pytest.raises(RuntimeError) as excinfo:
        with reply(endpoint, response):
            fl.removexattr(uuid, "org.onedata.dontexist")

    assert 'No data available' in str(excinfo.value)


@pytest.mark.skip
def test_readdir_should_handle_archivematica_metadata(appmock_client, endpoint, fl_archivematica):
    parentUuid = 'parentParentUuid'
    uuid = 'parentUuid'

    getattr_reponse = prepare_attr_response(uuid, fuse_messages_pb2.DIR, parent_uuid=parentUuid)
    getattr_reponse_parent = prepare_attr_response(parentUuid, fuse_messages_pb2.DIR)

    #
    # Prepare first response with 5 files
    #
    repl1 = prepare_file_children_attr_response(uuid, "afiles-", 5)
    repl1.is_last = False

    response1 = messages_pb2.ServerMessage()
    response1.fuse_response.file_children_attrs.CopyFrom(repl1)
    response1.fuse_response.status.code = common_messages_pb2.Status.ok

    #
    # Prepare second response with another 5 file
    #
    repl2 = prepare_file_children_attr_response(uuid, "bfiles-", 5)
    repl2.is_last = True

    response2 = messages_pb2.ServerMessage()
    response2.fuse_response.file_children_attrs.CopyFrom(repl2)
    response2.fuse_response.status.code = common_messages_pb2.Status.ok

    children = []
    offset = 0
    chunk_size = 50
    uuid_am = uuid+".__onedata_archivematica"
    with reply(endpoint, [getattr_reponse,
                          getattr_reponse_parent,
                          response1,
                          response2]) as queue:
        parentAttr = fl_archivematica.lookup(parentUuid, "test.__onedata_archivematica")
        d = fl_archivematica.opendir(uuid_am)
        children_chunk = fl_archivematica.readdir(uuid_am, chunk_size, offset)
        _ = queue.get()
        fl_archivematica.releasedir(uuid_am, d)
        assert len(children_chunk) == 14
        assert "processingMCP.xml" in children_chunk
        assert "metadata" in children_chunk


@pytest.mark.skip
def test_read_should_read_archivematica_processingmcp(appmock_client, endpoint, fl_archivematica):
    parentUuid = 'parentParentUuid'
    uuid = 'parentUuid'

    getattr_reponse = prepare_attr_response(
            uuid, fuse_messages_pb2.DIR, parent_uuid=parentUuid, name="test")
    getattr_reponse_parent = prepare_attr_response(parentUuid, fuse_messages_pb2.DIR)

    #
    # Prepare first response with 5 files
    #
    repl1 = prepare_file_children_attr_response(uuid, "afiles-", 5)
    repl1.is_last = False

    response1 = messages_pb2.ServerMessage()
    response1.fuse_response.file_children_attrs.CopyFrom(repl1)
    response1.fuse_response.status.code = common_messages_pb2.Status.ok

    #
    # Prepare second response with another 5 file
    #
    repl2 = prepare_file_children_attr_response(uuid, "bfiles-", 5)
    repl2.is_last = True

    response2 = messages_pb2.ServerMessage()
    response2.fuse_response.file_children_attrs.CopyFrom(repl2)
    response2.fuse_response.status.code = common_messages_pb2.Status.ok

    #
    # Prepare __archivematica metadata response
    #
    xattr_name = "onedata_json"
    xattr_value = """
{
  "__onedata": {
    "__archivematica": {
      "processingMCP": {
          "preconfiguredChoices": {
          "preconfiguredChoice": [
              {
                "appliesTo": "1ba589db-88d1-48cf-bb1a-a5f9d2b17378",
                "goToChain": "0a24787c-00e3-4710-b324-90e792bfb484"
              },
              {
                "appliesTo": "1c2550f1-3fc0-45d8-8bc4-4c06d720283b",
                "goToChain": "0a24787c-00e3-4710-b324-90e792bfb484"
              },
              {
                "appliesTo": "5e58066d-e113-4383-b20b-f301ed4d751c",
                "goToChain": "4500f34e-f004-4ccf-8720-5c38d0be2254"
              },
              {
                "appliesTo": "01c651cb-c174-4ba4-b985-1d87a44d6754",
                "goToChain": "ecfad581-b007-4612-a0e0-fcc551f4057f"
              }
          ]
        }
      }
    }
  }
}
"""
    am_metadata_response = prepare_getxattr_response(uuid, xattr_name, xattr_value)

    children = []
    offset = 0
    chunk_size = 50
    with reply(endpoint, [getattr_reponse,
                          getattr_reponse_parent,
                          response1,
                          response2,
                          am_metadata_response]) as queue:
        parentAttr = fl_archivematica.lookup(parentUuid, "test.__onedata_archivematica")

        # First try to open the 'test' directory as is
        d = fl_archivematica.opendir(uuid)
        children_chunk = fl_archivematica.readdir(uuid, chunk_size, offset)
        _ = queue.get()
        fl_archivematica.releasedir(uuid, d)
        assert len(children_chunk) == 12
        assert "processingMCP.xml" not in children_chunk

        uuid_am = uuid + ".__onedata_archivematica"

        # Now try to open the 'test' directory in Archivematica mode
        d = fl_archivematica.opendir(uuid_am)
        children_chunk = fl_archivematica.readdir(uuid_am, chunk_size, offset)
        _ = queue.get()
        fl_archivematica.releasedir(uuid_am, d)
        assert len(children_chunk) == 14
        assert "processingMCP.xml" in children_chunk

        assert fl_archivematica.metadata_cache_contains(uuid+"-processing-mcp")
        assert fl_archivematica.metadata_cache_contains(uuid+"-metadata")

        attr = fl_archivematica.lookup(uuid_am, "processingMCP.xml")
        fh = fl_archivematica.open(uuid+"-processing-mcp", 0)
        data = fl_archivematica.read(uuid+"-processing-mcp", fh, 0, 4096)
        fl_archivematica.release(uuid+"-processing-mcp", fh)

        processing_mcp = ET.fromstring(data)
        assert processing_mcp.tag == "processingMCP"
        preconfigured_choices = processing_mcp.find("preconfiguredChoices")
        assert preconfigured_choices.tag == "preconfiguredChoices"
        choice_list = preconfigured_choices.findall("preconfiguredChoice")
        assert len(choice_list) == 4


@pytest.mark.skip
def test_read_should_read_archivematica_metadata_json(appmock_client, endpoint, fl_archivematica):
    parentUuid = 'parentParentUuid'
    uuid = 'parentUuid'

    getattr_reponse = prepare_attr_response(uuid, fuse_messages_pb2.DIR, parent_uuid=parentUuid)
    getattr_reponse_parent = prepare_attr_response(parentUuid, fuse_messages_pb2.DIR)

    repl1 = prepare_file_children_attr_response(uuid, "afiles-", 1)
    repl1.is_last = True

    dir1_response = prepare_attr_response(
            "dir1Uuid", fuse_messages_pb2.DIR, parent_uuid=uuid, name='dir1')
    repl1.child_attrs.extend([dir1_response.fuse_response.file_attr])

    response1 = messages_pb2.ServerMessage()
    response1.fuse_response.file_children_attrs.CopyFrom(repl1)
    response1.fuse_response.status.code = common_messages_pb2.Status.ok

    xattr_list1 = fuse_messages_pb2.XattrList()
    xattr_list1.names.extend(["onedata_json", "dc.license"])
    xattr_list1_response = messages_pb2.ServerMessage()
    xattr_list1_response.fuse_response.xattr_list.CopyFrom(xattr_list1)
    xattr_list1_response.fuse_response.status.code = common_messages_pb2.Status.ok

    xattr_list2 = fuse_messages_pb2.XattrList()
    xattr_list2.names.extend(["onedata_json"])
    xattr_list2_response = messages_pb2.ServerMessage()
    xattr_list2_response.fuse_response.xattr_list.CopyFrom(xattr_list2)
    xattr_list2_response.fuse_response.status.code = common_messages_pb2.Status.ok

    xattr_value1 = """{"dc.language":"CSV","dc.identifier":"123"}"""
    metadata_response1 = prepare_getxattr_response(uuid, "onedata_json", xattr_value1)
    xattr_value2 = "CC-0"
    metadata_response2 = prepare_getxattr_response(uuid, "dc.license", xattr_value2)

    xattr_value3 = """{"dc.language":"CSV","dc.identifier":"456"}"""
    metadata_response3 = prepare_getxattr_response(uuid, "onedata_json", xattr_value3)

    repl2 = prepare_file_children_attr_response("dir1Uuid", "bfiles-", 1)
    repl2.is_last = True

    response2 = messages_pb2.ServerMessage()
    response2.fuse_response.file_children_attrs.CopyFrom(repl2)
    response2.fuse_response.status.code = common_messages_pb2.Status.ok

    children = []
    offset = 0
    chunk_size = 50
    uuid_am = uuid+".__onedata_archivematica"
    with reply(endpoint, [getattr_reponse,
                          getattr_reponse_parent,
                          response1,
                          response2,
                          xattr_list1_response,
                          metadata_response1,
                          metadata_response2,
                          xattr_list2_response,
                          metadata_response3]) as queue:
        parentAttr = fl_archivematica.lookup(parentUuid, "test.__onedata_archivematica")
        d = fl_archivematica.opendir(uuid_am)
        children_chunk = fl_archivematica.readdir(uuid_am, chunk_size, offset)
        _ = queue.get()
        fl_archivematica.releasedir(uuid_am, d)
        assert len(children_chunk) == 6
        assert "metadata" in children_chunk

        assert fl_archivematica.metadata_cache_contains(uuid+"-metadata")

        metadataUuid = uuid+"-metadata"
        d = fl_archivematica.opendir(metadataUuid)
        children_chunk = fl_archivematica.readdir(metadataUuid, chunk_size, 0)
        fl_archivematica.release(uuid, d)

        assert len(children_chunk) == 3
        assert "metadata.json" in list(children_chunk)

        attr = fl_archivematica.lookup(metadataUuid, "metadata.json")
        fh = fl_archivematica.open(metadataUuid+"-metadata-json", 0)
        data = fl_archivematica.read(metadataUuid+"-metadata-json", fh, 0, 1024)
        fl_archivematica.release(metadataUuid+"-metadata-json", fh)

        am_metadata = json.loads(data)
        assert len(am_metadata) == 2
        assert am_metadata[0]["filename"] == "objects/dir1/bfiles-0"
        assert am_metadata[1]["filename"] == "objects/afiles-0"<|MERGE_RESOLUTION|>--- conflicted
+++ resolved
@@ -223,14 +223,9 @@
     repl.ctime = int(time.time()) - random.randint(0, 1000000)
     repl.type = filetype
     repl.size = size if size else random.randint(0, 1000000000)
-<<<<<<< HEAD
-    repl.owner_id = b''
-    repl.provider_id = b''
-=======
     repl.owner_id = ''
     repl.provider_id = ''
     repl.index = ''
->>>>>>> 6d61f577
 
     server_response = messages_pb2.ServerMessage()
     server_response.fuse_response.file_attr.CopyFrom(repl)
@@ -252,14 +247,9 @@
     repl.atime = int(time.time()) - random.randint(0, 1000000)
     repl.ctime = int(time.time()) - random.randint(0, 1000000)
     repl.type = filetype
-<<<<<<< HEAD
-    repl.owner_id = b''
-    repl.provider_id = b''
-=======
     repl.owner_id = ''
     repl.provider_id = ''
     repl.index = ''
->>>>>>> 6d61f577
 
     server_response = messages_pb2.ServerMessage()
     server_response.fuse_response.file_attr.CopyFrom(repl)
@@ -401,16 +391,10 @@
     attr.type = type
     if size:
         attr.size = size
-<<<<<<< HEAD
-    attr.owner_id = b''
-    attr.provider_id = b''
-    attr.parent_uuid = parent_uuid.encode('utf-8')
-=======
     attr.owner_id = ''
     attr.provider_id = ''
     attr.parent_uuid = parent_uuid
     attr.index = ''
->>>>>>> 6d61f577
 
     attr_evt = event_messages_pb2.FileAttrChangedEvent()
     attr_evt.file_attr.CopyFrom(attr)
