/**
 * @file tokenHandler_test.cc
 * @author Konrad Zemek
 * @copyright (C) 2016 ACK CYFRONET AGH
 * @copyright This software is released under the MIT license cited in
 * 'LICENSE.txt'
 */

#include "auth/tokenHandler.h"

#include "options.h"
#include "testUtils.h"

#include <boost/filesystem.hpp>
#include <boost/filesystem/fstream.hpp>
#include <gmock/gmock.h>
#include <macaroons.hpp>

#include <cstdlib>

using namespace one::client::auth;
using namespace one::testing;
using namespace testing;

class MockOptions : public one::client::Options {
public:
    MockOptions()
        : one::client::Options{boost::filesystem::unique_path()}
    {
        ON_CALL(*this, has_authorization_token()).WillByDefault(Return(false));
    }

    MOCK_CONST_METHOD0(has_authorization_token, bool());
    MOCK_CONST_METHOD0(get_authorization_token, std::string());
};

class TokenHandlerTest : public ::testing::Test {
public:
    TokenHandlerTest()
    {
        verifier.satisfyGeneral([](auto) { return true; });
        boost::filesystem::create_directory(dataDir);
    }

    ~TokenHandlerTest()
    {
        unsetenv("AUTHORIZATION_TOKEN");
        unsetenv("ONECLIENT_AUTHORIZATION_TOKEN");
        boost::filesystem::remove_all(dataDir);
    }

    bool verifyToken(TokenHandler &tokenHandler)
    {
        auto serialized = tokenHandler.restrictedToken();
        auto restrictedM = macaroons::Macaroon::deserialize(serialized);
        return verifier.verifyUnsafe(restrictedM, key);
    }

    macaroons::Macaroon macaroonFromCache()
    {
        boost::filesystem::ifstream tokenFile{dataDir / "token"};
        std::string token;
        tokenFile >> token;
        return macaroons::Macaroon::deserialize(token);
    }

    macaroons::Verifier verifier;

    std::string location{randomString()};
    std::string key{randomString()};
    std::string id{randomString()};
    macaroons::Macaroon m{location, key, id};

    boost::filesystem::path dataDir{boost::filesystem::unique_path()};
    MockOptions options;

    std::string providerId{randomString()};
};

TEST_F(TokenHandlerTest, shouldUseOptionsToken)
{
    EXPECT_CALL(options, has_authorization_token()).WillOnce(Return(true));
    EXPECT_CALL(options, get_authorization_token())
        .WillOnce(Return(m.serialize()));

    TokenHandler tokenHandler{options, dataDir, providerId};

    ASSERT_TRUE(verifyToken(tokenHandler));
}

TEST_F(TokenHandlerTest, shouldUseCachedToken)
{
    boost::filesystem::ofstream tokenFile{dataDir / "token"};
    tokenFile << m.serialize() << std::endl;
    tokenFile.close();

    TokenHandler tokenHandler{options, dataDir, providerId};

    ASSERT_TRUE(verifyToken(tokenHandler));
}

TEST_F(TokenHandlerTest, shouldPreferOptionsToken)
{
    auto otherKey = randomString();
    macaroons::Macaroon otherM{location, otherKey, id};

    EXPECT_CALL(options, has_authorization_token()).WillOnce(Return(true));
    EXPECT_CALL(options, get_authorization_token())
        .WillOnce(Return(m.serialize()));

    boost::filesystem::ofstream tokenFile{dataDir / "token"};
    tokenFile << m.serialize() << std::endl;
    tokenFile.close();

    TokenHandler tokenHandler{options, dataDir, providerId};

    ASSERT_TRUE(verifyToken(tokenHandler));
}

TEST_F(TokenHandlerTest, shouldCacheOptionsToken)
{
    EXPECT_CALL(options, has_authorization_token()).WillOnce(Return(true));
    EXPECT_CALL(options, get_authorization_token())
        .WillOnce(Return(m.serialize()));

<<<<<<< HEAD
    TokenHandler tokenHandler{options, dataDir, providerId};
=======
    auto serialized = tokenHandler.restrictedToken();
    auto restrictedM =
        macaroons::Macaroon::deserialize(tokenHandler.decode62(serialized));
>>>>>>> bd81e52d

    auto deserialized = macaroonFromCache();
    ASSERT_TRUE(verifier.verifyUnsafe(deserialized, key));
}<|MERGE_RESOLUTION|>--- conflicted
+++ resolved
@@ -51,7 +51,9 @@
 
     bool verifyToken(TokenHandler &tokenHandler)
     {
-        auto serialized = tokenHandler.restrictedToken();
+        auto serialized =
+            TokenHandler::decode62(tokenHandler.restrictedToken());
+
         auto restrictedM = macaroons::Macaroon::deserialize(serialized);
         return verifier.verifyUnsafe(restrictedM, key);
     }
@@ -123,13 +125,7 @@
     EXPECT_CALL(options, get_authorization_token())
         .WillOnce(Return(m.serialize()));
 
-<<<<<<< HEAD
     TokenHandler tokenHandler{options, dataDir, providerId};
-=======
-    auto serialized = tokenHandler.restrictedToken();
-    auto restrictedM =
-        macaroons::Macaroon::deserialize(tokenHandler.decode62(serialized));
->>>>>>> bd81e52d
 
     auto deserialized = macaroonFromCache();
     ASSERT_TRUE(verifier.verifyUnsafe(deserialized, key));
