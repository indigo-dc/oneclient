--- conflicted
+++ resolved
@@ -384,26 +384,14 @@
 
 TEST_F(DirectIOHelperTest, SyncBench)
 {
-<<<<<<< HEAD
-    proxy->ash_open(
-        ctx, testFileId, {Flag::RDWR}, [=](int, one::helpers::error_t e) {
-            char stmp[BENCH_BLOCK_SIZE];
-            auto writeBuf = asio::buffer(stmp, BENCH_BLOCK_SIZE);
-            for (auto i = 0; i < BENCH_LOOP_COUNT; ++i) {
-                proxy->sh_write(ctx, testFileId, writeBuf, 0, testParameters);
-            }
-            pv1->set_value();
-        });
-=======
     proxy->ash_open(ctx, testFileId, O_RDWR, [=](int, one::helpers::error_t e) {
         char stmp[BENCH_BLOCK_SIZE];
         auto writeBuf = asio::buffer(stmp, BENCH_BLOCK_SIZE);
         for (auto i = 0; i < BENCH_LOOP_COUNT; ++i) {
-            proxy->sh_write(ctx, testFileId, writeBuf, 0, testFileUuid);
+            proxy->sh_write(ctx, testFileId, writeBuf, 0, testParameters);
         }
         pv1->set_value();
     });
->>>>>>> 36f869f8
     pv1->get_future().get();
 
     proxy->ash_release(ctx, testFileId,
