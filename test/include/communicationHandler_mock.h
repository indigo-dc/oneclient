/**
 * @file communicationHandler_mock.h
 * @author Rafal Slota
 * @copyright (C) 2013 ACK CYFRONET AGH
 * @copyright This software is released under the MIT license cited in 'LICENSE.txt'
 */

#ifndef COMMUNICAION_HANDLER_MOCK_H
#define COMMUNICAION_HANDLER_MOCK_H


#include "communicationHandler.h"

#include <gmock/gmock.h>

#include <functional>

class MockCommunicationHandler: public veil::CommunicationHandler
{
public:
<<<<<<< HEAD
    MockCommunicationHandler() : CommunicationHandler("host", 5555, boost::bind(&MockCommunicationHandler::getCertInfo, this), boost::shared_ptr<ws_client>(), false) {};
    ~MockCommunicationHandler() {};
=======
    MockCommunicationHandler()
        : CommunicationHandler{"host", 5555, std::bind(&MockCommunicationHandler::getCertInfo, this), {}, false}
    {
    };
>>>>>>> 40d95863

    int openConnection() override
    {
        return 0;
    }

    void closeConnection() override
    {
    }

    MOCK_METHOD3(communicate, veil::protocol::communication_protocol::Answer(veil::protocol::communication_protocol::ClusterMsg&, uint8_t, uint32_t));
    MOCK_METHOD2(sendMessage, int(veil::protocol::communication_protocol::ClusterMsg&, int32_t));

    veil::CertificateInfo getCertInfo()
    {
        return {"certFile", "certFile"};
    }
};


#endif // COMMUNICAION_HANDLER_MOCK_H<|MERGE_RESOLUTION|>--- conflicted
+++ resolved
@@ -18,15 +18,10 @@
 class MockCommunicationHandler: public veil::CommunicationHandler
 {
 public:
-<<<<<<< HEAD
-    MockCommunicationHandler() : CommunicationHandler("host", 5555, boost::bind(&MockCommunicationHandler::getCertInfo, this), boost::shared_ptr<ws_client>(), false) {};
-    ~MockCommunicationHandler() {};
-=======
     MockCommunicationHandler()
         : CommunicationHandler{"host", 5555, std::bind(&MockCommunicationHandler::getCertInfo, this), {}, false}
     {
     };
->>>>>>> 40d95863
 
     int openConnection() override
     {
