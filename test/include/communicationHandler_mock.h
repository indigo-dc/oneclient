--- conflicted
+++ resolved
@@ -17,11 +17,7 @@
 class MockCommunicationHandler
     : public CommunicationHandler {
 public:
-<<<<<<< HEAD
-    MockCommunicationHandler() : CommunicationHandler("host", 5555, boost::bind(&MockCommunicationHandler::getCertInfo, this), false) {};
-=======
-    MockCommunicationHandler() : CommunicationHandler("host", 5555, boost::bind(&MockCommunicationHandler::getCertInfo, this), boost::shared_ptr<ws_client>()) {};
->>>>>>> ad600450
+    MockCommunicationHandler() : CommunicationHandler("host", 5555, boost::bind(&MockCommunicationHandler::getCertInfo, this, false,  boost::shared_ptr<ws_client>())) {};
     ~MockCommunicationHandler() {};
 
     int openConnection() {
