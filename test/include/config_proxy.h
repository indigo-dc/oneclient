--- conflicted
+++ resolved
@@ -11,15 +11,8 @@
 #include "config.h"
 #include "testCommon.h"
 
-<<<<<<< HEAD
 struct ProxyConfig: public veil::client::Config {
     std::string getFuseID()
-=======
-class ProxyConfig
-    : public veil::client::Config {
-public:
-    void setFuseID(const std::string &fuseID)
->>>>>>> 8b534af6
     {
         return fuseID;
     }
@@ -27,6 +20,4 @@
     std::string fuseID;
 };
 
-
-
 #endif // CONFIG_PROXY_H