/**
 * @file metaCache_proxy.h
 * @author Rafal Slota
 * @copyright (C) 2013 ACK CYFRONET AGH
 * @copyright This software is released under the MIT license cited in 'LICENSE.txt'
 */

#ifndef META_CACHE_PROXY_H
#define META_CACHE_PROXY_H

#include "metaCache.h"

#include "context.h"
#include "testCommon.h"

#include <memory>

class ProxyMetaCache 
    : public MetaCache {

public:
    ProxyMetaCache(std::shared_ptr<Context> context) : MetaCache{std::move(context)} {}

<<<<<<< HEAD
    std::unordered_map<string, pair<time_t, struct stat> >& getStatMap() {
=======
    auto getStatMap() -> decltype(m_statMap)& {
>>>>>>> 4492e746
        return m_statMap;
    }

};


#endif // META_CACHE_PROXY_H<|MERGE_RESOLUTION|>--- conflicted
+++ resolved
@@ -21,11 +21,7 @@
 public:
     ProxyMetaCache(std::shared_ptr<Context> context) : MetaCache{std::move(context)} {}
 
-<<<<<<< HEAD
-    std::unordered_map<string, pair<time_t, struct stat> >& getStatMap() {
-=======
     auto getStatMap() -> decltype(m_statMap)& {
->>>>>>> 4492e746
         return m_statMap;
     }
 
