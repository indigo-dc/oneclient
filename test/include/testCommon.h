/**
 * @file testCommon.h
 * @author Rafal Slota
 * @copyright (C) 2013 ACK CYFRONET AGH
 * @copyright This software is released under the MIT license cited in 'LICENSE.txt'
 */

#ifndef TEST_COMMON_H
#define TEST_COMMON_H

#include "logging.h"
#include "gtest/gtest.h"
#include "gmock/gmock.h"
#include "boost/bind.hpp"
#include "boost/shared_ptr.hpp"
#include "veilfs.h"
#include "messageBuilder.h"
#include "connectionPool_mock.h"
#include "gsiHandler.h"
#include "options_mock.h"
#include "options.h"
#include "context.h"

#include <boost/make_shared.hpp>

#include <memory>

using namespace testing;
using namespace boost;
using namespace std;

using namespace veil;
using namespace veil::client;
using namespace veil::client::events;


#define INIT_AND_RUN_ALL_TESTS() \
    int main(int argc, char **argv) { \
        ::testing::InitGoogleTest(&argc, argv); \
        ::testing::InitGoogleMock(&argc, argv); \
        google::InitGoogleLogging(argv[0]); \
        FLAGS_alsologtostderr = false; \
        FLAGS_stderrthreshold = 3; \
        return RUN_ALL_TESTS(); \
    }

#define COMMON_SETUP() \
        context = std::make_shared<Context>(); \
        options.reset(new MockOptions()); \
        context->setOptions(options); \
<<<<<<< HEAD
        config.reset(new Config(context)); \
        context->setConfig(config); \
        scheduler.reset(new MockJobScheduler()); \
        context->addScheduler(scheduler); \
        connectionPool.reset(new MockConnectionPool()); \
=======
        config.reset(new ProxyConfig(context)); \
        context->setConfig(config); \
        scheduler.reset(new MockJobScheduler()); \
        context->addScheduler(scheduler); \
        connectionPool = boost::make_shared<MockConnectionPool>(); \
>>>>>>> 4492e746
        context->setConnectionPool(connectionPool); \
        EXPECT_CALL(*options, has_fuse_group_id()).WillRepeatedly(Return(true)); \
        EXPECT_CALL(*options, has_fuse_id()).WillRepeatedly(Return(false)); \
        EXPECT_CALL(*connectionPool, setPushCallback(_, _)).WillRepeatedly(Return()); \
        boost::shared_ptr<VeilFS>(new VeilFS("/root", context, boost::shared_ptr<FslogicProxy>(), boost::shared_ptr<MetaCache>(), boost::shared_ptr<LocalStorageManager>(), boost::shared_ptr<StorageMapper>(), boost::shared_ptr<helpers::StorageHelperFactory>(), boost::shared_ptr<EventCommunicator>()));

#define COMMON_DEFS() \
        std::shared_ptr<Context> context; \
        boost::shared_ptr<Config> config; \
        std::shared_ptr<MockOptions> options; \
        std::shared_ptr<MockJobScheduler> scheduler; \
        boost::shared_ptr<MockConnectionPool> connectionPool;

#define COMMON_CLEANUP() \
        options.reset(); \
        config.reset(); \
        scheduler.reset(); \
        connectionPool.reset(); \
        context.reset();

#define COMMON_INTEGRATION_SETUP() \
        context = std::make_shared<Context>(); \
<<<<<<< HEAD
        options = std::make_shared<Options>(); \
        config = boost::make_shared<Config>(context); \
        fslogic = boost::make_shared<FslogicProxy>(context); \
        context->setOptions(options); \
        context->setConfig(config); \
        context->addScheduler(std::make_shared<JobScheduler>()); \
        const char* parseArgs[] = {"veilFuseTest"}; \
        options->parseConfigs(1, parseArgs); \
        auto gsiHandler = boost::make_shared<GSIHandler>(context); \
        gsiHandler->validateProxyConfig(); \
        context->setConnectionPool(boost::make_shared<SimpleConnectionPool>(gsiHandler->getClusterHostname(), options->get_cluster_port(), boost::bind(&GSIHandler::getCertInfo, gsiHandler))); \
        veil::helpers::config::checkCertificate.store(!options->get_no_check_certificate()); \
        veil::helpers::config::setConnectionPool(context->getConnectionPool()); \
        auto eventCommunicator = boost::make_shared<events::EventCommunicator>(context); \
        veilFS.reset(new VeilFS(VeilFSRoot, context, \
                            fslogic, \
                            boost::make_shared<MetaCache>(context), \
                            boost::make_shared<LocalStorageManager>(context), \
                            boost::make_shared<StorageMapper>(context, fslogic), \
                            boost::make_shared<helpers::StorageHelperFactory>(), \
=======
        ProxyConfig *proxyConfig = new ProxyConfig(context); \
        proxyConfig->fuseID = "testID"; \
        config.reset(proxyConfig); \
        options.reset(new Options()); \
        context->setOptions(options); \
        fslogic.reset(new FslogicProxy(context)); \
        context->setConfig(config); \
        context->addScheduler(std::make_shared<JobScheduler>()); \
        auto gsiHandler = boost::make_shared<GSIHandler>(context); \
        gsiHandler->validateProxyConfig(); \
        context->setConnectionPool(boost::make_shared<SimpleConnectionPool>(gsiHandler->getClusterHostname(), options->get_cluster_port(), boost::bind(&GSIHandler::getCertInfo, gsiHandler))); \
        auto eventCommunicator = boost::make_shared<events::EventCommunicator>(context); \
        veilFS.reset(new VeilFS(VeilFSRoot, context, \
                            boost::shared_ptr<FslogicProxy>(fslogic), \
                            boost::shared_ptr<MetaCache>(new MetaCache(context)), \
                            boost::shared_ptr<LocalStorageManager>(new LocalStorageManager(context)), \
                            boost::shared_ptr<StorageMapper>(new StorageMapper(context, boost::shared_ptr<FslogicProxy>(fslogic))), \
                            boost::make_shared<helpers::StorageHelperFactory>(context->getConnectionPool(), helpers::BufferLimits{}), \
>>>>>>> 4492e746
                            eventCommunicator)); \
        sleep(5);

#define COMMON_INTEGRATION_DEFS() \
        system::error_code ec; \
        std::shared_ptr<Context> context; \
        boost::shared_ptr<VeilFS> veilFS; \
        boost::shared_ptr<FslogicProxy> fslogic; \
        boost::shared_ptr<Config> config; \
        std::shared_ptr<Options> options;

#define COMMON_INTEGRATION_CLEANUP() \
        veilFS.reset(); \
        fslogic.reset(); \
        config.reset(); \
        options.reset(); \
        context.reset();

template<typename T> bool identityEqual( const T &lhs, const T &rhs ) { return &lhs == &rhs; }
bool pbMessageEqual( const google::protobuf::MessageLite &lhs, const google::protobuf::MessageLite &rhs ) { return lhs.SerializePartialAsString() == rhs.SerializePartialAsString(); }

#endif // TEST_COMMON_H<|MERGE_RESOLUTION|>--- conflicted
+++ resolved
@@ -48,19 +48,11 @@
         context = std::make_shared<Context>(); \
         options.reset(new MockOptions()); \
         context->setOptions(options); \
-<<<<<<< HEAD
         config.reset(new Config(context)); \
         context->setConfig(config); \
         scheduler.reset(new MockJobScheduler()); \
         context->addScheduler(scheduler); \
-        connectionPool.reset(new MockConnectionPool()); \
-=======
-        config.reset(new ProxyConfig(context)); \
-        context->setConfig(config); \
-        scheduler.reset(new MockJobScheduler()); \
-        context->addScheduler(scheduler); \
         connectionPool = boost::make_shared<MockConnectionPool>(); \
->>>>>>> 4492e746
         context->setConnectionPool(connectionPool); \
         EXPECT_CALL(*options, has_fuse_group_id()).WillRepeatedly(Return(true)); \
         EXPECT_CALL(*options, has_fuse_id()).WillRepeatedly(Return(false)); \
@@ -83,7 +75,6 @@
 
 #define COMMON_INTEGRATION_SETUP() \
         context = std::make_shared<Context>(); \
-<<<<<<< HEAD
         options = std::make_shared<Options>(); \
         config = boost::make_shared<Config>(context); \
         fslogic = boost::make_shared<FslogicProxy>(context); \
@@ -95,35 +86,13 @@
         auto gsiHandler = boost::make_shared<GSIHandler>(context); \
         gsiHandler->validateProxyConfig(); \
         context->setConnectionPool(boost::make_shared<SimpleConnectionPool>(gsiHandler->getClusterHostname(), options->get_cluster_port(), boost::bind(&GSIHandler::getCertInfo, gsiHandler))); \
-        veil::helpers::config::checkCertificate.store(!options->get_no_check_certificate()); \
-        veil::helpers::config::setConnectionPool(context->getConnectionPool()); \
         auto eventCommunicator = boost::make_shared<events::EventCommunicator>(context); \
         veilFS.reset(new VeilFS(VeilFSRoot, context, \
                             fslogic, \
-                            boost::make_shared<MetaCache>(context), \
-                            boost::make_shared<LocalStorageManager>(context), \
-                            boost::make_shared<StorageMapper>(context, fslogic), \
-                            boost::make_shared<helpers::StorageHelperFactory>(), \
-=======
-        ProxyConfig *proxyConfig = new ProxyConfig(context); \
-        proxyConfig->fuseID = "testID"; \
-        config.reset(proxyConfig); \
-        options.reset(new Options()); \
-        context->setOptions(options); \
-        fslogic.reset(new FslogicProxy(context)); \
-        context->setConfig(config); \
-        context->addScheduler(std::make_shared<JobScheduler>()); \
-        auto gsiHandler = boost::make_shared<GSIHandler>(context); \
-        gsiHandler->validateProxyConfig(); \
-        context->setConnectionPool(boost::make_shared<SimpleConnectionPool>(gsiHandler->getClusterHostname(), options->get_cluster_port(), boost::bind(&GSIHandler::getCertInfo, gsiHandler))); \
-        auto eventCommunicator = boost::make_shared<events::EventCommunicator>(context); \
-        veilFS.reset(new VeilFS(VeilFSRoot, context, \
-                            boost::shared_ptr<FslogicProxy>(fslogic), \
-                            boost::shared_ptr<MetaCache>(new MetaCache(context)), \
-                            boost::shared_ptr<LocalStorageManager>(new LocalStorageManager(context)), \
-                            boost::shared_ptr<StorageMapper>(new StorageMapper(context, boost::shared_ptr<FslogicProxy>(fslogic))), \
+                            boost::shared_ptr<MetaCache>(context), \
+                            boost::shared_ptr<LocalStorageManager>(context), \
+                            boost::shared_ptr<StorageMapper>(context, fslogic), \
                             boost::make_shared<helpers::StorageHelperFactory>(context->getConnectionPool(), helpers::BufferLimits{}), \
->>>>>>> 4492e746
                             eventCommunicator)); \
         sleep(5);
 
