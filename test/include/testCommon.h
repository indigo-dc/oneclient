--- conflicted
+++ resolved
@@ -25,14 +25,9 @@
 using namespace boost;
 using namespace std;
 
-<<<<<<< HEAD
 using namespace veil;
 using namespace veil::client;
-=======
-using namespace veil; 
-using namespace veil::client; 
-using namespace veil::client::events; 
->>>>>>> cc9f06a0
+using namespace veil::client::events;
 
 
 #define INIT_AND_RUN_ALL_TESTS() \
