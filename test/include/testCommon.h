/**
 * @file testCommon.h
 * @author Rafal Slota
 * @author Konrad Zemek
 * @copyright (C) 2013-2014 ACK CYFRONET AGH
 * @copyright This software is released under the MIT license cited in 'LICENSE.txt'
 */

#ifndef TEST_COMMON_H
#define TEST_COMMON_H


#include <boost/system/error_code.hpp>
#include <gmock/gmock.h>

#include <memory>

namespace one
{
    class Scheduler;

    namespace testing
    {
        class FsImplMount;
    }
    namespace client
    {
        class Config;
        class Context;
        class FsImpl;
        class FslogicProxy;
        class Options;
        class StorageMapper;
    }
}

struct MockOptions;
class MockCommunicator;
class MockStorageMapper;
class MockFslogicProxy;
class MockScheduler;

class CommonTest: public ::testing::Test
{
public:
    std::shared_ptr<one::client::Context> context;
    std::shared_ptr<one::client::Config> config;
    std::shared_ptr<MockOptions> options;
    std::shared_ptr<MockCommunicator> communicator;
    std::shared_ptr<MockStorageMapper> storageMapper;
    std::shared_ptr<MockFslogicProxy> fslogic;
<<<<<<< HEAD
    std::shared_ptr<MockScheduler> scheduler;
=======
    std::shared_ptr<one::Scheduler> scheduler;
>>>>>>> 0002f001

protected:
    virtual void SetUp() override;
};

class CommonIntegrationTest: public ::testing::Test
{
public:
    boost::system::error_code ec;
    std::shared_ptr<one::client::Context> context;
    std::shared_ptr<one::client::FsImpl> onedata;
    std::shared_ptr<one::client::FslogicProxy> fslogic;
    std::shared_ptr<one::client::Config> config;
    std::shared_ptr<one::client::Options> options;
    std::unique_ptr<one::testing::FsImplMount> onedataMount;
    std::shared_ptr<one::client::StorageMapper> storageMapper;

protected:
    CommonIntegrationTest(std::unique_ptr<one::testing::FsImplMount> onedataMount);

    virtual void SetUp() override;
};


#endif // TEST_COMMON_H<|MERGE_RESOLUTION|>--- conflicted
+++ resolved
@@ -49,11 +49,7 @@
     std::shared_ptr<MockCommunicator> communicator;
     std::shared_ptr<MockStorageMapper> storageMapper;
     std::shared_ptr<MockFslogicProxy> fslogic;
-<<<<<<< HEAD
     std::shared_ptr<MockScheduler> scheduler;
-=======
-    std::shared_ptr<one::Scheduler> scheduler;
->>>>>>> 0002f001
 
 protected:
     virtual void SetUp() override;
