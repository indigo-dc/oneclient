--- conflicted
+++ resolved
@@ -9,25 +9,6 @@
 #ifndef TEST_COMMON_H
 #define TEST_COMMON_H
 
-<<<<<<< HEAD
-=======
-#include "logging.h"
-#include "gtest/gtest.h"
-#include "gmock/gmock.h"
-#include "boost/bind.hpp"
-#include "boost/shared_ptr.hpp"
-#include "veilfs.h"
-#include "messageBuilder.h"
-#include "connectionPool_mock.h"
-#include "gsiHandler.h"
-#include "options_mock.h"
-#include "options.h"
-#include "context.h"
-
-#include <boost/make_shared.hpp>
-
-#include <memory>
->>>>>>> 4c082350
 
 #include <boost/system/error_code.hpp>
 #include <gmock/gmock.h>
@@ -42,6 +23,7 @@
     }
     namespace client
     {
+        class Config;
         class Context;
         class VeilFS;
         class FslogicProxy;
@@ -49,10 +31,7 @@
     }
 }
 
-<<<<<<< HEAD
-class ProxyConfig;
 class MockOptions;
-class ProxyConfig;
 class MockJobScheduler;
 class MockConnectionPool;
 
@@ -60,7 +39,7 @@
 {
 public:
     std::shared_ptr<veil::client::Context> context;
-    std::shared_ptr<ProxyConfig> config;
+    std::shared_ptr<veil::client::Config> config;
     std::shared_ptr<MockOptions> options;
     std::shared_ptr<MockJobScheduler> scheduler;
     std::shared_ptr<MockConnectionPool> connectionPool;
@@ -76,7 +55,7 @@
     std::shared_ptr<veil::client::Context> context;
     std::shared_ptr<veil::client::VeilFS> veilFS;
     std::shared_ptr<veil::client::FslogicProxy> fslogic;
-    std::shared_ptr<ProxyConfig> config;
+    std::shared_ptr<veil::client::Config> config;
     std::shared_ptr<veil::client::Options> options;
     std::unique_ptr<veil::testing::VeilFSMount> veilFsMount;
 
@@ -85,74 +64,6 @@
 
     virtual void SetUp() override;
 };
-=======
-#define COMMON_SETUP() \
-        context = std::make_shared<Context>(); \
-        options.reset(new MockOptions()); \
-        context->setOptions(options); \
-        config.reset(new Config(context)); \
-        context->setConfig(config); \
-        scheduler.reset(new MockJobScheduler()); \
-        context->addScheduler(scheduler); \
-        connectionPool = boost::make_shared<MockConnectionPool>(); \
-        context->setConnectionPool(connectionPool); \
-        EXPECT_CALL(*options, has_fuse_group_id()).WillRepeatedly(Return(true)); \
-        EXPECT_CALL(*options, has_fuse_id()).WillRepeatedly(Return(false)); \
-        EXPECT_CALL(*connectionPool, setPushCallback(_, _)).WillRepeatedly(Return()); \
-        boost::shared_ptr<VeilFS>(new VeilFS("/root", context, boost::shared_ptr<FslogicProxy>(), boost::shared_ptr<MetaCache>(), boost::shared_ptr<LocalStorageManager>(), boost::shared_ptr<StorageMapper>(), boost::shared_ptr<helpers::StorageHelperFactory>(), boost::shared_ptr<EventCommunicator>()));
-
-#define COMMON_DEFS() \
-        std::shared_ptr<Context> context; \
-        boost::shared_ptr<Config> config; \
-        std::shared_ptr<MockOptions> options; \
-        std::shared_ptr<MockJobScheduler> scheduler; \
-        boost::shared_ptr<MockConnectionPool> connectionPool;
-
-#define COMMON_CLEANUP() \
-        options.reset(); \
-        config.reset(); \
-        scheduler.reset(); \
-        connectionPool.reset(); \
-        context.reset();
-
-#define COMMON_INTEGRATION_SETUP() \
-        context = std::make_shared<Context>(); \
-        options = std::make_shared<Options>(); \
-        config = boost::make_shared<Config>(context); \
-        fslogic = boost::make_shared<FslogicProxy>(context); \
-        context->setOptions(options); \
-        context->setConfig(config); \
-        context->addScheduler(std::make_shared<JobScheduler>()); \
-        const char* parseArgs[] = {"veilFuseTest"}; \
-        options->parseConfigs(1, parseArgs); \
-        auto gsiHandler = boost::make_shared<GSIHandler>(context); \
-        gsiHandler->validateProxyConfig(); \
-        context->setConnectionPool(boost::make_shared<SimpleConnectionPool>(gsiHandler->getClusterHostname(), options->get_cluster_port(), boost::bind(&GSIHandler::getCertInfo, gsiHandler))); \
-        auto eventCommunicator = boost::make_shared<events::EventCommunicator>(context); \
-        veilFS.reset(new VeilFS(VeilFSRoot, context, \
-                            fslogic, \
-                            boost::make_shared<MetaCache>(context), \
-                            boost::make_shared<LocalStorageManager>(context), \
-                            boost::make_shared<StorageMapper>(context, fslogic), \
-                            boost::make_shared<helpers::StorageHelperFactory>(context->getConnectionPool(), helpers::BufferLimits{}), \
-                            eventCommunicator)); \
-        sleep(5);
-
-#define COMMON_INTEGRATION_DEFS() \
-        system::error_code ec; \
-        std::shared_ptr<Context> context; \
-        boost::shared_ptr<VeilFS> veilFS; \
-        boost::shared_ptr<FslogicProxy> fslogic; \
-        boost::shared_ptr<Config> config; \
-        std::shared_ptr<Options> options;
-
-#define COMMON_INTEGRATION_CLEANUP() \
-        veilFS.reset(); \
-        fslogic.reset(); \
-        config.reset(); \
-        options.reset(); \
-        context.reset();
->>>>>>> 4c082350
 
 
 #endif // TEST_COMMON_H