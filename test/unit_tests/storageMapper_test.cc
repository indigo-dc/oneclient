--- conflicted
+++ resolved
@@ -45,13 +45,8 @@
     location.add_storage_helper_args("arg0");
     location.add_storage_helper_args("arg1");
 
-<<<<<<< HEAD
     EXPECT_THROW(proxy->getLocationInfo("/file1"), VeilException);
     EXPECT_CALL(*scheduler, schedule(_, _)).Times(2);
-=======
-    EXPECT_THROW(proxy->getLocationInfo("/file1"), OneException);
-    EXPECT_CALL(*jobScheduler, addTask(_)).Times(2);
->>>>>>> 0002f001
     proxy->addLocation("/file1", location);
     EXPECT_EQ(1u, proxy->getStorageMapping().size());
     EXPECT_EQ(1u, proxy->getFileMapping().size());
@@ -131,13 +126,8 @@
     EXPECT_THROW(proxy->getLocationInfo("/file1"), OneException);
     location.set_answer(VOK);
     location.set_validity(20);
-<<<<<<< HEAD
     time_t currentTime = time(NULL);
     EXPECT_CALL(*scheduler, schedule(_, _)).Times(2);
-=======
-    time_t currentTime = time(nullptr);
-    EXPECT_CALL(*jobScheduler, addTask(_)).Times(2);
->>>>>>> 0002f001
     EXPECT_CALL(*mockFslogic, getFileLocation("/file1", _, _, _)).WillOnce(DoAll(SetArgReferee<1>(location), Return(true)));
     EXPECT_EQ(VOK, proxy->findLocation("/file1"));
 
