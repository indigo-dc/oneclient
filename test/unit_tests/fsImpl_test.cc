/**
 * @file fsImpl_test.cc
 * @author Rafal Slota
 * @copyright (C) 2013 ACK CYFRONET AGH
 * @copyright This software is released under the MIT license cited in 'LICENSE.txt'
 */

#include "communication/communicator_mock.h"
#include "config.h"
#include "events/events.h"
#include "events_mock.h"
#include "fslogicProxy_mock.h"
#include "localStorageManager_mock.h"
#include "messageBuilder_mock.h"
#include "metaCache_mock.h"
#include "options_mock.h"
#include "scheduler_mock.h"
#include "storageHelperFactory_fake.h"
#include "storageMapper_mock.h"
#include "testCommon.h"
#include "oneErrors.h"
#include "fsImpl_proxy.h"
#include "oneException.h"

using namespace ::testing;
using namespace std::placeholders;
using namespace one::client;
using namespace one::client::events;
using namespace one::clproto::fuse_messages;

template<typename T> bool identityEqual( const T &lhs, const T &rhs ) { return &lhs == &rhs; }

class FsImplTest: public CommonTest
{
public:
    std::shared_ptr<ProxyFsImpl> client;
    std::shared_ptr<MockFslogicProxy> fslogicMock;
    std::shared_ptr<MockMetaCache> metaCacheMock;
    std::shared_ptr<MockLocalStorageManager> storageManagerMock;
    std::shared_ptr<MockStorageMapper> storageMapperMock;
    std::shared_ptr<MockGenericHelper> helperMock;
    std::shared_ptr<FakeStorageHelperFactory> factoryFake;
    std::shared_ptr<MockEventCommunicator> eventCommunicatorMock;

    struct fuse_file_info fileInfo;
    struct stat trueStat;
    FileAttr trueAttr;
    LocationInfo location;
    StorageInfo storage;

    void SetUp() override
    {
        context = std::make_shared<Context>();

        options = std::make_shared<MockOptions>();
        context->setOptions(options);
        config = std::make_shared<one::client::Config>(context);
        context->setConfig(config);
<<<<<<< HEAD
        jobScheduler = std::make_shared<MockJobScheduler>();
        context->addScheduler(jobScheduler);
=======
>>>>>>> 7bb882e9
        scheduler = std::make_shared<MockScheduler>();
        context->setScheduler(scheduler);
        communicator = std::make_shared<MockCommunicator>();
        context->setCommunicator(communicator);
        fslogicMock = std::make_shared<MockFslogicProxy>(context);
        storageMapperMock = std::make_shared<MockStorageMapper>(context, fslogicMock);
        context->setStorageMapper(storageMapperMock);

        metaCacheMock = std::make_shared<MockMetaCache>(context);
        storageManagerMock = std::make_shared<MockLocalStorageManager>(context);
        helperMock = std::make_shared<MockGenericHelper>();
        factoryFake = std::make_shared<FakeStorageHelperFactory>();
        eventCommunicatorMock = std::make_shared<MockEventCommunicator>(context);

        EXPECT_CALL(*fslogicMock, pingCluster()).WillRepeatedly(Return());
        EXPECT_CALL(*options, get_alive_meta_connections_count()).WillRepeatedly(Return(0));
        EXPECT_CALL(*options, get_alive_data_connections_count()).WillRepeatedly(Return(0));
        EXPECT_CALL(*options, has_fuse_id()).WillRepeatedly(Return(false));
        EXPECT_CALL(*options, has_fuse_group_id()).WillRepeatedly(Return(true));
        EXPECT_CALL(*options, get_write_bytes_before_stat()).WillRepeatedly(Return(0));
        ON_CALL(*scheduler, schedule(_, _)).WillByDefault(Return([]{}));

        const ::testing::TestInfo* const test_info = ::testing::UnitTest::GetInstance()->current_test_info();
        std::string testCaseName = test_info->test_case_name();
        if(testCaseName == "writeDisabled"){
            EXPECT_CALL(*fslogicMock, isWriteEnabled()).WillRepeatedly(Return(false));
        }else{
            EXPECT_CALL(*fslogicMock, isWriteEnabled()).WillRepeatedly(Return(true));
        }

        client = std::make_shared<ProxyFsImpl>("/root", context,
                        fslogicMock,
                        metaCacheMock,
                        storageManagerMock,
                        factoryFake,
                        eventCommunicatorMock);

        factoryFake->presetMock = helperMock;

        location.fileId = "fileid";
        location.storageId = 1;
        storage.storageHelperName = "sh_name";
        storage.storageHelperArgs.emplace(one::helpers::srvArg(0), boost::any{std::string{"arg1"}});
        storage.storageHelperArgs.emplace(one::helpers::srvArg(1), boost::any{std::string{"arg2"}});

        trueStat.st_atime = 1;
        trueStat.st_ctime = 2;
        trueStat.st_mtime = 3;
        trueStat.st_mode = 4;
        trueStat.st_gid = 5;
        trueStat.st_uid = 6;
        trueStat.st_size = 7;

        trueAttr.set_atime(8);
        trueAttr.set_ctime(9);
        trueAttr.set_mtime(10);
        trueAttr.set_mode(11);
        trueAttr.set_gid(54321);
        trueAttr.set_uid(0);

        fileInfo.fh = 0;
        client->setCachedHelper(0, helperMock);
    }

    void TearDown() override
    {
        Mock::VerifyAndClearExpectations(storageMapperMock.get());
    }
};

TEST_F(FsImplTest, Instantiate) {
    EXPECT_EQ(scheduler.get(), context->scheduler().get());
    EXPECT_TRUE(context->getPushListener().get());
}

TEST_F(FsImplTest, translateError) {
    EXPECT_EQ(0, one::translateError(VOK));
    EXPECT_EQ(-ENOENT, one::translateError(VENOENT));
    EXPECT_EQ(-EACCES, one::translateError(VEACCES));
    EXPECT_EQ(-EEXIST, one::translateError(VEEXIST));
    EXPECT_EQ(-EIO, one::translateError(VEIO));

    EXPECT_EQ(-EIO, one::translateError("unknown"));
    EXPECT_EQ(-EIO, one::translateError("other unknown"));
}

TEST_F(FsImplTest, access) { // const char *path, int mask
    EXPECT_EQ(0, client->access("/path", 1234));
}

TEST_F(FsImplTest, getattrCache) { // const char *path, struct stat *statbuf
    struct stat statbuf;

    EXPECT_CALL(*metaCacheMock, getAttr("/path", &statbuf)).WillOnce(DoAll(SetArgPointee<1>(trueStat), Return(true)));
    EXPECT_EQ(0, client->getattr("/path", &statbuf));
    EXPECT_EQ(trueStat.st_atime, statbuf.st_atime);
    EXPECT_EQ(trueStat.st_ctime, statbuf.st_ctime);
    EXPECT_EQ(trueStat.st_mtime, statbuf.st_mtime);
    EXPECT_EQ(trueStat.st_mode, statbuf.st_mode);
    EXPECT_EQ(trueStat.st_gid, statbuf.st_gid);
    EXPECT_EQ(trueStat.st_uid, statbuf.st_uid);
    EXPECT_EQ(trueStat.st_size, statbuf.st_size);
}

TEST_F(FsImplTest, getattrNoCluster) { // const char *path, struct stat *statbuf
    struct stat statbuf;

    EXPECT_CALL(*metaCacheMock, getAttr("/path", &statbuf)).WillOnce(Return(false));
    EXPECT_CALL(*fslogicMock, getFileAttr("/path", _)).WillOnce(Return(false));
    EXPECT_EQ(-EIO, client->getattr("/path", &statbuf));
}

TEST_F(FsImplTest, getattr) { // const char *path, struct stat *statbuf
    struct stat statbuf;

    EXPECT_CALL(*options, get_enable_dir_prefetch()).WillOnce(Return(true));
    EXPECT_CALL(*options, get_enable_attr_cache()).WillOnce(Return(true));
    EXPECT_CALL(*scheduler, post(_));

    trueAttr.set_type("DIR");
    EXPECT_CALL(*metaCacheMock, getAttr("/path", &statbuf)).WillOnce(Return(false));
    EXPECT_CALL(*fslogicMock, getFileAttr("/path", _)).WillOnce(Return(false));
    EXPECT_EQ(-EIO, client->getattr("/path", &statbuf));

    EXPECT_CALL(*metaCacheMock, getAttr("/path", &statbuf)).WillOnce(Return(false));
    EXPECT_CALL(*fslogicMock, getFileAttr("/path", _)).WillOnce(DoAll(SetArgReferee<1>(trueAttr), Return(true)));
    EXPECT_CALL(*metaCacheMock, addAttr("/path", Truly(bind(identityEqual<struct stat>, std::cref(statbuf), _1))));
    EXPECT_EQ(0, client->getattr("/path", &statbuf));

    EXPECT_EQ(trueAttr.atime(), statbuf.st_atime);
    EXPECT_EQ(trueAttr.ctime(), statbuf.st_ctime);
    EXPECT_EQ(trueAttr.mtime(), statbuf.st_mtime);

    EXPECT_EQ(trueAttr.size(), statbuf.st_size);
    EXPECT_EQ(static_cast<gid_t>(trueAttr.gid()), statbuf.st_gid);
    EXPECT_EQ(0u, statbuf.st_uid); // Its root

    EXPECT_EQ(static_cast<mode_t>(trueAttr.mode()) | S_IFDIR, statbuf.st_mode);

    trueAttr.set_type("LNK");
    EXPECT_CALL(*metaCacheMock, getAttr("/path", &statbuf)).WillOnce(Return(false));
    EXPECT_CALL(*fslogicMock, getFileAttr("/path", _)).WillOnce(DoAll(SetArgReferee<1>(trueAttr), Return(true)));
    EXPECT_CALL(*metaCacheMock, addAttr("/path", Truly(bind(identityEqual<struct stat>, std::cref(statbuf), _1))));
    EXPECT_EQ(0, client->getattr("/path", &statbuf));

    EXPECT_EQ(static_cast<mode_t>(trueAttr.mode()) | S_IFLNK, statbuf.st_mode);

    trueAttr.set_type("REG");
<<<<<<< HEAD
    EXPECT_CALL(*scheduler, schedule(_, _));
=======
    EXPECT_CALL(*scheduler, post(_));
>>>>>>> 7bb882e9
    EXPECT_CALL(*metaCacheMock, getAttr("/path", &statbuf)).WillOnce(Return(false));
    EXPECT_CALL(*fslogicMock, getFileAttr("/path", _)).WillOnce(DoAll(SetArgReferee<1>(trueAttr), Return(true)));
    EXPECT_CALL(*metaCacheMock, addAttr("/path", Truly(bind(identityEqual<struct stat>, std::cref(statbuf), _1))));
    EXPECT_EQ(0, client->getattr("/path", &statbuf));

    EXPECT_EQ(static_cast<mode_t>(trueAttr.mode()) | S_IFREG, statbuf.st_mode);
}

TEST_F(FsImplTest, readlink) { // const char *path, char *link, size_t size
    char link[5];

    EXPECT_CALL(*fslogicMock, getLink("/path")).WillOnce(Return(std::make_pair(VENOENT, "")));
    EXPECT_EQ(-ENOENT, client->readlink("/path", link, 5));

    EXPECT_CALL(*fslogicMock, getLink("/path1")).WillOnce(Return(std::make_pair(VOK, "1234")));
    EXPECT_EQ(0, client->readlink("/path1", link, 5));
    EXPECT_EQ("1234", std::string(link));

    EXPECT_CALL(*fslogicMock, getLink("/path2")).WillOnce(Return(std::make_pair(VOK, "12345")));
    EXPECT_EQ(0, client->readlink("/path2", link, 5));
    EXPECT_EQ("1234", std::string(link));

    EXPECT_CALL(*fslogicMock, getLink("/path3")).WillOnce(Return(std::make_pair(VOK, "123456")));
    EXPECT_EQ(0, client->readlink("/path3", link, 5));
    EXPECT_EQ("1234", std::string(link));

    EXPECT_CALL(*fslogicMock, getLink("/path4")).WillOnce(Return(std::make_pair(VOK, "/1234")));
    EXPECT_EQ(0, client->readlink("/path4", link, 5));
    EXPECT_EQ("/roo", std::string(link));
}

TEST_F(FsImplTest, mknod) { // const char *path, mode_t mode, dev_t dev
    FileLocation newLoc;
    dev_t dev = 0;
    EXPECT_CALL(*metaCacheMock, clearAttr("/path")).Times(AtLeast(3));

    newLoc.set_answer(VOK);
    EXPECT_CALL(*fslogicMock, getNewFileLocation("/path", 123, _, _)).WillOnce(Return(false));
    EXPECT_CALL(*fslogicMock, sendFileCreatedAck(_)).Times(0);
    EXPECT_EQ(-EIO, client->mknod("/path", 123 | S_IFREG, dev));

    newLoc.set_answer(VEACCES);
    EXPECT_CALL(*fslogicMock, getNewFileLocation("/path", 123, _, _)).WillOnce(DoAll(SetArgReferee<2>(newLoc), Return(true)));
    EXPECT_CALL(*fslogicMock, sendFileCreatedAck(_)).Times(0);
    EXPECT_EQ(-EACCES, client->mknod("/path", 123 | S_IFREG, dev));

    newLoc.set_answer(VOK);
    newLoc.set_file_id("fid");
    EXPECT_CALL(*fslogicMock, getNewFileLocation("/path", 123, _, _)).WillOnce(DoAll(SetArgReferee<2>(newLoc), Return(true)));
    EXPECT_CALL(*storageMapperMock, addLocation("/path", Property(&FileLocation::file_id, StrEq("fid")))).WillOnce(Return());
    EXPECT_CALL(*storageMapperMock, getLocationInfo("/path", _, _)).WillOnce(Throw(OneException(VEACCES)));
    EXPECT_CALL(*fslogicMock, sendFileCreatedAck(_)).Times(0);
    EXPECT_EQ(-EACCES, client->mknod("/path", 123 | S_IFREG, dev));

    newLoc.set_answer(VOK);
    newLoc.set_file_id("fid");
    EXPECT_CALL(*fslogicMock, getNewFileLocation("/path", 123, _, _)).WillOnce(DoAll(SetArgReferee<2>(newLoc), Return(true)));
    EXPECT_CALL(*storageMapperMock, addLocation("/path", Property(&FileLocation::file_id, StrEq("fid")))).WillOnce(Return());
    EXPECT_CALL(*storageMapperMock, getLocationInfo("/path", _, _)).WillOnce(Return(std::make_pair(location, storage)));
    EXPECT_CALL(*helperMock, sh_mknod(StrEq("fileid"), 123 | S_IFREG, dev));
    EXPECT_CALL(*fslogicMock, sendFileCreatedAck("/path")).WillOnce(Return(VOK));
    EXPECT_EQ(0, client->mknod("/path", 123 | S_IFREG, dev));

    newLoc.set_answer(VEEXIST);
    EXPECT_CALL(*fslogicMock, getNewFileLocation("/path", 123, _, _)).WillOnce(DoAll(SetArgReferee<2>(newLoc), Return(true)));
    EXPECT_CALL(*fslogicMock, sendFileCreatedAck(_)).Times(0);
    EXPECT_EQ(-EEXIST, client->mknod("/path", 123 | S_IFREG, dev));

    newLoc.set_answer(VOK);
    newLoc.set_file_id("fid");
    EXPECT_CALL(*fslogicMock, getNewFileLocation("/path", 123, _, _)).WillOnce(DoAll(SetArgReferee<2>(newLoc), Return(true)));
    EXPECT_CALL(*storageMapperMock, addLocation("/path", Property(&FileLocation::file_id, StrEq("fid")))).WillOnce(Return());
    EXPECT_CALL(*storageMapperMock, getLocationInfo("/path", _, _)).WillOnce(Return(std::make_pair(location, storage)));
    EXPECT_CALL(*helperMock, sh_mknod(StrEq("fileid"), 123 | S_IFREG, dev)).WillOnce(Return(-EEXIST));
    EXPECT_CALL(*fslogicMock, sendFileCreatedAck("/path")).WillOnce(Return(VEIO));
    EXPECT_EQ(-EIO, client->mknod("/path", 123 | S_IFREG, dev));

    newLoc.set_answer(VOK);
    newLoc.set_file_id("fid");
    EXPECT_CALL(*fslogicMock, getNewFileLocation("/path", 123, _, _)).WillOnce(DoAll(SetArgReferee<2>(newLoc), Return(true)));
    EXPECT_CALL(*storageMapperMock, addLocation("/path", Property(&FileLocation::file_id, StrEq("fid")))).WillOnce(Return());
    EXPECT_CALL(*storageMapperMock, getLocationInfo("/path", _, _)).WillOnce(Return(std::make_pair(location, storage)));
    EXPECT_CALL(*helperMock, sh_mknod(StrEq("fileid"), 123 | S_IFREG, dev)).WillOnce(Return(-EEXIST));
    EXPECT_CALL(*fslogicMock, sendFileCreatedAck("/path")).WillOnce(Return(VOK));
    EXPECT_EQ(0, client->mknod("/path", 123 | S_IFREG, dev));

}

TEST_F(FsImplTest, mkdir) { // const char *path, mode_t mode
    EXPECT_CALL(*metaCacheMock, clearAttr("/path"));
    EXPECT_CALL(*metaCacheMock, clearAttr("/")).WillRepeatedly(Return());
    EXPECT_CALL(*fslogicMock, createDir("/path", 123)).WillOnce(Return(VEACCES));
    EXPECT_EQ(-EACCES, client->mkdir("/path", 123 | S_IFDIR));

    EXPECT_CALL(*metaCacheMock, clearAttr("/path"));
    EXPECT_CALL(*fslogicMock, createDir("/path", 123)).WillOnce(Return(VOK));
    EXPECT_EQ(0, client->mkdir("/path", 123 | S_IFDIR));
}

TEST_F(FsImplTest, unlink) { // const char *path
    EXPECT_CALL(*storageMapperMock, getLocationInfo("/path", true, _)).WillRepeatedly(Return(std::make_pair(location, storage)));
    EXPECT_CALL(*metaCacheMock, clearAttr("/path")).Times(AtLeast(3));

    struct stat st = {0};
    st.st_mode |= S_IFLNK;
    FileAttr attrs;
    attrs.set_type("LNK");

    struct stat root_st = {0};
    root_st.st_mode |= S_IFDIR;
    EXPECT_CALL(*metaCacheMock, getAttr("/", _)).WillRepeatedly(DoAll(SetArgPointee<1>(root_st), Return(true)));

    EXPECT_CALL(*metaCacheMock, getAttr("/path", _)).WillOnce(DoAll(SetArgPointee<1>(st), Return(true)));
    EXPECT_CALL(*fslogicMock, deleteFile("/path")).WillOnce(Return(VOK));
    EXPECT_CALL(*storageMapperMock, getLocationInfo(_, _, _)).Times(0);
    EXPECT_CALL(*helperMock, sh_unlink(_)).Times(0);
    EXPECT_EQ(0, client->unlink("/path"));

    EXPECT_CALL(*metaCacheMock, getAttr("/path", _)).WillOnce(DoAll(SetArgPointee<1>(st), Return(false)));
    EXPECT_CALL(*fslogicMock, getFileAttr("/path", _)).WillOnce(DoAll(SetArgReferee<1>(attrs), Return(true)));
    EXPECT_CALL(*fslogicMock, deleteFile("/path")).WillOnce(Return(VOK));
    EXPECT_CALL(*storageMapperMock, getLocationInfo(_, _, _)).Times(0);
    EXPECT_CALL(*helperMock, sh_unlink(_)).Times(0);
    EXPECT_EQ(0, client->unlink("/path"));

    attrs.set_type("REG");
    EXPECT_CALL(*metaCacheMock, getAttr("/path", _)).WillRepeatedly(DoAll(SetArgPointee<1>(st), Return(false)));
    EXPECT_CALL(*fslogicMock, getFileAttr("/path", _)).WillRepeatedly(DoAll(SetArgReferee<1>(attrs), Return(true)));

    EXPECT_CALL(*storageMapperMock, getLocationInfo("/path", true, _)).WillRepeatedly(Return(std::make_pair(location, storage)));
    EXPECT_CALL(*fslogicMock, deleteFile("/path")).WillOnce(Return(VEACCES));
    EXPECT_EQ(-EACCES, client->unlink("/path"));

    EXPECT_CALL(*storageMapperMock, getLocationInfo("/path", true, _)).WillRepeatedly(Return(std::make_pair(location, storage)));
    EXPECT_CALL(*fslogicMock, deleteFile("/path")).WillOnce(Return(VENOENT));
    EXPECT_EQ(-ENOENT, client->unlink("/path"));

    EXPECT_CALL(*fslogicMock, deleteFile("/path")).WillOnce(Return(VOK));
    EXPECT_CALL(*storageMapperMock, getLocationInfo("/path", true, _)).WillOnce(Return(std::make_pair(location, storage)));
    EXPECT_CALL(*helperMock, sh_unlink(StrEq("fileid"))).WillOnce(Return(0));
    EXPECT_EQ(0, client->unlink("/path"));
}

TEST_F(FsImplTest, rmdir) { // const char *path
    EXPECT_CALL(*metaCacheMock, clearAttr("/path"));
    EXPECT_CALL(*metaCacheMock, clearAttr("/")).WillRepeatedly(Return());
    EXPECT_CALL(*fslogicMock, deleteFile("/path")).WillOnce(Return(VEACCES));
    EXPECT_EQ(-EACCES, client->rmdir("/path"));

    EXPECT_CALL(*fslogicMock, deleteFile("/path")).WillOnce(Return(VOK));
    EXPECT_CALL(*metaCacheMock, clearAttr("/path"));
    EXPECT_EQ(0, client->rmdir("/path"));
}

TEST_F(FsImplTest, symlink) { // const char *path, const char *link
    EXPECT_CALL(*fslogicMock, createLink("/link", "/path")).WillOnce(Return(VOK));
    EXPECT_EQ(0, client->symlink("/path", "/link"));

    EXPECT_CALL(*fslogicMock, createLink("/link", "path")).WillOnce(Return(VOK));
    EXPECT_EQ(0, client->symlink("path", "/link"));

    EXPECT_CALL(*fslogicMock, createLink("/link", "/path")).WillOnce(Return(VOK));
    EXPECT_EQ(0, client->symlink("/root/path", "/link"));

    EXPECT_CALL(*fslogicMock, createLink("/link", "/path")).WillOnce(Return(VENOENT));
    EXPECT_EQ(-ENOENT, client->symlink("/path", "/link"));
}

TEST_F(FsImplTest, rename) { // const char *path, const char *newpath
    EXPECT_CALL(*fslogicMock, renameFile("/path", "/new/path")).WillOnce(Return(VEACCES));
    EXPECT_EQ(-EACCES, client->rename("/path", "/new/path"));

    EXPECT_CALL(*fslogicMock, renameFile("/path", "/new/path")).WillOnce(Return(VOK));
    EXPECT_CALL(*metaCacheMock, clearAttr("/path"));
    EXPECT_EQ(0, client->rename("/path", "/new/path"));
}

TEST_F(FsImplTest, link) { // const char *path, const char *newpath
    EXPECT_EQ(-ENOTSUP, client->link("/path", "/link"));
}

TEST_F(FsImplTest, chmod) { // const char *path, mode_t mode
    mode_t dirMode = (123 | S_IFDIR);
    mode_t regMode = (123 | S_IFREG);
    EXPECT_CALL(*fslogicMock, changeFilePerms("/path", 123)).WillOnce(Return(VENOENT));
    EXPECT_EQ(-ENOENT, client->chmod("/path", regMode));

    EXPECT_CALL(*fslogicMock, changeFilePerms("/path", 123)).WillOnce(Return(VOK));
    EXPECT_CALL(*metaCacheMock, clearAttr("/path"));
    EXPECT_EQ(0, client->chmod("/path", dirMode));

    EXPECT_CALL(*fslogicMock, changeFilePerms("/path", 123)).WillOnce(Return(VOK));
    EXPECT_CALL(*metaCacheMock, clearAttr("/path"));
    EXPECT_CALL(*storageMapperMock, getLocationInfo("/path", true, _)).WillOnce(Throw(OneException(VEACCES)));
    EXPECT_EQ(-EACCES, client->chmod("/path", regMode));

    EXPECT_CALL(*fslogicMock, changeFilePerms("/path", 123)).WillOnce(Return(VOK));
    EXPECT_CALL(*metaCacheMock, clearAttr("/path"));
    EXPECT_CALL(*storageMapperMock, getLocationInfo("/path", true, _)).WillRepeatedly(Return(std::make_pair(location, storage)));
    EXPECT_CALL(*helperMock, sh_chmod(StrEq("fileid"), regMode)).WillOnce(Return(-EACCES));
    EXPECT_EQ(-EACCES, client->chmod("/path", regMode));

    EXPECT_CALL(*fslogicMock, changeFilePerms("/path", 123)).WillOnce(Return(VOK));
    EXPECT_CALL(*metaCacheMock, clearAttr("/path"));
    EXPECT_CALL(*storageMapperMock, getLocationInfo("/path", true, _)).WillRepeatedly(Return(std::make_pair(location, storage)));
    EXPECT_CALL(*helperMock, sh_chmod(StrEq("fileid"), regMode)).WillOnce(Return(0));
    EXPECT_EQ(0, client->chmod("/path", regMode));
}

TEST_F(FsImplTest, chown) { // const char *path, uid_t uid, gid_t gid

    #ifdef __APPLE__
        std::string group = "wheel";
    #else
        std::string group = "root";
    #endif

    EXPECT_CALL(*metaCacheMock, clearAttr("/path")).WillRepeatedly(Return());

    EXPECT_EQ(0, client->chown("/path", -1,-1)); // Dont change perms

    EXPECT_CALL(*fslogicMock, changeFileGroup(_, _, _)).Times(0);
    EXPECT_CALL(*fslogicMock, changeFileOwner("/path", 0, "root")).WillOnce(Return(VEACCES));
    EXPECT_EQ(-EACCES, client->chown("/path", 0, -1));

    EXPECT_CALL(*fslogicMock, changeFileOwner("/path", 0, "root")).WillOnce(Return(VOK));
    EXPECT_EQ(0, client->chown("/path", 0, -1));

    EXPECT_CALL(*fslogicMock, changeFileOwner("/path", 64231, "")).WillOnce(Return(VOK));
    EXPECT_EQ(0, client->chown("/path", 64231, -1));

    EXPECT_CALL(*fslogicMock, changeFileOwner(_, _, _)).Times(0);
    EXPECT_CALL(*fslogicMock, changeFileGroup("/path", 0, group)).WillOnce(Return(VEACCES));
    EXPECT_EQ(-EACCES, client->chown("/path", -1, 0));

    EXPECT_CALL(*fslogicMock, changeFileGroup("/path", 0, group)).WillOnce(Return(VOK));
    EXPECT_EQ(0, client->chown("/path", -1, 0));

    EXPECT_CALL(*fslogicMock, changeFileGroup("/path", 54321, "")).WillOnce(Return(VOK));
    EXPECT_EQ(0, client->chown("/path", -1, 54321));

    EXPECT_CALL(*fslogicMock, changeFileOwner("/path", 0, "root")).WillOnce(Return(VOK));
    EXPECT_CALL(*fslogicMock, changeFileGroup("/path", 54321, "")).WillOnce(Return(VOK));
    EXPECT_EQ(0, client->chown("/path", 0, 54321));

}

TEST_F(FsImplTest, truncate) { // const char *path, off_t newSize

    EXPECT_CALL(*storageMapperMock, getLocationInfo("/path", true, _)).WillOnce(Throw(OneException(VEACCES)));
    EXPECT_EQ(-EACCES, client->truncate("/path", 10));

    EXPECT_CALL(*storageMapperMock, getLocationInfo("/path", true, _)).WillRepeatedly(Return(std::make_pair(location, storage)));

    EXPECT_CALL(*helperMock, sh_truncate(StrEq("fileid"), _)).WillOnce(Return(-EEXIST));
    EXPECT_EQ(-EEXIST, client->truncate("/path", 10));

    EXPECT_CALL(*metaCacheMock, updateSize("/path", 10)).WillOnce(Return(true));

    EXPECT_CALL(*helperMock, sh_truncate(StrEq("fileid"), _)).WillOnce(Return(0));
    EXPECT_EQ(0, client->truncate("/path", 10));
}

TEST_F(FsImplTest, utime) { // const char *path, struct utimbuf *ubuf
    struct utimbuf ubuf;

    EXPECT_CALL(*scheduler, post(_));

    EXPECT_EQ(0, client->utime("/path", &ubuf));
}

TEST_F(FsImplTest, open) { // const char *path, struct fuse_file_info *fileInfo

    EXPECT_CALL(*storageMapperMock, getLocationInfo("/path", true, _)).WillOnce(Throw(OneException(VEACCES)));
    EXPECT_EQ(-EACCES, client->open("/path", &fileInfo));

    EXPECT_CALL(*storageMapperMock, getLocationInfo("/path", true, _)).WillRepeatedly(Return(std::make_pair(location, storage)));

    EXPECT_CALL(*helperMock, sh_open(StrEq("fileid"), _)).WillOnce(Return(-EEXIST));
    EXPECT_EQ(-EEXIST, client->open("/path", &fileInfo));

    EXPECT_CALL(*helperMock, sh_open(StrEq("fileid"), _)).WillOnce(Return(0));
    fileInfo.flags |= O_RDWR;
    EXPECT_EQ(0, client->open("/path", &fileInfo));
}

TEST_F(FsImplTest, read) { // const char *path, char *buf, size_t size, off_t offset, struct fuse_file_info *fileInfo
    char tmpBuff[4];

    EXPECT_CALL(*storageMapperMock, getLocationInfo("/path", true, _)).WillOnce(Throw(OneException(VEACCES)));
    EXPECT_EQ(-EACCES, client->read("/path", tmpBuff, 4, 0, &fileInfo));

    EXPECT_CALL(*storageMapperMock, getLocationInfo("/path", true, _)).WillRepeatedly(Return(std::make_pair(location, storage)));

    EXPECT_CALL(*helperMock, sh_read(StrEq("fileid"), tmpBuff, 4, 0, _)).WillOnce(Return(-EEXIST));
    EXPECT_EQ(-EEXIST, client->read("/path", tmpBuff, 4, 0, &fileInfo));

    EXPECT_CALL(*helperMock, sh_read(StrEq("fileid"), tmpBuff, 4, 0, _)).WillOnce(Return(0));
    EXPECT_EQ(0, client->read("/path", tmpBuff, 4, 0, &fileInfo));
}

TEST_F(FsImplTest, write) { // const char *path, const char *buf, size_t size, off_t offset, struct fuse_file_info *fileInfo

    EXPECT_CALL(*storageMapperMock, getLocationInfo("/path", true, _)).WillOnce(Throw(OneException(VEACCES)));
    EXPECT_EQ(-EACCES, client->write("/path", "abcd", 4, 0, &fileInfo));

    EXPECT_CALL(*storageMapperMock, getLocationInfo("/path", true, _)).WillRepeatedly(Return(std::make_pair(location, storage)));

    EXPECT_CALL(*helperMock, sh_write(StrEq("fileid"), StrEq("abcd"), 4, 0, _)).WillOnce(Return(-EEXIST));
    EXPECT_EQ(-EEXIST, client->write("/path", "abcd", 4, 0, &fileInfo));

    // Assert that cache is updated correctly
    trueStat.st_size = 2;
    EXPECT_CALL(*metaCacheMock, getAttr("/path", _)).WillRepeatedly(DoAll(SetArgPointee<1>(trueStat), Return(true)));
    EXPECT_CALL(*metaCacheMock, updateSize("/path", 6)).WillOnce(Return(true));

    EXPECT_CALL(*helperMock, sh_write(StrEq("fileid"), StrEq("abcd"), 4, 2, _)).WillOnce(Return(4));
    EXPECT_EQ(4, client->write("/path", "abcd", 4, 2, &fileInfo));

    trueStat.st_size = 7;
    EXPECT_CALL(*metaCacheMock, getAttr("/path", _)).WillRepeatedly(DoAll(SetArgPointee<1>(trueStat), Return(true)));
    EXPECT_CALL(*metaCacheMock, updateSize("/path", _)).Times(0);

    EXPECT_CALL(*helperMock, sh_write(StrEq("fileid"), StrEq("abcd"), 4, 2, _)).WillOnce(Return(4));
    EXPECT_CALL(*eventCommunicatorMock, processEvent(_));
    EXPECT_EQ(4, client->write("/path", "abcd", 4, 2, &fileInfo));

}

TEST_F(FsImplTest, statfs) { // const char *path, struct statvfs *statInfo
    struct statvfs statInfo;
    struct statvfs statFS;

    statFS.f_bsize     = 4096;
    statFS.f_frsize    = 4096;
    statFS.f_blocks    = 4096;     /* size of fs in f_frsize units */
    statFS.f_bfree     = 2048;     /* # free blocks */
    statFS.f_bavail    = 2048;     /* # free blocks for unprivileged users */
    statFS.f_files     = 10000;    /* # inodes */
    statFS.f_ffree     = 10000;    /* # free inodes */
    statFS.f_favail    = 10000;    /* # free inodes for unprivileged users */
    statFS.f_fsid      = 0;        /* file system ID */
    statFS.f_flag      = 0;
    statFS.f_namemax   = NAME_MAX;

    EXPECT_CALL(*fslogicMock, getStatFS()).WillOnce(Return(std::make_pair(VEREMOTEIO, statFS)));
    #ifdef __gnu_linux__
        EXPECT_EQ(-EREMOTEIO, client->statfs("/path", &statInfo));
    #else
        EXPECT_EQ(-EIO, client->statfs("/path", &statInfo));
    #endif

    EXPECT_CALL(*fslogicMock, getStatFS()).WillOnce(Return(std::make_pair(VOK, statFS)));
    EXPECT_EQ(0, client->statfs("/path", &statInfo));

    EXPECT_EQ(statFS.f_bsize,   statInfo.f_bsize);
    EXPECT_EQ(statFS.f_frsize,  statInfo.f_frsize);
    EXPECT_EQ(statFS.f_blocks,  statInfo.f_blocks);
    EXPECT_EQ(statFS.f_bfree,   statInfo.f_bfree);
    EXPECT_EQ(statFS.f_bavail,  statInfo.f_bavail);
    EXPECT_EQ(statFS.f_files,   statInfo.f_files);
    EXPECT_EQ(statFS.f_ffree,   statInfo.f_ffree);
    EXPECT_EQ(statFS.f_favail,  statInfo.f_favail);
    EXPECT_EQ(statFS.f_fsid,    statInfo.f_fsid);
    EXPECT_EQ(statFS.f_flag,    statInfo.f_flag);
    EXPECT_EQ(statFS.f_namemax, statInfo.f_namemax);
}

TEST_F(FsImplTest, flush) { // const char *path, struct fuse_file_info *fileInfo
    EXPECT_CALL(*storageMapperMock, getLocationInfo("/path", true, _)).WillRepeatedly(Return(std::make_pair(location, storage)));
    EXPECT_EQ(0, client->flush("/path", &fileInfo));
}

TEST_F(FsImplTest, release) { // const char *path, struct fuse_file_info *fileInfo
    EXPECT_CALL(*storageMapperMock, getLocationInfo("/path", true, _)).WillRepeatedly(Return(std::make_pair(location, storage)));
    EXPECT_CALL(*storageMapperMock, releaseFile("/path"));
    EXPECT_EQ(0, client->release("/path", &fileInfo));
}

TEST_F(FsImplTest, fsync) { // const char *path, int datasync, struct fuse_file_info *fi
    EXPECT_EQ(0, client->fsync("/path", 0, &fileInfo));
}

TEST_F(FsImplTest, setxattr) { // const char *path, const char *name, const char *value, size_t size, int flags
    EXPECT_EQ(-EIO, client->setxattr("/path", "key", "value", 10, 0));
}

TEST_F(FsImplTest, getxattr) { // const char *path, const char *name, char *value, size_t size
    char tmpBuff[32];
    EXPECT_EQ(-EIO, client->getxattr("/path", "key", tmpBuff, 32));
}

TEST_F(FsImplTest, listxattr) { // const char *path, char *list, size_t size
    char tmpBuff[32];
    EXPECT_EQ(-EIO, client->listxattr("/path", tmpBuff, 32));
}

TEST_F(FsImplTest, removexattr) { // const char *path, const char *name
    EXPECT_EQ(-EIO, client->removexattr("/path", "key"));
}

TEST_F(FsImplTest, opendir) { // const char *path, struct fuse_file_info *fileInfo
    EXPECT_CALL(*scheduler, post(_));
    EXPECT_EQ(0, client->opendir("/path", &fileInfo));
}

TEST_F(FsImplTest, readdir) { // const char *path, void *buf, fuse_fill_dir_t filler, off_t offset, struct fuse_file_info *fileInfo
    // Nearly imposible to test because most important action is handled by given FUSE filler func.
    // Mocking it is pointless because readdir wouldnt have any meaning.
}

TEST_F(FsImplTest, releasedir) { // const char *path, struct fuse_file_info *fileInfo
    EXPECT_EQ(0, client->releasedir("/path", &fileInfo));
}

TEST_F(FsImplTest, fsyncdir) { // const char *path, int datasync, struct fuse_file_info *fileInfo
    EXPECT_EQ(0, client->fsyncdir("/path", 0, &fileInfo));
}

TEST_F(FsImplTest, init) { // struct fuse_conn_info *conn
    struct fuse_conn_info info;
    EXPECT_EQ(0, client->init(&info));
}

TEST_F(FsImplTest, processEvent) {
    auto combinerMock = std::make_shared<MockEventStreamCombiner>(context);
    ASSERT_TRUE((bool) combinerMock);
    EventCommunicator communicator(context, combinerMock);
    EXPECT_CALL(*combinerMock, pushEventToProcess(_)).WillOnce(Return());
    EXPECT_CALL(*scheduler, schedule(_, _));
    std::shared_ptr<Event> event = Event::createMkdirEvent("some_file");

    ASSERT_TRUE((bool) event);
    communicator.processEvent(event);
}<|MERGE_RESOLUTION|>--- conflicted
+++ resolved
@@ -56,11 +56,6 @@
         context->setOptions(options);
         config = std::make_shared<one::client::Config>(context);
         context->setConfig(config);
-<<<<<<< HEAD
-        jobScheduler = std::make_shared<MockJobScheduler>();
-        context->addScheduler(jobScheduler);
-=======
->>>>>>> 7bb882e9
         scheduler = std::make_shared<MockScheduler>();
         context->setScheduler(scheduler);
         communicator = std::make_shared<MockCommunicator>();
@@ -209,11 +204,7 @@
     EXPECT_EQ(static_cast<mode_t>(trueAttr.mode()) | S_IFLNK, statbuf.st_mode);
 
     trueAttr.set_type("REG");
-<<<<<<< HEAD
-    EXPECT_CALL(*scheduler, schedule(_, _));
-=======
     EXPECT_CALL(*scheduler, post(_));
->>>>>>> 7bb882e9
     EXPECT_CALL(*metaCacheMock, getAttr("/path", &statbuf)).WillOnce(Return(false));
     EXPECT_CALL(*fslogicMock, getFileAttr("/path", _)).WillOnce(DoAll(SetArgReferee<1>(trueAttr), Return(true)));
     EXPECT_CALL(*metaCacheMock, addAttr("/path", Truly(bind(identityEqual<struct stat>, std::cref(statbuf), _1))));
