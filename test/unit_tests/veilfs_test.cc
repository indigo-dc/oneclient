/**
 * @file veilfs_test.cc
 * @author Rafal Slota
 * @copyright (C) 2013 ACK CYFRONET AGH
 * @copyright This software is released under the MIT license cited in 'LICENSE.txt'
 */

#include "testCommon.h"
#include "veilfs_proxy.h"
#include "fslogicProxy_proxy.h"
#include "messageBuilder_mock.h"
#include "options_mock.h"
#include "events_mock.h"
#include "jobScheduler_mock.h"
#include "storageHelperFactory_fake.h"
#include "fslogicProxy_mock.h"
#include "metaCache_mock.h"
#include "localStorageManager_mock.h"
#include "storageMapper_mock.h"
#include "veilErrors.h"

#include "events/events.h"

#include "events_mock.h"

INIT_AND_RUN_ALL_TESTS(); // TEST RUNNER !

// TEST definitions below

class VeilFSTest
    : public ::testing::Test
{
public:
    COMMON_DEFS();
    boost::shared_ptr<ProxyVeilFS> client;

    boost::shared_ptr<MockFslogicProxy> fslogicMock;
    boost::shared_ptr<MockMetaCache> metaCacheMock;
    boost::shared_ptr<MockLocalStorageManager> storageManagerMock;
    boost::shared_ptr<MockStorageMapper> storageMapperMock;
    boost::shared_ptr<MockGenericHelper> helperMock;
    boost::shared_ptr<FakeStorageHelperFactory> factoryFake;
    boost::shared_ptr<MockEventCommunicator> eventCommunicatorMock;

    struct fuse_file_info fileInfo;
    struct stat trueStat;
    FileAttr trueAttr;
    locationInfo location;
    storageInfo storage;

    virtual void SetUp() {
        context = std::make_shared<Context>();

        options = std::make_shared<MockOptions>();
        context->setOptions(options);
<<<<<<< HEAD
        config = boost::make_shared<Config>(context);
=======
        config = boost::make_shared<ProxyConfig>(context);
>>>>>>> 4492e746
        context->setConfig(config);
        scheduler = std::make_shared<MockJobScheduler>();
        context->addScheduler(scheduler);
        connectionPool = boost::make_shared<MockConnectionPool>();
        context->setConnectionPool(connectionPool);

        fslogicMock.reset(new MockFslogicProxy(context));
        metaCacheMock.reset(new MockMetaCache(context));
        storageManagerMock.reset(new MockLocalStorageManager(context));
        storageMapperMock.reset(new MockStorageMapper(context, fslogicMock));
        helperMock.reset(new MockGenericHelper());
        factoryFake.reset(new FakeStorageHelperFactory());
        eventCommunicatorMock.reset(new MockEventCommunicator(context));

        EXPECT_CALL(*fslogicMock, pingCluster(_)).WillRepeatedly(Return());
        EXPECT_CALL(*options, get_alive_meta_connections_count()).WillRepeatedly(Return(0));
        EXPECT_CALL(*options, get_alive_data_connections_count()).WillRepeatedly(Return(0));
        EXPECT_CALL(*options, has_fuse_id()).WillRepeatedly(Return(false));
        EXPECT_CALL(*options, has_fuse_group_id()).WillRepeatedly(Return(true));
        EXPECT_CALL(*options, get_write_bytes_before_stat()).WillRepeatedly(Return(0));
        EXPECT_CALL(*connectionPool, setPushCallback(_, _)).WillRepeatedly(Return());

        const ::testing::TestInfo* const test_info = ::testing::UnitTest::GetInstance()->current_test_info();
        string testCaseName = test_info->test_case_name();
        if(testCaseName == "writeDisabled"){
            EXPECT_CALL(*fslogicMock, isWriteEnabled()).WillRepeatedly(Return(false));
        }else{
            EXPECT_CALL(*fslogicMock, isWriteEnabled()).WillRepeatedly(Return(true));
        }

        client.reset(new ProxyVeilFS("/root", context,
                        fslogicMock,
                        metaCacheMock,
                        storageManagerMock,
                        storageMapperMock,
                        factoryFake,
                        eventCommunicatorMock));

        factoryFake->presetMock = helperMock;

        location.fileId = "fileid";
        location.storageId = 1;
        storage.storageHelperName = "sh_name";
        storage.storageHelperArgs.emplace(helpers::srvArg(0), boost::any{std::string{"arg1"}});
        storage.storageHelperArgs.emplace(helpers::srvArg(1), boost::any{std::string{"arg2"}});

        trueStat.st_atime = 1;
        trueStat.st_ctime = 2;
        trueStat.st_mtime = 3;
        trueStat.st_mode = 4;
        trueStat.st_gid = 5;
        trueStat.st_uid = 6;
        trueStat.st_size = 7;

        trueAttr.set_atime(8);
        trueAttr.set_ctime(9);
        trueAttr.set_mtime(10);
        trueAttr.set_mode(11);
        trueAttr.set_gid(54321);
        trueAttr.set_uid(0);

        fileInfo.fh = 0;
        client->setCachedHelper(0, helperMock);

        EXPECT_CALL(*scheduler, addTask(_)).WillRepeatedly(Return());
    }

    virtual void TearDown() {
        Mock::VerifyAndClearExpectations(storageMapperMock.get());
        COMMON_CLEANUP();
    }
};

TEST_F(VeilFSTest, Instantiate) {
    EXPECT_EQ(scheduler.get(), context->getScheduler().get());
    EXPECT_TRUE(context->getPushListener().get());
}

TEST_F(VeilFSTest, translateError) {
    EXPECT_EQ(0, veil::translateError(VOK));
    EXPECT_EQ(-ENOENT, veil::translateError(VENOENT));
    EXPECT_EQ(-EACCES, veil::translateError(VEACCES));
    EXPECT_EQ(-EEXIST, veil::translateError(VEEXIST));
    EXPECT_EQ(-EIO, veil::translateError(VEIO));

    EXPECT_EQ(-EIO, veil::translateError("unknown"));
    EXPECT_EQ(-EIO, veil::translateError("other unknown"));
}

TEST_F(VeilFSTest, access) { // const char *path, int mask
    EXPECT_EQ(0, client->access("/path", 1234));
}

TEST_F(VeilFSTest, getattrCache) { // const char *path, struct stat *statbuf
    struct stat statbuf;

    EXPECT_CALL(*metaCacheMock, getAttr("/path", &statbuf)).WillOnce(DoAll(SetArgPointee<1>(trueStat), Return(true)));
    EXPECT_EQ(0, client->getattr("/path", &statbuf));
    EXPECT_EQ(trueStat.st_atime, statbuf.st_atime);
    EXPECT_EQ(trueStat.st_ctime, statbuf.st_ctime);
    EXPECT_EQ(trueStat.st_mtime, statbuf.st_mtime);
    EXPECT_EQ(trueStat.st_mode, statbuf.st_mode);
    EXPECT_EQ(trueStat.st_gid, statbuf.st_gid);
    EXPECT_EQ(trueStat.st_uid, statbuf.st_uid);
    EXPECT_EQ(trueStat.st_size, statbuf.st_size);
}

TEST_F(VeilFSTest, getattrNoCluster) { // const char *path, struct stat *statbuf
    struct stat statbuf;

    EXPECT_CALL(*metaCacheMock, getAttr("/path", &statbuf)).WillOnce(Return(false));
    EXPECT_CALL(*fslogicMock, getFileAttr("/path", _)).WillOnce(Return(false));
    EXPECT_EQ(-EIO, client->getattr("/path", &statbuf));
}

TEST_F(VeilFSTest, getattr) { // const char *path, struct stat *statbuf
    struct stat statbuf;

    EXPECT_CALL(*options, get_enable_dir_prefetch()).WillOnce(Return(true));
    EXPECT_CALL(*options, get_enable_attr_cache()).WillOnce(Return(true));
    EXPECT_CALL(*scheduler, addTask(_)).WillOnce(Return());

    trueAttr.set_type("DIR");
    EXPECT_CALL(*metaCacheMock, getAttr("/path", &statbuf)).WillOnce(Return(false));
    EXPECT_CALL(*fslogicMock, getFileAttr("/path", _)).WillOnce(Return(false));
    EXPECT_EQ(-EIO, client->getattr("/path", &statbuf));

    EXPECT_CALL(*metaCacheMock, getAttr("/path", &statbuf)).WillOnce(Return(false));
    EXPECT_CALL(*fslogicMock, getFileAttr("/path", _)).WillOnce(DoAll(SetArgReferee<1>(trueAttr), Return(true)));
    EXPECT_CALL(*metaCacheMock, addAttr("/path", Truly(bind(identityEqual<struct stat>, boost::cref(statbuf), _1))));
    EXPECT_EQ(0, client->getattr("/path", &statbuf));

    EXPECT_EQ(trueAttr.atime(), statbuf.st_atime);
    EXPECT_EQ(trueAttr.ctime(), statbuf.st_ctime);
    EXPECT_EQ(trueAttr.mtime(), statbuf.st_mtime);

    EXPECT_EQ(trueAttr.size(), statbuf.st_size);
    EXPECT_EQ(static_cast<gid_t>(trueAttr.gid()), statbuf.st_gid);
    EXPECT_EQ(0u, statbuf.st_uid); // Its root

    EXPECT_EQ(static_cast<mode_t>(trueAttr.mode()) | S_IFDIR, statbuf.st_mode);

    trueAttr.set_type("LNK");
    EXPECT_CALL(*metaCacheMock, getAttr("/path", &statbuf)).WillOnce(Return(false));
    EXPECT_CALL(*fslogicMock, getFileAttr("/path", _)).WillOnce(DoAll(SetArgReferee<1>(trueAttr), Return(true)));
    EXPECT_CALL(*metaCacheMock, addAttr("/path", Truly(bind(identityEqual<struct stat>, boost::cref(statbuf), _1))));
    EXPECT_EQ(0, client->getattr("/path", &statbuf));

    EXPECT_EQ(static_cast<mode_t>(trueAttr.mode()) | S_IFLNK, statbuf.st_mode);

    trueAttr.set_type("REG");
    EXPECT_CALL(*scheduler, addTask(_)).WillOnce(Return());
    EXPECT_CALL(*metaCacheMock, getAttr("/path", &statbuf)).WillOnce(Return(false));
    EXPECT_CALL(*fslogicMock, getFileAttr("/path", _)).WillOnce(DoAll(SetArgReferee<1>(trueAttr), Return(true)));
    EXPECT_CALL(*metaCacheMock, addAttr("/path", Truly(bind(identityEqual<struct stat>, boost::cref(statbuf), _1))));
    EXPECT_EQ(0, client->getattr("/path", &statbuf));

    EXPECT_EQ(static_cast<mode_t>(trueAttr.mode()) | S_IFREG, statbuf.st_mode);
}

TEST_F(VeilFSTest, readlink) { // const char *path, char *link, size_t size
    char link[5];

    EXPECT_CALL(*fslogicMock, getLink("/path")).WillOnce(Return(make_pair(VENOENT, "")));
    EXPECT_EQ(-ENOENT, client->readlink("/path", link, 5));

    EXPECT_CALL(*fslogicMock, getLink("/path1")).WillOnce(Return(make_pair(VOK, "1234")));
    EXPECT_EQ(0, client->readlink("/path1", link, 5));
    EXPECT_EQ("1234", string(link));

    EXPECT_CALL(*fslogicMock, getLink("/path2")).WillOnce(Return(make_pair(VOK, "12345")));
    EXPECT_EQ(0, client->readlink("/path2", link, 5));
    EXPECT_EQ("1234", string(link));

    EXPECT_CALL(*fslogicMock, getLink("/path3")).WillOnce(Return(make_pair(VOK, "123456")));
    EXPECT_EQ(0, client->readlink("/path3", link, 5));
    EXPECT_EQ("1234", string(link));

    EXPECT_CALL(*fslogicMock, getLink("/path4")).WillOnce(Return(make_pair(VOK, "/1234")));
    EXPECT_EQ(0, client->readlink("/path4", link, 5));
    EXPECT_EQ("/roo", string(link));
}

TEST_F(VeilFSTest, mknod) { // const char *path, mode_t mode, dev_t dev
    FileLocation newLoc;
    dev_t dev = 0;
    EXPECT_CALL(*metaCacheMock, clearAttr("/path")).Times(AtLeast(3));

    newLoc.set_answer(VOK);
    EXPECT_CALL(*fslogicMock, getNewFileLocation("/path", 123, _)).WillOnce(Return(false));
    EXPECT_CALL(*fslogicMock, sendFileCreatedAck(_)).Times(0);
    EXPECT_EQ(-EIO, client->mknod("/path", 123 | S_IFREG, dev));

    newLoc.set_answer(VEACCES);
    EXPECT_CALL(*fslogicMock, getNewFileLocation("/path", 123, _)).WillOnce(DoAll(SetArgReferee<2>(newLoc), Return(true)));
    EXPECT_CALL(*fslogicMock, sendFileCreatedAck(_)).Times(0);
    EXPECT_EQ(-EACCES, client->mknod("/path", 123 | S_IFREG, dev));

    newLoc.set_answer(VOK);
    newLoc.set_file_id("fid");
    EXPECT_CALL(*fslogicMock, getNewFileLocation("/path", 123, _)).WillOnce(DoAll(SetArgReferee<2>(newLoc), Return(true)));
    EXPECT_CALL(*storageMapperMock, addLocation("/path", Property(&FileLocation::file_id, StrEq("fid")))).WillOnce(Return());
    EXPECT_CALL(*storageMapperMock, getLocationInfo("/path", _)).WillOnce(Throw(VeilException(VEACCES)));
    EXPECT_CALL(*fslogicMock, sendFileCreatedAck(_)).Times(0);
    EXPECT_EQ(-EACCES, client->mknod("/path", 123 | S_IFREG, dev));

    newLoc.set_answer(VOK);
    newLoc.set_file_id("fid");
    EXPECT_CALL(*fslogicMock, getNewFileLocation("/path", 123, _)).WillOnce(DoAll(SetArgReferee<2>(newLoc), Return(true)));
    EXPECT_CALL(*storageMapperMock, addLocation("/path", Property(&FileLocation::file_id, StrEq("fid")))).WillOnce(Return());
    EXPECT_CALL(*storageMapperMock, getLocationInfo("/path", _)).WillOnce(Return(make_pair(location, storage)));
    EXPECT_CALL(*helperMock, sh_mknod(StrEq("fileid"), 123 | S_IFREG, dev));
    EXPECT_CALL(*fslogicMock, sendFileCreatedAck("/path")).WillOnce(Return(VOK));
    EXPECT_EQ(0, client->mknod("/path", 123 | S_IFREG, dev));

    newLoc.set_answer(VEEXIST);
    EXPECT_CALL(*fslogicMock, getNewFileLocation("/path", 123, _)).WillOnce(DoAll(SetArgReferee<2>(newLoc), Return(true)));
    EXPECT_CALL(*fslogicMock, sendFileCreatedAck(_)).Times(0);
    EXPECT_EQ(-EEXIST, client->mknod("/path", 123 | S_IFREG, dev));

    newLoc.set_answer(VOK);
    newLoc.set_file_id("fid");
    EXPECT_CALL(*fslogicMock, getNewFileLocation("/path", 123, _)).WillOnce(DoAll(SetArgReferee<2>(newLoc), Return(true)));
    EXPECT_CALL(*storageMapperMock, addLocation("/path", Property(&FileLocation::file_id, StrEq("fid")))).WillOnce(Return());
    EXPECT_CALL(*storageMapperMock, getLocationInfo("/path", _)).WillOnce(Return(make_pair(location, storage)));
    EXPECT_CALL(*helperMock, sh_mknod(StrEq("fileid"), 123 | S_IFREG, dev)).WillOnce(Return(-EEXIST));
    EXPECT_CALL(*fslogicMock, sendFileCreatedAck("/path")).WillOnce(Return(VEIO));
    EXPECT_EQ(-EIO, client->mknod("/path", 123 | S_IFREG, dev));

    newLoc.set_answer(VOK);
    newLoc.set_file_id("fid");
    EXPECT_CALL(*fslogicMock, getNewFileLocation("/path", 123, _)).WillOnce(DoAll(SetArgReferee<2>(newLoc), Return(true)));
    EXPECT_CALL(*storageMapperMock, addLocation("/path", Property(&FileLocation::file_id, StrEq("fid")))).WillOnce(Return());
    EXPECT_CALL(*storageMapperMock, getLocationInfo("/path", _)).WillOnce(Return(make_pair(location, storage)));
    EXPECT_CALL(*helperMock, sh_mknod(StrEq("fileid"), 123 | S_IFREG, dev)).WillOnce(Return(-EEXIST));
    EXPECT_CALL(*fslogicMock, sendFileCreatedAck("/path")).WillOnce(Return(VOK));
    EXPECT_EQ(0, client->mknod("/path", 123 | S_IFREG, dev));

}

TEST_F(VeilFSTest, mkdir) { // const char *path, mode_t mode
    EXPECT_CALL(*metaCacheMock, clearAttr("/path"));
    EXPECT_CALL(*metaCacheMock, clearAttr("/")).WillRepeatedly(Return());
    EXPECT_CALL(*fslogicMock, createDir("/path", 123)).WillOnce(Return(VEACCES));
    EXPECT_EQ(-EACCES, client->mkdir("/path", 123 | S_IFDIR));

    EXPECT_CALL(*metaCacheMock, clearAttr("/path"));
    EXPECT_CALL(*fslogicMock, createDir("/path", 123)).WillOnce(Return(VOK));
    EXPECT_EQ(0, client->mkdir("/path", 123 | S_IFDIR));
}

TEST_F(VeilFSTest, unlink) { // const char *path
    EXPECT_CALL(*storageMapperMock, getLocationInfo("/path", true)).WillRepeatedly(Return(make_pair(location, storage)));
    EXPECT_CALL(*metaCacheMock, clearAttr("/path")).Times(AtLeast(3));

    struct stat st = {0};
    st.st_mode |= S_IFLNK;
    FileAttr attrs;
    attrs.set_type("LNK");

    EXPECT_CALL(*metaCacheMock, getAttr("/path", _)).WillOnce(DoAll(SetArgPointee<1>(st), Return(true)));
    EXPECT_CALL(*fslogicMock, deleteFile("/path")).WillOnce(Return(VOK));
    EXPECT_CALL(*storageMapperMock, getLocationInfo(_, _)).Times(0);
    EXPECT_CALL(*helperMock, sh_unlink(_)).Times(0);
    EXPECT_EQ(0, client->unlink("/path"));

    EXPECT_CALL(*metaCacheMock, getAttr("/path", _)).WillOnce(DoAll(SetArgPointee<1>(st), Return(false)));
    EXPECT_CALL(*fslogicMock, getFileAttr("/path", _)).WillOnce(DoAll(SetArgReferee<1>(attrs), Return(true)));
    EXPECT_CALL(*fslogicMock, deleteFile("/path")).WillOnce(Return(VOK));
    EXPECT_CALL(*storageMapperMock, getLocationInfo(_, _)).Times(0);
    EXPECT_CALL(*helperMock, sh_unlink(_)).Times(0);
    EXPECT_EQ(0, client->unlink("/path"));

    attrs.set_type("REG");
    EXPECT_CALL(*metaCacheMock, getAttr("/path", _)).WillRepeatedly(DoAll(SetArgPointee<1>(st), Return(false)));
    EXPECT_CALL(*fslogicMock, getFileAttr("/path", _)).WillRepeatedly(DoAll(SetArgReferee<1>(attrs), Return(true)));

    EXPECT_CALL(*storageMapperMock, getLocationInfo("/path", true)).WillRepeatedly(Return(make_pair(location, storage)));
    EXPECT_CALL(*fslogicMock, deleteFile("/path")).WillOnce(Return(VEACCES));
    EXPECT_EQ(-EACCES, client->unlink("/path"));

    EXPECT_CALL(*storageMapperMock, getLocationInfo("/path", true)).WillRepeatedly(Return(make_pair(location, storage)));
    EXPECT_CALL(*fslogicMock, deleteFile("/path")).WillOnce(Return(VENOENT));
    EXPECT_EQ(-ENOENT, client->unlink("/path"));

    EXPECT_CALL(*fslogicMock, deleteFile("/path")).WillOnce(Return(VOK));
    EXPECT_CALL(*storageMapperMock, getLocationInfo("/path", true)).WillOnce(Return(make_pair(location, storage)));
    EXPECT_CALL(*helperMock, sh_unlink(StrEq("fileid"))).WillOnce(Return(0));
    EXPECT_EQ(0, client->unlink("/path"));
}

TEST_F(VeilFSTest, rmdir) { // const char *path
    EXPECT_CALL(*metaCacheMock, clearAttr("/path"));
    EXPECT_CALL(*metaCacheMock, clearAttr("/")).WillRepeatedly(Return());
    EXPECT_CALL(*fslogicMock, deleteFile("/path")).WillOnce(Return(VEACCES));
    EXPECT_EQ(-EACCES, client->rmdir("/path"));

    EXPECT_CALL(*fslogicMock, deleteFile("/path")).WillOnce(Return(VOK));
    EXPECT_CALL(*metaCacheMock, clearAttr("/path"));
    EXPECT_EQ(0, client->rmdir("/path"));
}

TEST_F(VeilFSTest, symlink) { // const char *path, const char *link
    EXPECT_CALL(*fslogicMock, createLink("/link", "/path")).WillOnce(Return(VOK));
    EXPECT_EQ(0, client->symlink("/path", "/link"));

    EXPECT_CALL(*fslogicMock, createLink("/link", "path")).WillOnce(Return(VOK));
    EXPECT_EQ(0, client->symlink("path", "/link"));

    EXPECT_CALL(*fslogicMock, createLink("/link", "/path")).WillOnce(Return(VOK));
    EXPECT_EQ(0, client->symlink("/root/path", "/link"));

    EXPECT_CALL(*fslogicMock, createLink("/link", "/path")).WillOnce(Return(VENOENT));
    EXPECT_EQ(-ENOENT, client->symlink("/path", "/link"));
}

TEST_F(VeilFSTest, rename) { // const char *path, const char *newpath
    EXPECT_CALL(*fslogicMock, renameFile("/path", "/new/path")).WillOnce(Return(VEACCES));
    EXPECT_EQ(-EACCES, client->rename("/path", "/new/path"));

    EXPECT_CALL(*fslogicMock, renameFile("/path", "/new/path")).WillOnce(Return(VOK));
    EXPECT_CALL(*metaCacheMock, clearAttr("/path"));
    EXPECT_EQ(0, client->rename("/path", "/new/path"));
}

TEST_F(VeilFSTest, link) { // const char *path, const char *newpath
    EXPECT_EQ(-ENOTSUP, client->link("/path", "/link"));
}

TEST_F(VeilFSTest, chmod) { // const char *path, mode_t mode
    mode_t dirMode = (123 | S_IFDIR);
    mode_t regMode = (123 | S_IFREG);
    EXPECT_CALL(*fslogicMock, changeFilePerms("/path", 123)).WillOnce(Return(VENOENT));
    EXPECT_EQ(-ENOENT, client->chmod("/path", regMode));

    EXPECT_CALL(*fslogicMock, changeFilePerms("/path", 123)).WillOnce(Return(VOK));
    EXPECT_CALL(*metaCacheMock, clearAttr("/path"));
    EXPECT_EQ(0, client->chmod("/path", dirMode));

    EXPECT_CALL(*fslogicMock, changeFilePerms("/path", 123)).WillOnce(Return(VOK));
    EXPECT_CALL(*metaCacheMock, clearAttr("/path"));
    EXPECT_CALL(*storageMapperMock, getLocationInfo("/path", true)).WillOnce(Throw(VeilException(VEACCES)));
    EXPECT_EQ(-EACCES, client->chmod("/path", regMode));

    EXPECT_CALL(*fslogicMock, changeFilePerms("/path", 123)).WillOnce(Return(VOK));
    EXPECT_CALL(*metaCacheMock, clearAttr("/path"));
    EXPECT_CALL(*storageMapperMock, getLocationInfo("/path", true)).WillRepeatedly(Return(make_pair(location, storage)));
    EXPECT_CALL(*helperMock, sh_chmod(StrEq("fileid"), regMode)).WillOnce(Return(-EACCES));
    EXPECT_EQ(-EACCES, client->chmod("/path", regMode));

    EXPECT_CALL(*fslogicMock, changeFilePerms("/path", 123)).WillOnce(Return(VOK));
    EXPECT_CALL(*metaCacheMock, clearAttr("/path"));
    EXPECT_CALL(*storageMapperMock, getLocationInfo("/path", true)).WillRepeatedly(Return(make_pair(location, storage)));
    EXPECT_CALL(*helperMock, sh_chmod(StrEq("fileid"), regMode)).WillOnce(Return(0));
    EXPECT_EQ(0, client->chmod("/path", regMode));
}

TEST_F(VeilFSTest, chown) { // const char *path, uid_t uid, gid_t gid

    #ifdef __APPLE__
        string group = "wheel";
    #else
        string group = "root";
    #endif

    EXPECT_CALL(*metaCacheMock, clearAttr("/path")).WillRepeatedly(Return());

    EXPECT_EQ(0, client->chown("/path", -1,-1)); // Dont change perms

    EXPECT_CALL(*fslogicMock, changeFileGroup(_, _, _)).Times(0);
    EXPECT_CALL(*fslogicMock, changeFileOwner("/path", 0, "root")).WillOnce(Return(VEACCES));
    EXPECT_EQ(-EACCES, client->chown("/path", 0, -1));

    EXPECT_CALL(*fslogicMock, changeFileOwner("/path", 0, "root")).WillOnce(Return(VOK));
    EXPECT_EQ(0, client->chown("/path", 0, -1));

    EXPECT_CALL(*fslogicMock, changeFileOwner("/path", 64231, "")).WillOnce(Return(VOK));
    EXPECT_EQ(0, client->chown("/path", 64231, -1));

    EXPECT_CALL(*fslogicMock, changeFileOwner(_, _, _)).Times(0);
    EXPECT_CALL(*fslogicMock, changeFileGroup("/path", 0, group)).WillOnce(Return(VEACCES));
    EXPECT_EQ(-EACCES, client->chown("/path", -1, 0));

    EXPECT_CALL(*fslogicMock, changeFileGroup("/path", 0, group)).WillOnce(Return(VOK));
    EXPECT_EQ(0, client->chown("/path", -1, 0));

    EXPECT_CALL(*fslogicMock, changeFileGroup("/path", 54321, "")).WillOnce(Return(VOK));
    EXPECT_EQ(0, client->chown("/path", -1, 54321));

    EXPECT_CALL(*fslogicMock, changeFileOwner("/path", 0, "root")).WillOnce(Return(VOK));
    EXPECT_CALL(*fslogicMock, changeFileGroup("/path", 54321, "")).WillOnce(Return(VOK));
    EXPECT_EQ(0, client->chown("/path", 0, 54321));

}

TEST_F(VeilFSTest, truncate) { // const char *path, off_t newSize

    EXPECT_CALL(*storageMapperMock, getLocationInfo("/path", true)).WillOnce(Throw(VeilException(VEACCES)));
    EXPECT_EQ(-EACCES, client->truncate("/path", 10));

    EXPECT_CALL(*storageMapperMock, getLocationInfo("/path", true)).WillRepeatedly(Return(make_pair(location, storage)));

    EXPECT_CALL(*helperMock, sh_truncate(StrEq("fileid"), _)).WillOnce(Return(-EEXIST));
    EXPECT_EQ(-EEXIST, client->truncate("/path", 10));

    EXPECT_CALL(*metaCacheMock, updateSize("/path", 10)).WillOnce(Return(true));

    EXPECT_CALL(*helperMock, sh_truncate(StrEq("fileid"), _)).WillOnce(Return(0));
    EXPECT_EQ(0, client->truncate("/path", 10));
}

TEST_F(VeilFSTest, utime) { // const char *path, struct utimbuf *ubuf
    struct utimbuf ubuf;

    EXPECT_CALL(*scheduler, addTask(_)).WillOnce(Return());

    EXPECT_EQ(0, client->utime("/path", &ubuf));
}

TEST_F(VeilFSTest, open) { // const char *path, struct fuse_file_info *fileInfo

    EXPECT_CALL(*storageMapperMock, getLocationInfo("/path", true)).WillOnce(Throw(VeilException(VEACCES)));
    EXPECT_EQ(-EACCES, client->open("/path", &fileInfo));

    EXPECT_CALL(*storageMapperMock, getLocationInfo("/path", true)).WillRepeatedly(Return(make_pair(location, storage)));

    EXPECT_CALL(*helperMock, sh_open(StrEq("fileid"), _)).WillOnce(Return(-EEXIST));
    EXPECT_EQ(-EEXIST, client->open("/path", &fileInfo));

    EXPECT_CALL(*helperMock, sh_open(StrEq("fileid"), _)).WillOnce(Return(0));
    fileInfo.flags |= O_RDWR;
    EXPECT_EQ(0, client->open("/path", &fileInfo));
}

TEST_F(VeilFSTest, read) { // const char *path, char *buf, size_t size, off_t offset, struct fuse_file_info *fileInfo
    char tmpBuff[4];

    EXPECT_CALL(*storageMapperMock, getLocationInfo("/path", true)).WillOnce(Throw(VeilException(VEACCES)));
    EXPECT_EQ(-EACCES, client->read("/path", tmpBuff, 4, 0, &fileInfo));

    EXPECT_CALL(*storageMapperMock, getLocationInfo("/path", true)).WillRepeatedly(Return(make_pair(location, storage)));

    EXPECT_CALL(*helperMock, sh_read(StrEq("fileid"), tmpBuff, 4, 0, _)).WillOnce(Return(-EEXIST));
    EXPECT_EQ(-EEXIST, client->read("/path", tmpBuff, 4, 0, &fileInfo));

    EXPECT_CALL(*helperMock, sh_read(StrEq("fileid"), tmpBuff, 4, 0, _)).WillOnce(Return(0));
    EXPECT_EQ(0, client->read("/path", tmpBuff, 4, 0, &fileInfo));
}

TEST_F(VeilFSTest, write) { // const char *path, const char *buf, size_t size, off_t offset, struct fuse_file_info *fileInfo

    EXPECT_CALL(*storageMapperMock, getLocationInfo("/path", true)).WillOnce(Throw(VeilException(VEACCES)));
    EXPECT_EQ(-EACCES, client->write("/path", "abcd", 4, 0, &fileInfo));

    EXPECT_CALL(*storageMapperMock, getLocationInfo("/path", true)).WillRepeatedly(Return(make_pair(location, storage)));

    EXPECT_CALL(*helperMock, sh_write(StrEq("fileid"), StrEq("abcd"), 4, 0, _)).WillOnce(Return(-EEXIST));
    EXPECT_EQ(-EEXIST, client->write("/path", "abcd", 4, 0, &fileInfo));

    // Assert that cache is updated correctly
    trueStat.st_size = 2;
    EXPECT_CALL(*metaCacheMock, getAttr("/path", _)).WillRepeatedly(DoAll(SetArgPointee<1>(trueStat), Return(true)));
    EXPECT_CALL(*metaCacheMock, updateSize("/path", 6)).WillOnce(Return(true));

    EXPECT_CALL(*helperMock, sh_write(StrEq("fileid"), StrEq("abcd"), 4, 2, _)).WillOnce(Return(4));
    EXPECT_EQ(4, client->write("/path", "abcd", 4, 2, &fileInfo));

    trueStat.st_size = 7;
    EXPECT_CALL(*metaCacheMock, getAttr("/path", _)).WillRepeatedly(DoAll(SetArgPointee<1>(trueStat), Return(true)));
    EXPECT_CALL(*metaCacheMock, updateSize("/path", _)).Times(0);

    EXPECT_CALL(*helperMock, sh_write(StrEq("fileid"), StrEq("abcd"), 4, 2, _)).WillOnce(Return(4));
    EXPECT_CALL(*eventCommunicatorMock, processEvent(_)).Times(1);
    EXPECT_EQ(4, client->write("/path", "abcd", 4, 2, &fileInfo));

}

TEST_F(VeilFSTest, statfs) { // const char *path, struct statvfs *statInfo
    struct statvfs statInfo;
    struct statvfs statFS;

    statFS.f_bsize     = 4096;
    statFS.f_frsize    = 4096;
    statFS.f_blocks    = 4096;     /* size of fs in f_frsize units */
    statFS.f_bfree     = 2048;     /* # free blocks */
    statFS.f_bavail    = 2048;     /* # free blocks for unprivileged users */
    statFS.f_files     = 10000;    /* # inodes */
    statFS.f_ffree     = 10000;    /* # free inodes */
    statFS.f_favail    = 10000;    /* # free inodes for unprivileged users */
    statFS.f_fsid      = 0;        /* file system ID */
    statFS.f_flag      = 0;
    statFS.f_namemax   = NAME_MAX;

    EXPECT_CALL(*fslogicMock, getStatFS()).WillOnce(Return(make_pair(VEREMOTEIO, statFS)));
    #ifdef __gnu_linux__
        EXPECT_EQ(-EREMOTEIO, client->statfs("/path", &statInfo));
    #else
        EXPECT_EQ(-EIO, client->statfs("/path", &statInfo));
    #endif

    EXPECT_CALL(*fslogicMock, getStatFS()).WillOnce(Return(make_pair(VOK, statFS)));
    EXPECT_EQ(0, client->statfs("/path", &statInfo));

    EXPECT_EQ(statFS.f_bsize,   statInfo.f_bsize);
    EXPECT_EQ(statFS.f_frsize,  statInfo.f_frsize);
    EXPECT_EQ(statFS.f_blocks,  statInfo.f_blocks);
    EXPECT_EQ(statFS.f_bfree,   statInfo.f_bfree);
    EXPECT_EQ(statFS.f_bavail,  statInfo.f_bavail);
    EXPECT_EQ(statFS.f_files,   statInfo.f_files);
    EXPECT_EQ(statFS.f_ffree,   statInfo.f_ffree);
    EXPECT_EQ(statFS.f_favail,  statInfo.f_favail);
    EXPECT_EQ(statFS.f_fsid,    statInfo.f_fsid);
    EXPECT_EQ(statFS.f_flag,    statInfo.f_flag);
    EXPECT_EQ(statFS.f_namemax, statInfo.f_namemax);
}

TEST_F(VeilFSTest, flush) { // const char *path, struct fuse_file_info *fileInfo
    EXPECT_CALL(*storageMapperMock, getLocationInfo("/path", true)).WillRepeatedly(Return(make_pair(location, storage)));
    EXPECT_EQ(0, client->flush("/path", &fileInfo));
}

TEST_F(VeilFSTest, release) { // const char *path, struct fuse_file_info *fileInfo
    EXPECT_CALL(*storageMapperMock, getLocationInfo("/path", true)).WillRepeatedly(Return(make_pair(location, storage)));
    EXPECT_CALL(*storageMapperMock, releaseFile("/path")).Times(1);
    EXPECT_EQ(0, client->release("/path", &fileInfo));
}

TEST_F(VeilFSTest, fsync) { // const char *path, int datasync, struct fuse_file_info *fi
    EXPECT_EQ(0, client->fsync("/path", 0, &fileInfo));
}

TEST_F(VeilFSTest, setxattr) { // const char *path, const char *name, const char *value, size_t size, int flags
    EXPECT_EQ(-EIO, client->setxattr("/path", "key", "value", 10, 0));
}

TEST_F(VeilFSTest, getxattr) { // const char *path, const char *name, char *value, size_t size
    char tmpBuff[32];
    EXPECT_EQ(-EIO, client->getxattr("/path", "key", tmpBuff, 32));
}

TEST_F(VeilFSTest, listxattr) { // const char *path, char *list, size_t size
    char tmpBuff[32];
    EXPECT_EQ(-EIO, client->listxattr("/path", tmpBuff, 32));
}

TEST_F(VeilFSTest, removexattr) { // const char *path, const char *name
    EXPECT_EQ(-EIO, client->removexattr("/path", "key"));
}

TEST_F(VeilFSTest, opendir) { // const char *path, struct fuse_file_info *fileInfo
    EXPECT_CALL(*scheduler, addTask(_)).WillOnce(Return());
    EXPECT_EQ(0, client->opendir("/path", &fileInfo));
}

TEST_F(VeilFSTest, readdir) { // const char *path, void *buf, fuse_fill_dir_t filler, off_t offset, struct fuse_file_info *fileInfo
    // Nearly imposible to test because most important action is handled by given FUSE filler func.
    // Mocking it is pointless because readdir wouldnt have any meaning.
}

TEST_F(VeilFSTest, releasedir) { // const char *path, struct fuse_file_info *fileInfo
    EXPECT_EQ(0, client->releasedir("/path", &fileInfo));
}

TEST_F(VeilFSTest, fsyncdir) { // const char *path, int datasync, struct fuse_file_info *fileInfo
    EXPECT_EQ(0, client->fsyncdir("/path", 0, &fileInfo));
}

TEST_F(VeilFSTest, init) { // struct fuse_conn_info *conn
    struct fuse_conn_info info;
    EXPECT_EQ(0, client->init(&info));
}

TEST_F(VeilFSTest, processEvent) {
    boost::shared_ptr<MockEventStreamCombiner> combinerMock(new MockEventStreamCombiner(context));
    ASSERT_TRUE((bool) combinerMock);
    EventCommunicator communicator(context, combinerMock);
    EXPECT_CALL(*combinerMock, pushEventToProcess(_)).WillOnce(Return());
    EXPECT_CALL(*scheduler, addTask(_)).WillOnce(Return());
    boost::shared_ptr<Event> event = Event::createMkdirEvent("some_file");

    ASSERT_TRUE((bool) event);
    communicator.processEvent(event);
}<|MERGE_RESOLUTION|>--- conflicted
+++ resolved
@@ -53,11 +53,7 @@
 
         options = std::make_shared<MockOptions>();
         context->setOptions(options);
-<<<<<<< HEAD
         config = boost::make_shared<Config>(context);
-=======
-        config = boost::make_shared<ProxyConfig>(context);
->>>>>>> 4492e746
         context->setConfig(config);
         scheduler = std::make_shared<MockJobScheduler>();
         context->addScheduler(scheduler);
