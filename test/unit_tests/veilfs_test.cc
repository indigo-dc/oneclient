--- conflicted
+++ resolved
@@ -58,14 +58,8 @@
         context->setConfig(config);
         scheduler = std::make_shared<MockJobScheduler>();
         context->addScheduler(scheduler);
-<<<<<<< HEAD
-        connectionPool = std::make_shared<MockConnectionPool>();
-        context->setConnectionPool(connectionPool);
-=======
         communicator = std::make_shared<MockCommunicator>();
         context->setCommunicator(communicator);
-
->>>>>>> 7fae43af
         fslogicMock = std::make_shared<MockFslogicProxy>(context);
         storageMapperMock = std::make_shared<MockStorageMapper>(context, fslogicMock);
         context->setStorageMapper(storageMapperMock);
@@ -84,8 +78,6 @@
         EXPECT_CALL(*options, has_fuse_id()).WillRepeatedly(Return(false));
         EXPECT_CALL(*options, has_fuse_group_id()).WillRepeatedly(Return(true));
         EXPECT_CALL(*options, get_write_bytes_before_stat()).WillRepeatedly(Return(0));
-
-        EXPECT_CALL(*metaCacheMock, canUseDefaultPermissions(_)).WillRepeatedly(Return(true));
 
         const ::testing::TestInfo* const test_info = ::testing::UnitTest::GetInstance()->current_test_info();
         std::string testCaseName = test_info->test_case_name();
