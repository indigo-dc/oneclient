--- conflicted
+++ resolved
@@ -73,10 +73,7 @@
 
         VeilFS::staticDestroy();
         VeilFS::setConnectionPool(connectionPool);
-<<<<<<< HEAD
         VeilFS::setOptions(options);
-=======
->>>>>>> 8b534af6
         client.reset(new ProxyVeilFS("/root", config,
                         jobSchedulerMock,
                         fslogicMock,
@@ -166,13 +163,8 @@
 TEST_F(VeilFSTest, getattr) { // const char *path, struct stat *statbuf
     struct stat statbuf;
 
-<<<<<<< HEAD
     EXPECT_CALL(*options, get_enable_dir_prefetch()).WillOnce(Return(true));
     EXPECT_CALL(*options, get_enable_attr_cache()).WillOnce(Return(true));
-=======
-    EXPECT_CALL(*config, getBool(ENABLE_DIR_PREFETCH_OPT)).WillOnce(Return(true));
-    EXPECT_CALL(*config, getBool(ENABLE_ATTR_CACHE_OPT)).WillOnce(Return(true));
->>>>>>> 8b534af6
     EXPECT_CALL(*jobSchedulerMock, addTask(_)).WillOnce(Return());
 
     trueAttr.set_type("DIR");
