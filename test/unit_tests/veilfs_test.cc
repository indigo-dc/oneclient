--- conflicted
+++ resolved
@@ -57,19 +57,11 @@
         factoryFake.reset(new FakeStorageHelperFactory());
         eventCommunicatorMock.reset(new MockEventCommunicator());
 
-<<<<<<< HEAD
-        EXPECT_CALL(*fslogicMock, pingCluster()).WillRepeatedly(Return());
+        EXPECT_CALL(*fslogicMock, pingCluster(_)).WillRepeatedly(Return());
         EXPECT_CALL(*options, get_alive_meta_connections_count()).WillRepeatedly(Return(0));
         EXPECT_CALL(*options, get_alive_data_connections_count()).WillRepeatedly(Return(0));
         EXPECT_CALL(*options, has_fuse_id()).WillRepeatedly(Return(false));
         EXPECT_CALL(*options, get_write_bytes_before_stat()).WillRepeatedly(Return(0));
-=======
-        EXPECT_CALL(*fslogicMock, pingCluster(_)).WillRepeatedly(Return());
-        EXPECT_CALL(*config, getInt(ALIVE_META_CONNECTIONS_COUNT_OPT)).WillRepeatedly(Return(0));
-        EXPECT_CALL(*config, getInt(ALIVE_DATA_CONNECTIONS_COUNT_OPT)).WillRepeatedly(Return(0));
-        EXPECT_CALL(*config, getInt(WRITE_BYTES_BEFORE_STAT_OPT)).WillRepeatedly(Return(0));
-        EXPECT_CALL(*config, isSet(FUSE_ID_OPT)).WillRepeatedly(Return(false));
->>>>>>> aeb122ac
 
         const ::testing::TestInfo* const test_info = ::testing::UnitTest::GetInstance()->current_test_info();
         string testCaseName = test_info->test_case_name();
