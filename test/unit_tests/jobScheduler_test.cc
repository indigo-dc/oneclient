/**
 * @file jobScheduler_test.cc
 * @author Rafal Slota
 * @copyright (C) 2013 ACK CYFRONET AGH
 * @copyright This software is released under the MIT license cited in 'LICENSE.txt'
 */

#include "testCommon.h"
#include "jobScheduler_proxy.h"
#include "options_mock.h"
#include "jobScheduler_mock.h"
#include "boost/shared_ptr.hpp"

using namespace boost;

INIT_AND_RUN_ALL_TESTS(); // TEST RUNNER !

// TEST definitions below

bool operator==(const Job &lhs, const Job &rhs)
{
    return lhs.subject == rhs.subject && lhs.task == rhs.task &&
           lhs.arg0 == rhs.arg0 && lhs.arg1 == rhs.arg1 &&
           lhs.arg2 == rhs.arg2;
}

<<<<<<< HEAD

=======
>>>>>>> 8b534af6
class MockJobObject
    : public ISchedulable {
public:
    MOCK_METHOD4(runTask, bool(TaskID, const string&, const string&, const string&));
};

class JobSchedulerTest
    : public ::testing::Test {

protected:
    COMMON_DEFS();
    ProxyJobScheduler proxy;
    boost::shared_ptr<MockJobObject> jobContext1_;
    boost::shared_ptr<MockJobObject> jobContext2_;

    virtual void SetUp() {
        jobContext1_.reset(new MockJobObject());
        jobContext2_.reset(new MockJobObject());
        COMMON_SETUP();
    }

    virtual void TearDown() {
        COMMON_CLEANUP();
    }
};

TEST_F(JobSchedulerTest, JobCompare) {
    Job j1 = Job(1, jobContext1_, jobContext1_->TASK_CLEAR_FILE_ATTR, "a", "b", "c");
    Job j2 = Job(10, jobContext1_, jobContext1_->TASK_CLEAR_FILE_ATTR, "a", "b", "c");
    Job j3 = Job(100, jobContext2_, jobContext1_->TASK_CLEAR_FILE_ATTR, "d", "b", "");
    Job j4 = Job(100, jobContext2_, jobContext1_->TASK_SEND_FILE_NOT_USED, "d", "b", "");
    Job j5 = Job(10, jobContext2_, jobContext1_->TASK_SEND_FILE_NOT_USED, "d", "b", "");
    Job j6 = Job(1, jobContext2_, jobContext1_->TASK_CLEAR_FILE_ATTR, "a", "b", "c");

    EXPECT_TRUE(j5 == j4);
    EXPECT_FALSE(j1== j3);
    EXPECT_FALSE(j3 == j4);
    EXPECT_FALSE(j1 == j4);
    EXPECT_FALSE(j2 == j4);
    EXPECT_FALSE(j1 == j6);

    EXPECT_LT(j1, j2);
    EXPECT_LT(j1, j3);
    EXPECT_LT(j5, j3);
}

TEST_F(JobSchedulerTest, AddAndDelete) {
    EXPECT_CALL(*jobContext1_, runTask(jobContext1_->TASK_CLEAR_FILE_ATTR, "a", "b", "c")).WillOnce(Return(true));
    proxy.addTask(Job(time(NULL) - 1, jobContext1_, jobContext1_->TASK_CLEAR_FILE_ATTR, "a", "b", "c"));
    EXPECT_CALL(*jobContext1_, runTask(jobContext1_->TASK_SEND_FILE_NOT_USED, "a", "b", "")).WillOnce(Return(true));
    proxy.addTask(Job(time(NULL) - 1, jobContext1_, jobContext1_->TASK_SEND_FILE_NOT_USED, "a", "b", ""));

    sleep(1);

    {
        InSequence s;
        EXPECT_CALL(*jobContext1_, runTask(jobContext1_->TASK_SEND_FILE_NOT_USED, "a1", "b", "1"));
        EXPECT_CALL(*jobContext2_, runTask(jobContext1_->TASK_SEND_FILE_NOT_USED, "a2", "b", "2"));
        EXPECT_CALL(*jobContext2_, runTask(jobContext1_->TASK_SEND_FILE_NOT_USED, "a3", "b", "3"));
        EXPECT_CALL(*jobContext1_, runTask(jobContext1_->TASK_SEND_FILE_NOT_USED, "a4", "b", "4"));
    }

    time_t currT = time(NULL);
    proxy.addTask(Job(currT - 4, jobContext1_, jobContext1_->TASK_SEND_FILE_NOT_USED, "a1", "b", "1"));
    proxy.addTask(Job(currT - 3, jobContext2_, jobContext1_->TASK_SEND_FILE_NOT_USED, "a2", "b", "2"));
    proxy.addTask(Job(currT - 2, jobContext2_, jobContext1_->TASK_SEND_FILE_NOT_USED, "a3", "b", "3"));
    proxy.addTask(Job(currT - 1, jobContext1_, jobContext1_->TASK_SEND_FILE_NOT_USED, "a4", "b", "4"));

    proxy.addTask(Job(currT + 4, jobContext1_, jobContext1_->TASK_SEND_FILE_NOT_USED, "2", "2", "2"));
    proxy.addTask(Job(currT + 3, jobContext1_, jobContext1_->TASK_SEND_FILE_NOT_USED, "1", "1", "1"));
    proxy.addTask(Job(currT + 4, jobContext1_, jobContext1_->TASK_CLEAR_FILE_ATTR, "1", "2", "3"));
    proxy.addTask(Job(currT + 4, jobContext2_, jobContext1_->TASK_SEND_FILE_NOT_USED, "1", "2", "3"));
    proxy.addTask(Job(currT + 4, jobContext2_, jobContext1_->TASK_SEND_FILE_NOT_USED, "4", "5", "6"));

    sleep(1);

    proxy.deleteJobs(jobContext2_.get(), jobContext1_->TASK_LAST_ID);
    proxy.deleteJobs(jobContext1_.get(), jobContext1_->TASK_CLEAR_FILE_ATTR);

    sleep(1);

    {
        InSequence s;
        EXPECT_CALL(*jobContext1_, runTask(jobContext1_->TASK_SEND_FILE_NOT_USED, "1", "1", "1")).Times(1);
        EXPECT_CALL(*jobContext1_, runTask(jobContext1_->TASK_SEND_FILE_NOT_USED, "2", "2", "2")).Times(1);
    }

    sleep(4);
}<|MERGE_RESOLUTION|>--- conflicted
+++ resolved
@@ -24,10 +24,6 @@
            lhs.arg2 == rhs.arg2;
 }
 
-<<<<<<< HEAD
-
-=======
->>>>>>> 8b534af6
 class MockJobObject
     : public ISchedulable {
 public:
