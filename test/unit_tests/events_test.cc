/**
 * @file events_test.cc
 * @author Michal Sitko
 * @copyright (C) 2014 ACK CYFRONET AGH
 * @copyright This software is released under the MIT license cited in 'LICENSE.txt'
 */

#include "testCommon.h"

#include "events/events.h"

#include "events_mock.h"
#include "boost/shared_ptr.hpp"
#include "fuse_messages.pb.h"
#include "communication_protocol.pb.h"
#include "options_mock.h"
#include "jobScheduler_mock.h"
#include "fslogicProxy_proxy.h"

using namespace boost;

INIT_AND_RUN_ALL_TESTS(); // TEST RUNNER !

// TEST definitions below

class EventsTest
    : public ::testing::Test
{
public:
    COMMON_DEFS();

    virtual void SetUp() {
        COMMON_SETUP();
        VeilFS::setConnectionPool(connectionPool);
        boost::shared_ptr<MockCommunicationHandler> connectionMock;
        connectionMock.reset(new MockCommunicationHandler());
        EXPECT_CALL(*connectionPool, selectConnection(_)).WillRepeatedly(Return(connectionMock));
        EXPECT_CALL(*connectionPool, releaseConnection(_)).WillRepeatedly(Return());
        veil::protocol::communication_protocol::Answer ans;
        ans.set_answer_status(VOK);
        EXPECT_CALL(*connectionMock, communicate(_, _, _)).WillRepeatedly(Return(ans));
    }

    virtual void TearDown() {
        COMMON_CLEANUP();
    }
};

class TestHelper
{
public:
<<<<<<< HEAD
    shared_ptr<Event> processEvent(shared_ptr<Event> event){
        shared_ptr<Event> newEvent(new Event());
=======
    boost::shared_ptr<Event> processEvent(boost::shared_ptr<Event> event){
        boost::shared_ptr<Event> newEvent(new Event());
>>>>>>> 8b534af6
        //Event * newEvent = new Event();
        newEvent->setStringProperty("customActionKey", "custom_action_invoked");
        return newEvent;
    }
};

// checks simple stream with single EventFilter
TEST(EventFilter, SimpleFilter) {
    // given
<<<<<<< HEAD
    shared_ptr<Event> mkdirEvent = Event::createMkdirEvent("file1");
    shared_ptr<Event> writeEvent = Event::createWriteEvent("file2", 100);
    EventFilter filter("type", "mkdir_event");

    // what
    shared_ptr<Event> resEvent = filter.processEvent(writeEvent);
=======
    boost::shared_ptr<Event> mkdirEvent = Event::createMkdirEvent("file1");
    boost::shared_ptr<Event> writeEvent = Event::createWriteEvent("file2", 100);
    EventFilter filter("type", "mkdir_event");

    // what
    boost::shared_ptr<Event> resEvent = filter.processEvent(writeEvent);
>>>>>>> 8b534af6
    ASSERT_FALSE((bool) resEvent);

    resEvent = filter.processEvent(mkdirEvent);
    ASSERT_TRUE((bool) resEvent);
    ASSERT_EQ(string("file1"), resEvent->getStringProperty("filePath", ""));
}

// checks simple stream with single EventAggregator
TEST(EventAggregatorTest, SimpleAggregation) {
    // given
<<<<<<< HEAD
    shared_ptr<Event> mkdirEvent = Event::createMkdirEvent("file1");
    shared_ptr<Event> writeEvent = Event::createWriteEvent("file1", 100);
=======
    boost::shared_ptr<Event> mkdirEvent = Event::createMkdirEvent("file1");
    boost::shared_ptr<Event> writeEvent = Event::createWriteEvent("file1", 100);
>>>>>>> 8b534af6
    EventAggregator aggregator(5);

    // what
    for(int i=0; i<4; ++i){
<<<<<<< HEAD
        shared_ptr<Event> res = aggregator.processEvent(mkdirEvent);
=======
        boost::shared_ptr<Event> res = aggregator.processEvent(mkdirEvent);
>>>>>>> 8b534af6
        ASSERT_FALSE((bool) res);
    }

    // then
<<<<<<< HEAD
    shared_ptr<Event> res = aggregator.processEvent(writeEvent);
=======
    boost::shared_ptr<Event> res = aggregator.processEvent(writeEvent);
>>>>>>> 8b534af6
    ASSERT_TRUE((bool) res);

    ASSERT_EQ(1, res->getNumericPropertiesSize());
    ASSERT_EQ(1, res->getStringPropertiesSize());
    ASSERT_EQ("count", res->getStringProperty(SUM_FIELD_NAME, ""));
    ASSERT_EQ(5, res->getNumericProperty("count", -1));

    for(int i=0; i<4; ++i){
<<<<<<< HEAD
        shared_ptr<Event> res = aggregator.processEvent(mkdirEvent);
=======
        boost::shared_ptr<Event> res = aggregator.processEvent(mkdirEvent);
>>>>>>> 8b534af6
        ASSERT_FALSE((bool) res);
    }

    res = aggregator.processEvent(writeEvent);
    ASSERT_TRUE((bool) res);
    ASSERT_EQ(1, res->getNumericPropertiesSize());
    ASSERT_EQ(1, res->getStringPropertiesSize());
    ASSERT_EQ("count", res->getStringProperty(SUM_FIELD_NAME, ""));
    ASSERT_EQ(5, res->getNumericProperty("count", -1));
}

TEST(EventAggregatorTest, AggregationByOneField) {
    // given
<<<<<<< HEAD
    shared_ptr<Event> mkdirEvent = Event::createMkdirEvent("file1");
    shared_ptr<Event> writeEvent = Event::createWriteEvent("file1", 100);
=======
    boost::shared_ptr<Event> mkdirEvent = Event::createMkdirEvent("file1");
    boost::shared_ptr<Event> writeEvent = Event::createWriteEvent("file1", 100);
>>>>>>> 8b534af6
    EventAggregator aggregator("type", 5);

    // what
    for(int i=0; i<4; ++i){
<<<<<<< HEAD
        shared_ptr<Event> res = aggregator.processEvent(mkdirEvent);
        ASSERT_FALSE((bool) res);
    }
    shared_ptr<Event> res = aggregator.processEvent(writeEvent);
=======
        boost::shared_ptr<Event> res = aggregator.processEvent(mkdirEvent);
        ASSERT_FALSE((bool) res);
    }
    boost::shared_ptr<Event> res = aggregator.processEvent(writeEvent);
>>>>>>> 8b534af6
    ASSERT_FALSE((bool) res);

    res = aggregator.processEvent(mkdirEvent);
    ASSERT_TRUE((bool) res);
    ASSERT_EQ(1, res->getNumericPropertiesSize());
    ASSERT_EQ(2, res->getStringPropertiesSize());
    ASSERT_EQ("count", res->getStringProperty(SUM_FIELD_NAME, ""));
    ASSERT_EQ(5, res->getNumericProperty("count", -1));
    ASSERT_EQ("mkdir_event", res->getStringProperty("type", ""));

    // we are sending just 3 writeEvents because one has already been sent
    for(int i=0; i<3; ++i){
<<<<<<< HEAD
        shared_ptr<Event> res = aggregator.processEvent(writeEvent);
=======
        boost::shared_ptr<Event> res = aggregator.processEvent(writeEvent);
>>>>>>> 8b534af6
        ASSERT_FALSE((bool) res);
    }

    res = aggregator.processEvent(mkdirEvent);
    ASSERT_FALSE((bool) res);

    res = aggregator.processEvent(writeEvent);
    ASSERT_TRUE((bool) res);
    ASSERT_EQ(1, res->getNumericPropertiesSize());
    ASSERT_EQ(2, res->getStringPropertiesSize());
    ASSERT_EQ(5, res->getNumericProperty("count", -1));
    ASSERT_EQ("write_event", res->getStringProperty("type", ""));
}

TEST(EventAggregatorTest, AggregationWithSum) {
<<<<<<< HEAD
    shared_ptr<Event> smallWriteEvent = Event::createWriteEvent("file1", 5);
    shared_ptr<Event> bigWriteEvent = Event::createWriteEvent("file2", 100);
    EventAggregator aggregator("type", 110, "bytes");

    shared_ptr<Event> res = aggregator.processEvent(smallWriteEvent);
=======
    boost::shared_ptr<Event> smallWriteEvent = Event::createWriteEvent("file1", 5);
    boost::shared_ptr<Event> bigWriteEvent = Event::createWriteEvent("file2", 100);
    EventAggregator aggregator("type", 110, "bytes");

    boost::shared_ptr<Event> res = aggregator.processEvent(smallWriteEvent);
>>>>>>> 8b534af6
    ASSERT_FALSE((bool) res);
    res = aggregator.processEvent(bigWriteEvent);
    ASSERT_FALSE((bool) res);

    res = aggregator.processEvent(smallWriteEvent);
    ASSERT_TRUE((bool) res);
    ASSERT_EQ(1, res->getNumericPropertiesSize());
    ASSERT_EQ(2, res->getStringPropertiesSize());
    ASSERT_EQ(110, res->getNumericProperty("bytes", -1));
    ASSERT_EQ("write_event", res->getStringProperty("type", ""));

    res = aggregator.processEvent(smallWriteEvent);
    ASSERT_FALSE((bool) res);
    res = aggregator.processEvent(bigWriteEvent);
    ASSERT_FALSE((bool) res);

    res = aggregator.processEvent(bigWriteEvent);
    ASSERT_TRUE((bool) res);
    ASSERT_EQ(1, res->getNumericPropertiesSize());
    ASSERT_EQ(2, res->getStringPropertiesSize());
    ASSERT_EQ(205, res->getNumericProperty("bytes", -1));
    ASSERT_EQ("write_event", res->getStringProperty("type", ""));
}

// checks event filter composed with event aggregator
TEST(EventAggregatorTest, FilterAndAggregation) {
<<<<<<< HEAD
    shared_ptr<Event> file1Event = Event::createMkdirEvent("file1");
    shared_ptr<Event> file2Event = Event::createMkdirEvent("file2");
    shared_ptr<Event> writeEvent = Event::createWriteEvent("file1", 100);
    shared_ptr<Event> writeEvent2 = Event::createWriteEvent("file2", 100);
    shared_ptr<IEventStream> filter(new EventFilter("type", "mkdir_event"));
    shared_ptr<IEventStream> aggregator(new EventAggregator(filter, "filePath", 5));

    for(int i=0; i<4; ++i){
        shared_ptr<Event> res = aggregator->processEvent(file1Event);
        ASSERT_FALSE((bool) res);
    }

    shared_ptr<Event> res = aggregator->processEvent(file2Event);
=======
    boost::shared_ptr<Event> file1Event = Event::createMkdirEvent("file1");
    boost::shared_ptr<Event> file2Event = Event::createMkdirEvent("file2");
    boost::shared_ptr<Event> writeEvent = Event::createWriteEvent("file1", 100);
    boost::shared_ptr<Event> writeEvent2 = Event::createWriteEvent("file2", 100);
    boost::shared_ptr<IEventStream> filter(new EventFilter("type", "mkdir_event"));
    boost::shared_ptr<IEventStream> aggregator(new EventAggregator(filter, "filePath", 5));

    for(int i=0; i<4; ++i){
        boost::shared_ptr<Event> res = aggregator->processEvent(file1Event);
        ASSERT_FALSE((bool) res);
    }

    boost::shared_ptr<Event> res = aggregator->processEvent(file2Event);
>>>>>>> 8b534af6
    ASSERT_FALSE((bool) res);

    res = aggregator->processEvent(writeEvent);
    ASSERT_FALSE((bool) res);

    res = aggregator->processEvent(file1Event);
    ASSERT_TRUE((bool) res);
    ASSERT_EQ(1, res->getNumericPropertiesSize());
    ASSERT_EQ(2, res->getStringPropertiesSize());
    ASSERT_EQ(5, res->getNumericProperty("count", -1));
    ASSERT_EQ("file1", res->getStringProperty("filePath", ""));

    for(int i=0; i<3; ++i){
<<<<<<< HEAD
        shared_ptr<Event> res = aggregator->processEvent(file2Event);
=======
        boost::shared_ptr<Event> res = aggregator->processEvent(file2Event);
>>>>>>> 8b534af6
        ASSERT_FALSE((bool) res);
    }

    res = aggregator->processEvent(file2Event);
    ASSERT_TRUE((bool) res);
    ASSERT_EQ(1, res->getNumericPropertiesSize());
    ASSERT_EQ(2, res->getStringPropertiesSize());
    ASSERT_EQ(5, res->getNumericProperty("count", -1));
    ASSERT_EQ("file2", res->getStringProperty("filePath", ""));

    for(int i=0; i<5; ++i){
<<<<<<< HEAD
        shared_ptr<Event> res = aggregator->processEvent(writeEvent2);
=======
        boost::shared_ptr<Event> res = aggregator->processEvent(writeEvent2);
>>>>>>> 8b534af6
        ASSERT_FALSE((bool) res);
    }
}

TEST(EventTransformerTest, SimpleTransformation) {
<<<<<<< HEAD
    shared_ptr<Event> writeEvent = Event::createWriteEvent("file1", 100);
=======
    boost::shared_ptr<Event> writeEvent = Event::createWriteEvent("file1", 100);
>>>>>>> 8b534af6
    vector<string> fieldNames;
    fieldNames.push_back("type");
    vector<string> toReplace;
    toReplace.push_back("write_event");
    vector<string> replaceWith;
    replaceWith.push_back("write_for_stats");
<<<<<<< HEAD
    shared_ptr<IEventStream> transformer(new EventTransformer(fieldNames, toReplace, replaceWith));

    shared_ptr<Event> output = transformer->processEvent(writeEvent);
=======
    boost::shared_ptr<IEventStream> transformer(new EventTransformer(fieldNames, toReplace, replaceWith));

    boost::shared_ptr<Event> output = transformer->processEvent(writeEvent);
>>>>>>> 8b534af6
    ASSERT_EQ(1, output->getNumericPropertiesSize());
    ASSERT_EQ(2, output->getStringPropertiesSize());
    ASSERT_EQ("write_for_stats", output->getStringProperty("type", ""));
}

TEST(EventStreamCombiner, CombineStreams) {
<<<<<<< HEAD
    shared_ptr<Event> mkdirEvent = Event::createMkdirEvent("file1");
    shared_ptr<Event> writeEvent = Event::createWriteEvent("file1", 100);
    shared_ptr<IEventStream> mkdirFilter(new EventFilter("type", "mkdir_event"));
    EventStreamCombiner combiner;
    combiner.addSubstream(mkdirFilter);

    list<shared_ptr<Event> > events = combiner.processEvent(mkdirEvent);
=======
    boost::shared_ptr<Event> mkdirEvent = Event::createMkdirEvent("file1");
    boost::shared_ptr<Event> writeEvent = Event::createWriteEvent("file1", 100);
    boost::shared_ptr<IEventStream> mkdirFilter(new EventFilter("type", "mkdir_event"));
    EventStreamCombiner combiner;
    combiner.addSubstream(mkdirFilter);

    list<boost::shared_ptr<Event> > events = combiner.processEvent(mkdirEvent);
>>>>>>> 8b534af6
    ASSERT_EQ(1, events.size());

    events = combiner.processEvent(writeEvent);
    ASSERT_EQ(0, events.size());

<<<<<<< HEAD
    shared_ptr<IEventStream> writeFilter(new EventFilter("type", "write_event"));
=======
    boost::shared_ptr<IEventStream> writeFilter(new EventFilter("type", "write_event"));
>>>>>>> 8b534af6
    combiner.addSubstream(writeFilter);

    events = combiner.processEvent(writeEvent);
    ASSERT_EQ(1, events.size());

    events = combiner.processEvent(mkdirEvent);
    ASSERT_EQ(1, events.size());
}

TEST(IEventStream, CustomActionStreamTest){
    TestHelper testHelper;
<<<<<<< HEAD
    shared_ptr<Event> writeEvent = Event::createWriteEvent("file1", 100);
    shared_ptr<Event> mkdirEvent = Event::createMkdirEvent("file1");

    shared_ptr<IEventStream> filter(new EventFilter("type", "mkdir_event"));
    CustomActionStream action(filter, bind(&TestHelper::processEvent, &testHelper, _1));

    shared_ptr<Event> res = action.processEvent(writeEvent);
=======
    boost::shared_ptr<Event> writeEvent = Event::createWriteEvent("file1", 100);
    boost::shared_ptr<Event> mkdirEvent = Event::createMkdirEvent("file1");

    boost::shared_ptr<IEventStream> filter(new EventFilter("type", "mkdir_event"));
    CustomActionStream action(filter, bind(&TestHelper::processEvent, &testHelper, _1));

    boost::shared_ptr<Event> res = action.processEvent(writeEvent);
>>>>>>> 8b534af6
    ASSERT_FALSE((bool) res);

    res = action.processEvent(mkdirEvent);
    ASSERT_TRUE((bool) res);

    string r = res->getStringProperty("customActionKey", "");

    ASSERT_EQ("custom_action_invoked", res->getStringProperty("customActionKey", ""));
}

// checks if EventStreams are created correctly from EventStreamConfig proto buff message
// proto buff messages are not easy to mock because their methods are nonvirtual. Mocking is possible but would need
// changes in code which is not worth it
TEST(IEventStream, ConstructFromConfig1) {
    using namespace veil::protocol::fuse_messages;

    // given
    //EventFilterConfig filterConfig;
    EventStreamConfig config;
    EventFilterConfig * filterConfig = config.mutable_filter_config();
    filterConfig->set_field_name("type");
    filterConfig->set_desired_value("write_event");

    // what
<<<<<<< HEAD
    shared_ptr<IEventStream> stream = IEventStreamFactory::fromConfig(config);
=======
    boost::shared_ptr<IEventStream> stream = IEventStreamFactory::fromConfig(config);
>>>>>>> 8b534af6

    // then
    ASSERT_TRUE((bool) stream);
    EventFilter * eventFilter = dynamic_cast<EventFilter *>(stream.get());
    ASSERT_TRUE(eventFilter != NULL);
    ASSERT_EQ("type", eventFilter->getFieldName());
    ASSERT_EQ("write_event", eventFilter->getDesiredValue());
    ASSERT_FALSE((bool) eventFilter->getWrappedStream());
}

TEST(IEventStream, ConstructFromConfig2) {
    using namespace veil::protocol::fuse_messages;

    // given
    EventStreamConfig config;
    EventAggregatorConfig * aggregatorConfig = config.mutable_aggregator_config();
    aggregatorConfig->set_field_name("filePath");
    aggregatorConfig->set_sum_field_name("count");
    aggregatorConfig->set_threshold(15);
    EventStreamConfig * wrappedConfig = config.mutable_wrapped_config();
    EventFilterConfig * filterConfig = wrappedConfig->mutable_filter_config();
    filterConfig->set_field_name("type");
    filterConfig->set_desired_value("write_event");

    // what
<<<<<<< HEAD
    shared_ptr<IEventStream> stream = IEventStreamFactory::fromConfig(config);
=======
    boost::shared_ptr<IEventStream> stream = IEventStreamFactory::fromConfig(config);
>>>>>>> 8b534af6

    // then
    ASSERT_TRUE((bool) stream);
    EventAggregator * eventAggregator = dynamic_cast<EventAggregator *>(stream.get());
    ASSERT_TRUE(eventAggregator != NULL);
    ASSERT_EQ("filePath", eventAggregator->getFieldName());
    ASSERT_EQ("count", eventAggregator->getSumFieldName());
    ASSERT_EQ(15, eventAggregator->getThreshold());
<<<<<<< HEAD
    shared_ptr<IEventStream> wrappedStream = eventAggregator->getWrappedStream();
=======
    boost::shared_ptr<IEventStream> wrappedStream = eventAggregator->getWrappedStream();
>>>>>>> 8b534af6
    ASSERT_TRUE((bool) wrappedStream);
    EventFilter * eventFilter = dynamic_cast<EventFilter *> (wrappedStream.get());
    ASSERT_TRUE(eventFilter != NULL);
    ASSERT_EQ("type", eventFilter->getFieldName());
    ASSERT_EQ("write_event", eventFilter->getDesiredValue());
    ASSERT_FALSE((bool) eventFilter->getWrappedStream());
}

TEST(IEventStream, ConstructFromConfigReturnsEmptyPointerWhenConfigIncorrect){
    using namespace veil::protocol::fuse_messages;

    // given
    EventStreamConfig config;

    // what
<<<<<<< HEAD
    shared_ptr<IEventStream> stream = IEventStreamFactory::fromConfig(config);

    //config was incorrect so we expect IEventStreamFactory::fromConfig to return empty shared_ptr
=======
    boost::shared_ptr<IEventStream> stream = IEventStreamFactory::fromConfig(config);

    //config was incorrect so we expect IEventStreamFactory::fromConfig to return empty boost::shared_ptr
>>>>>>> 8b534af6
    ASSERT_FALSE((bool) stream);
}

TEST_F(EventsTest, EventCombinerRunTask){
<<<<<<< HEAD
    shared_ptr<MockEventStream> substreamMock1(new MockEventStream());
    EXPECT_CALL(*substreamMock1, processEvent(_)).WillRepeatedly(Return(Event::createMkdirEvent("file1")));
    shared_ptr<Event> event(Event::createMkdirEvent("file"));
=======
    boost::shared_ptr<MockEventStream> substreamMock1(new MockEventStream());
    EXPECT_CALL(*substreamMock1, processEvent(_)).WillRepeatedly(Return(Event::createMkdirEvent("file1")));
    boost::shared_ptr<Event> event(Event::createMkdirEvent("file"));
>>>>>>> 8b534af6
    EventStreamCombiner combiner;

    combiner.pushEventToProcess(event);
    ASSERT_EQ(1, combiner.getEventsToProcess().size());

    combiner.runTask(ISchedulable::TASK_PROCESS_EVENT, "", "", "");
    ASSERT_EQ(0, combiner.getEventsToProcess().size());

    combiner.addSubstream(substreamMock1);

    combiner.pushEventToProcess(event);
    combiner.pushEventToProcess(event);
    ASSERT_EQ(2, combiner.getEventsToProcess().size());

    combiner.runTask(ISchedulable::TASK_PROCESS_EVENT, "", "", "");
    ASSERT_EQ(1, combiner.getEventsToProcess().size());

    combiner.runTask(ISchedulable::TASK_PROCESS_EVENT, "", "", "");
    ASSERT_EQ(0, combiner.getEventsToProcess().size());

    combiner.runTask(ISchedulable::TASK_PROCESS_EVENT, "", "", "");
    ASSERT_EQ(0, combiner.getEventsToProcess().size());
}<|MERGE_RESOLUTION|>--- conflicted
+++ resolved
@@ -49,13 +49,8 @@
 class TestHelper
 {
 public:
-<<<<<<< HEAD
-    shared_ptr<Event> processEvent(shared_ptr<Event> event){
-        shared_ptr<Event> newEvent(new Event());
-=======
     boost::shared_ptr<Event> processEvent(boost::shared_ptr<Event> event){
         boost::shared_ptr<Event> newEvent(new Event());
->>>>>>> 8b534af6
         //Event * newEvent = new Event();
         newEvent->setStringProperty("customActionKey", "custom_action_invoked");
         return newEvent;
@@ -65,21 +60,12 @@
 // checks simple stream with single EventFilter
 TEST(EventFilter, SimpleFilter) {
     // given
-<<<<<<< HEAD
-    shared_ptr<Event> mkdirEvent = Event::createMkdirEvent("file1");
-    shared_ptr<Event> writeEvent = Event::createWriteEvent("file2", 100);
-    EventFilter filter("type", "mkdir_event");
-
-    // what
-    shared_ptr<Event> resEvent = filter.processEvent(writeEvent);
-=======
     boost::shared_ptr<Event> mkdirEvent = Event::createMkdirEvent("file1");
     boost::shared_ptr<Event> writeEvent = Event::createWriteEvent("file2", 100);
     EventFilter filter("type", "mkdir_event");
 
     // what
     boost::shared_ptr<Event> resEvent = filter.processEvent(writeEvent);
->>>>>>> 8b534af6
     ASSERT_FALSE((bool) resEvent);
 
     resEvent = filter.processEvent(mkdirEvent);
@@ -90,31 +76,18 @@
 // checks simple stream with single EventAggregator
 TEST(EventAggregatorTest, SimpleAggregation) {
     // given
-<<<<<<< HEAD
-    shared_ptr<Event> mkdirEvent = Event::createMkdirEvent("file1");
-    shared_ptr<Event> writeEvent = Event::createWriteEvent("file1", 100);
-=======
-    boost::shared_ptr<Event> mkdirEvent = Event::createMkdirEvent("file1");
-    boost::shared_ptr<Event> writeEvent = Event::createWriteEvent("file1", 100);
->>>>>>> 8b534af6
+    boost::shared_ptr<Event> mkdirEvent = Event::createMkdirEvent("file1");
+    boost::shared_ptr<Event> writeEvent = Event::createWriteEvent("file1", 100);
     EventAggregator aggregator(5);
 
     // what
     for(int i=0; i<4; ++i){
-<<<<<<< HEAD
-        shared_ptr<Event> res = aggregator.processEvent(mkdirEvent);
-=======
         boost::shared_ptr<Event> res = aggregator.processEvent(mkdirEvent);
->>>>>>> 8b534af6
         ASSERT_FALSE((bool) res);
     }
 
     // then
-<<<<<<< HEAD
-    shared_ptr<Event> res = aggregator.processEvent(writeEvent);
-=======
     boost::shared_ptr<Event> res = aggregator.processEvent(writeEvent);
->>>>>>> 8b534af6
     ASSERT_TRUE((bool) res);
 
     ASSERT_EQ(1, res->getNumericPropertiesSize());
@@ -123,11 +96,7 @@
     ASSERT_EQ(5, res->getNumericProperty("count", -1));
 
     for(int i=0; i<4; ++i){
-<<<<<<< HEAD
-        shared_ptr<Event> res = aggregator.processEvent(mkdirEvent);
-=======
         boost::shared_ptr<Event> res = aggregator.processEvent(mkdirEvent);
->>>>>>> 8b534af6
         ASSERT_FALSE((bool) res);
     }
 
@@ -141,28 +110,16 @@
 
 TEST(EventAggregatorTest, AggregationByOneField) {
     // given
-<<<<<<< HEAD
-    shared_ptr<Event> mkdirEvent = Event::createMkdirEvent("file1");
-    shared_ptr<Event> writeEvent = Event::createWriteEvent("file1", 100);
-=======
-    boost::shared_ptr<Event> mkdirEvent = Event::createMkdirEvent("file1");
-    boost::shared_ptr<Event> writeEvent = Event::createWriteEvent("file1", 100);
->>>>>>> 8b534af6
+    boost::shared_ptr<Event> mkdirEvent = Event::createMkdirEvent("file1");
+    boost::shared_ptr<Event> writeEvent = Event::createWriteEvent("file1", 100);
     EventAggregator aggregator("type", 5);
 
     // what
     for(int i=0; i<4; ++i){
-<<<<<<< HEAD
-        shared_ptr<Event> res = aggregator.processEvent(mkdirEvent);
-        ASSERT_FALSE((bool) res);
-    }
-    shared_ptr<Event> res = aggregator.processEvent(writeEvent);
-=======
         boost::shared_ptr<Event> res = aggregator.processEvent(mkdirEvent);
         ASSERT_FALSE((bool) res);
     }
     boost::shared_ptr<Event> res = aggregator.processEvent(writeEvent);
->>>>>>> 8b534af6
     ASSERT_FALSE((bool) res);
 
     res = aggregator.processEvent(mkdirEvent);
@@ -175,11 +132,7 @@
 
     // we are sending just 3 writeEvents because one has already been sent
     for(int i=0; i<3; ++i){
-<<<<<<< HEAD
-        shared_ptr<Event> res = aggregator.processEvent(writeEvent);
-=======
         boost::shared_ptr<Event> res = aggregator.processEvent(writeEvent);
->>>>>>> 8b534af6
         ASSERT_FALSE((bool) res);
     }
 
@@ -195,19 +148,11 @@
 }
 
 TEST(EventAggregatorTest, AggregationWithSum) {
-<<<<<<< HEAD
-    shared_ptr<Event> smallWriteEvent = Event::createWriteEvent("file1", 5);
-    shared_ptr<Event> bigWriteEvent = Event::createWriteEvent("file2", 100);
-    EventAggregator aggregator("type", 110, "bytes");
-
-    shared_ptr<Event> res = aggregator.processEvent(smallWriteEvent);
-=======
     boost::shared_ptr<Event> smallWriteEvent = Event::createWriteEvent("file1", 5);
     boost::shared_ptr<Event> bigWriteEvent = Event::createWriteEvent("file2", 100);
     EventAggregator aggregator("type", 110, "bytes");
 
     boost::shared_ptr<Event> res = aggregator.processEvent(smallWriteEvent);
->>>>>>> 8b534af6
     ASSERT_FALSE((bool) res);
     res = aggregator.processEvent(bigWriteEvent);
     ASSERT_FALSE((bool) res);
@@ -234,21 +179,6 @@
 
 // checks event filter composed with event aggregator
 TEST(EventAggregatorTest, FilterAndAggregation) {
-<<<<<<< HEAD
-    shared_ptr<Event> file1Event = Event::createMkdirEvent("file1");
-    shared_ptr<Event> file2Event = Event::createMkdirEvent("file2");
-    shared_ptr<Event> writeEvent = Event::createWriteEvent("file1", 100);
-    shared_ptr<Event> writeEvent2 = Event::createWriteEvent("file2", 100);
-    shared_ptr<IEventStream> filter(new EventFilter("type", "mkdir_event"));
-    shared_ptr<IEventStream> aggregator(new EventAggregator(filter, "filePath", 5));
-
-    for(int i=0; i<4; ++i){
-        shared_ptr<Event> res = aggregator->processEvent(file1Event);
-        ASSERT_FALSE((bool) res);
-    }
-
-    shared_ptr<Event> res = aggregator->processEvent(file2Event);
-=======
     boost::shared_ptr<Event> file1Event = Event::createMkdirEvent("file1");
     boost::shared_ptr<Event> file2Event = Event::createMkdirEvent("file2");
     boost::shared_ptr<Event> writeEvent = Event::createWriteEvent("file1", 100);
@@ -262,7 +192,6 @@
     }
 
     boost::shared_ptr<Event> res = aggregator->processEvent(file2Event);
->>>>>>> 8b534af6
     ASSERT_FALSE((bool) res);
 
     res = aggregator->processEvent(writeEvent);
@@ -276,11 +205,7 @@
     ASSERT_EQ("file1", res->getStringProperty("filePath", ""));
 
     for(int i=0; i<3; ++i){
-<<<<<<< HEAD
-        shared_ptr<Event> res = aggregator->processEvent(file2Event);
-=======
         boost::shared_ptr<Event> res = aggregator->processEvent(file2Event);
->>>>>>> 8b534af6
         ASSERT_FALSE((bool) res);
     }
 
@@ -292,51 +217,28 @@
     ASSERT_EQ("file2", res->getStringProperty("filePath", ""));
 
     for(int i=0; i<5; ++i){
-<<<<<<< HEAD
-        shared_ptr<Event> res = aggregator->processEvent(writeEvent2);
-=======
         boost::shared_ptr<Event> res = aggregator->processEvent(writeEvent2);
->>>>>>> 8b534af6
         ASSERT_FALSE((bool) res);
     }
 }
 
 TEST(EventTransformerTest, SimpleTransformation) {
-<<<<<<< HEAD
-    shared_ptr<Event> writeEvent = Event::createWriteEvent("file1", 100);
-=======
-    boost::shared_ptr<Event> writeEvent = Event::createWriteEvent("file1", 100);
->>>>>>> 8b534af6
+    boost::shared_ptr<Event> writeEvent = Event::createWriteEvent("file1", 100);
     vector<string> fieldNames;
     fieldNames.push_back("type");
     vector<string> toReplace;
     toReplace.push_back("write_event");
     vector<string> replaceWith;
     replaceWith.push_back("write_for_stats");
-<<<<<<< HEAD
-    shared_ptr<IEventStream> transformer(new EventTransformer(fieldNames, toReplace, replaceWith));
-
-    shared_ptr<Event> output = transformer->processEvent(writeEvent);
-=======
     boost::shared_ptr<IEventStream> transformer(new EventTransformer(fieldNames, toReplace, replaceWith));
 
     boost::shared_ptr<Event> output = transformer->processEvent(writeEvent);
->>>>>>> 8b534af6
     ASSERT_EQ(1, output->getNumericPropertiesSize());
     ASSERT_EQ(2, output->getStringPropertiesSize());
     ASSERT_EQ("write_for_stats", output->getStringProperty("type", ""));
 }
 
 TEST(EventStreamCombiner, CombineStreams) {
-<<<<<<< HEAD
-    shared_ptr<Event> mkdirEvent = Event::createMkdirEvent("file1");
-    shared_ptr<Event> writeEvent = Event::createWriteEvent("file1", 100);
-    shared_ptr<IEventStream> mkdirFilter(new EventFilter("type", "mkdir_event"));
-    EventStreamCombiner combiner;
-    combiner.addSubstream(mkdirFilter);
-
-    list<shared_ptr<Event> > events = combiner.processEvent(mkdirEvent);
-=======
     boost::shared_ptr<Event> mkdirEvent = Event::createMkdirEvent("file1");
     boost::shared_ptr<Event> writeEvent = Event::createWriteEvent("file1", 100);
     boost::shared_ptr<IEventStream> mkdirFilter(new EventFilter("type", "mkdir_event"));
@@ -344,17 +246,12 @@
     combiner.addSubstream(mkdirFilter);
 
     list<boost::shared_ptr<Event> > events = combiner.processEvent(mkdirEvent);
->>>>>>> 8b534af6
     ASSERT_EQ(1, events.size());
 
     events = combiner.processEvent(writeEvent);
     ASSERT_EQ(0, events.size());
 
-<<<<<<< HEAD
-    shared_ptr<IEventStream> writeFilter(new EventFilter("type", "write_event"));
-=======
     boost::shared_ptr<IEventStream> writeFilter(new EventFilter("type", "write_event"));
->>>>>>> 8b534af6
     combiner.addSubstream(writeFilter);
 
     events = combiner.processEvent(writeEvent);
@@ -366,15 +263,6 @@
 
 TEST(IEventStream, CustomActionStreamTest){
     TestHelper testHelper;
-<<<<<<< HEAD
-    shared_ptr<Event> writeEvent = Event::createWriteEvent("file1", 100);
-    shared_ptr<Event> mkdirEvent = Event::createMkdirEvent("file1");
-
-    shared_ptr<IEventStream> filter(new EventFilter("type", "mkdir_event"));
-    CustomActionStream action(filter, bind(&TestHelper::processEvent, &testHelper, _1));
-
-    shared_ptr<Event> res = action.processEvent(writeEvent);
-=======
     boost::shared_ptr<Event> writeEvent = Event::createWriteEvent("file1", 100);
     boost::shared_ptr<Event> mkdirEvent = Event::createMkdirEvent("file1");
 
@@ -382,7 +270,6 @@
     CustomActionStream action(filter, bind(&TestHelper::processEvent, &testHelper, _1));
 
     boost::shared_ptr<Event> res = action.processEvent(writeEvent);
->>>>>>> 8b534af6
     ASSERT_FALSE((bool) res);
 
     res = action.processEvent(mkdirEvent);
@@ -407,11 +294,7 @@
     filterConfig->set_desired_value("write_event");
 
     // what
-<<<<<<< HEAD
-    shared_ptr<IEventStream> stream = IEventStreamFactory::fromConfig(config);
-=======
     boost::shared_ptr<IEventStream> stream = IEventStreamFactory::fromConfig(config);
->>>>>>> 8b534af6
 
     // then
     ASSERT_TRUE((bool) stream);
@@ -437,11 +320,7 @@
     filterConfig->set_desired_value("write_event");
 
     // what
-<<<<<<< HEAD
-    shared_ptr<IEventStream> stream = IEventStreamFactory::fromConfig(config);
-=======
     boost::shared_ptr<IEventStream> stream = IEventStreamFactory::fromConfig(config);
->>>>>>> 8b534af6
 
     // then
     ASSERT_TRUE((bool) stream);
@@ -450,11 +329,7 @@
     ASSERT_EQ("filePath", eventAggregator->getFieldName());
     ASSERT_EQ("count", eventAggregator->getSumFieldName());
     ASSERT_EQ(15, eventAggregator->getThreshold());
-<<<<<<< HEAD
-    shared_ptr<IEventStream> wrappedStream = eventAggregator->getWrappedStream();
-=======
     boost::shared_ptr<IEventStream> wrappedStream = eventAggregator->getWrappedStream();
->>>>>>> 8b534af6
     ASSERT_TRUE((bool) wrappedStream);
     EventFilter * eventFilter = dynamic_cast<EventFilter *> (wrappedStream.get());
     ASSERT_TRUE(eventFilter != NULL);
@@ -470,28 +345,16 @@
     EventStreamConfig config;
 
     // what
-<<<<<<< HEAD
-    shared_ptr<IEventStream> stream = IEventStreamFactory::fromConfig(config);
-
-    //config was incorrect so we expect IEventStreamFactory::fromConfig to return empty shared_ptr
-=======
     boost::shared_ptr<IEventStream> stream = IEventStreamFactory::fromConfig(config);
 
     //config was incorrect so we expect IEventStreamFactory::fromConfig to return empty boost::shared_ptr
->>>>>>> 8b534af6
     ASSERT_FALSE((bool) stream);
 }
 
 TEST_F(EventsTest, EventCombinerRunTask){
-<<<<<<< HEAD
-    shared_ptr<MockEventStream> substreamMock1(new MockEventStream());
-    EXPECT_CALL(*substreamMock1, processEvent(_)).WillRepeatedly(Return(Event::createMkdirEvent("file1")));
-    shared_ptr<Event> event(Event::createMkdirEvent("file"));
-=======
     boost::shared_ptr<MockEventStream> substreamMock1(new MockEventStream());
     EXPECT_CALL(*substreamMock1, processEvent(_)).WillRepeatedly(Return(Event::createMkdirEvent("file1")));
     boost::shared_ptr<Event> event(Event::createMkdirEvent("file"));
->>>>>>> 8b534af6
     EventStreamCombiner combiner;
 
     combiner.pushEventToProcess(event);
