/**
 * @file pushListener_test.cc
 * @author Rafal Slota
 * @copyright (C) 2013 ACK CYFRONET AGH
 * @copyright This software is released under the MIT license cited in 'LICENSE.txt'
 */

#include "options_mock.h"
#include "jobScheduler_mock.h"
#include "testCommon.h"
#include "pushListener.h"

#include <atomic>
#include <chrono>
#include <mutex>
#include <condition_variable>

using namespace veil::protocol::communication_protocol;

INIT_AND_RUN_ALL_TESTS(); // TEST RUNNER !

// TEST definitions below

class PushListenerTest
: public ::testing::Test {
protected:
    COMMON_DEFS();
<<<<<<< HEAD
    
    boost::mutex cbMutex;
    boost::condition cbCond;
    std::unique_ptr<PushListener> listener;
    
    int answerHandled;
    
    virtual void SetUp() {
        COMMON_SETUP();
        listener.reset(new PushListener(context));
=======

    std::mutex cbMutex;
    std::condition_variable cbCond;
    std::unique_ptr<PushListener> listener;

    std::atomic<int> answerHandled;

    virtual void SetUp() {
        COMMON_SETUP();
        listener.reset(new PushListener());
>>>>>>> 6d2dbdc9
        answerHandled = 0;
    }

    virtual void TearDown() {
        COMMON_CLEANUP();
    }

public:

    bool handler(const Answer &msg, bool ret = true)
    {
        if(msg.worker_answer() == "test")
            ++answerHandled;

        cbCond.notify_all();

        return ret;
    }

};


TEST_F(PushListenerTest, simpleRegisterAndHandle)
{
    std::unique_lock<std::mutex> lock(cbMutex);
    Answer ans; // Message to handle
    ans.set_answer_status("ok");
    ans.set_worker_answer("test");
<<<<<<< HEAD
    
    listener->subscribe(boost::bind(&PushListenerTest::handler, this, _1, true));
    
    listener->onMessage(ans);
    cbCond.timed_wait(lock, posix_time::milliseconds(500));
    
    listener->onMessage(ans);
    cbCond.timed_wait(lock, posix_time::milliseconds(500));
    
    listener->onMessage(ans);
    listener->onMessage(ans);
    cbCond.timed_wait(lock, posix_time::milliseconds(500));
    
    
    ASSERT_EQ(4, answerHandled);
    
=======

    listener->subscribe(std::bind(&PushListenerTest::handler, this, std::placeholders::_1, true));

    listener->onMessage(ans);
    ASSERT_TRUE(cbCond.wait_for(lock, std::chrono::seconds(10),
                                [&]{ return answerHandled == 1; }));

    listener->onMessage(ans);
    ASSERT_TRUE(cbCond.wait_for(lock, std::chrono::seconds(10),
                                [&]{ return answerHandled == 2; }));

    listener->onMessage(ans);
    listener->onMessage(ans);
    ASSERT_TRUE(cbCond.wait_for(lock, std::chrono::seconds(10),
                                [&]{ return answerHandled == 4; }));
>>>>>>> 6d2dbdc9
}


TEST_F(PushListenerTest, removeHandler)
{
    std::unique_lock<std::mutex> lock(cbMutex);
    Answer ans; // Message to handle
    ans.set_answer_status("ok");
    ans.set_worker_answer("test");
<<<<<<< HEAD
    
    int handlerId = listener->subscribe(boost::bind(&PushListenerTest::handler, this, _1, false)); // Should be removed after first call
    
    listener->onMessage(ans);
    cbCond.timed_wait(lock, posix_time::milliseconds(500));
    
    listener->onMessage(ans);
    listener->onMessage(ans);
    cbCond.timed_wait(lock, posix_time::milliseconds(500));
    
    
=======

    int handlerId = listener->subscribe(std::bind(&PushListenerTest::handler, this, std::placeholders::_1, false)); // Should be removed after first call

    listener->onMessage(ans);
    cbCond.wait_for(lock, std::chrono::milliseconds(500));

    listener->onMessage(ans);
    listener->onMessage(ans);
    cbCond.wait_for(lock, std::chrono::milliseconds(500));


>>>>>>> 6d2dbdc9
    ASSERT_EQ(1, answerHandled);

    answerHandled = 0;
<<<<<<< HEAD
    handlerId = listener->subscribe(boost::bind(&PushListenerTest::handler, this, _1, true));
    
    listener->onMessage(ans);
    cbCond.timed_wait(lock, posix_time::milliseconds(500));
    
    listener->unsubscribe(handlerId);
    
    listener->onMessage(ans);
    listener->onMessage(ans);
    cbCond.timed_wait(lock, posix_time::milliseconds(500));
    
=======
    handlerId = listener->subscribe(std::bind(&PushListenerTest::handler, this, std::placeholders::_1, true));

    listener->onMessage(ans);
    cbCond.wait_for(lock, std::chrono::milliseconds(500));

    listener->unsubscribe(handlerId);

    listener->onMessage(ans);
    listener->onMessage(ans);
    cbCond.wait_for(lock, std::chrono::milliseconds(500));

>>>>>>> 6d2dbdc9
    ASSERT_EQ(1, answerHandled);

}


<|MERGE_RESOLUTION|>--- conflicted
+++ resolved
@@ -25,18 +25,6 @@
 : public ::testing::Test {
 protected:
     COMMON_DEFS();
-<<<<<<< HEAD
-    
-    boost::mutex cbMutex;
-    boost::condition cbCond;
-    std::unique_ptr<PushListener> listener;
-    
-    int answerHandled;
-    
-    virtual void SetUp() {
-        COMMON_SETUP();
-        listener.reset(new PushListener(context));
-=======
 
     std::mutex cbMutex;
     std::condition_variable cbCond;
@@ -46,27 +34,26 @@
 
     virtual void SetUp() {
         COMMON_SETUP();
-        listener.reset(new PushListener());
->>>>>>> 6d2dbdc9
+        listener.reset(new PushListener(context));
         answerHandled = 0;
     }
-
+    
     virtual void TearDown() {
         COMMON_CLEANUP();
     }
-
+    
 public:
-
+    
     bool handler(const Answer &msg, bool ret = true)
     {
         if(msg.worker_answer() == "test")
             ++answerHandled;
 
         cbCond.notify_all();
-
+        
         return ret;
     }
-
+    
 };
 
 
@@ -76,24 +63,6 @@
     Answer ans; // Message to handle
     ans.set_answer_status("ok");
     ans.set_worker_answer("test");
-<<<<<<< HEAD
-    
-    listener->subscribe(boost::bind(&PushListenerTest::handler, this, _1, true));
-    
-    listener->onMessage(ans);
-    cbCond.timed_wait(lock, posix_time::milliseconds(500));
-    
-    listener->onMessage(ans);
-    cbCond.timed_wait(lock, posix_time::milliseconds(500));
-    
-    listener->onMessage(ans);
-    listener->onMessage(ans);
-    cbCond.timed_wait(lock, posix_time::milliseconds(500));
-    
-    
-    ASSERT_EQ(4, answerHandled);
-    
-=======
 
     listener->subscribe(std::bind(&PushListenerTest::handler, this, std::placeholders::_1, true));
 
@@ -109,7 +78,6 @@
     listener->onMessage(ans);
     ASSERT_TRUE(cbCond.wait_for(lock, std::chrono::seconds(10),
                                 [&]{ return answerHandled == 4; }));
->>>>>>> 6d2dbdc9
 }
 
 
@@ -119,19 +87,6 @@
     Answer ans; // Message to handle
     ans.set_answer_status("ok");
     ans.set_worker_answer("test");
-<<<<<<< HEAD
-    
-    int handlerId = listener->subscribe(boost::bind(&PushListenerTest::handler, this, _1, false)); // Should be removed after first call
-    
-    listener->onMessage(ans);
-    cbCond.timed_wait(lock, posix_time::milliseconds(500));
-    
-    listener->onMessage(ans);
-    listener->onMessage(ans);
-    cbCond.timed_wait(lock, posix_time::milliseconds(500));
-    
-    
-=======
 
     int handlerId = listener->subscribe(std::bind(&PushListenerTest::handler, this, std::placeholders::_1, false)); // Should be removed after first call
 
@@ -143,23 +98,9 @@
     cbCond.wait_for(lock, std::chrono::milliseconds(500));
 
 
->>>>>>> 6d2dbdc9
     ASSERT_EQ(1, answerHandled);
-
+    
     answerHandled = 0;
-<<<<<<< HEAD
-    handlerId = listener->subscribe(boost::bind(&PushListenerTest::handler, this, _1, true));
-    
-    listener->onMessage(ans);
-    cbCond.timed_wait(lock, posix_time::milliseconds(500));
-    
-    listener->unsubscribe(handlerId);
-    
-    listener->onMessage(ans);
-    listener->onMessage(ans);
-    cbCond.timed_wait(lock, posix_time::milliseconds(500));
-    
-=======
     handlerId = listener->subscribe(std::bind(&PushListenerTest::handler, this, std::placeholders::_1, true));
 
     listener->onMessage(ans);
@@ -171,9 +112,8 @@
     listener->onMessage(ans);
     cbCond.wait_for(lock, std::chrono::milliseconds(500));
 
->>>>>>> 6d2dbdc9
     ASSERT_EQ(1, answerHandled);
-
+    
 }
 
 
