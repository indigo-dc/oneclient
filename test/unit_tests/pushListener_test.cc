/**
 * @file pushListener_test.cc
 * @author Rafal Slota
 * @copyright (C) 2013 ACK CYFRONET AGH
 * @copyright This software is released under the MIT license cited in 'LICENSE.txt'
 */

#include "options_mock.h"
#include "jobScheduler_mock.h"
#include "testCommon.h"
#include "pushListener.h"

#include <atomic>
#include <chrono>
#include <mutex>
#include <condition_variable>

using namespace veil::protocol::communication_protocol;

INIT_AND_RUN_ALL_TESTS(); // TEST RUNNER !

// TEST definitions below

class PushListenerTest
: public ::testing::Test {
protected:
    COMMON_DEFS();

    std::mutex cbMutex;
    std::condition_variable cbCond;
    std::unique_ptr<PushListener> listener;

    std::atomic<int> answerHandled;

    virtual void SetUp() {
        COMMON_SETUP();
        listener.reset(new PushListener());
        answerHandled = 0;
    }

    virtual void TearDown() {
        COMMON_CLEANUP();
    }

public:

    bool handler(const Answer &msg, bool ret = true)
    {
        if(msg.worker_answer() == "test")
<<<<<<< HEAD
            answerHandled++;
        cbCond.notify_one();
        
=======
            ++answerHandled;

        cbCond.notify_all();

>>>>>>> c6a90ac5
        return ret;
    }

};


TEST_F(PushListenerTest, simpleRegisterAndHandle)
{
    std::unique_lock<std::mutex> lock(cbMutex);
    Answer ans; // Message to handle
    ans.set_answer_status("ok");
    ans.set_worker_answer("test");
<<<<<<< HEAD
    
    listener.subscribe(boost::bind(&PushListenerTest::handler, this, _1, true));
    
    listener.onMessage(ans);
    cbCond.timed_wait(lock, posix_time::milliseconds(500));
    
    listener.onMessage(ans);
    cbCond.timed_wait(lock, posix_time::milliseconds(500));
    
    listener.onMessage(ans);
    cbCond.timed_wait(lock, posix_time::milliseconds(500));
    
    
    ASSERT_EQ(3, answerHandled);
    
=======

    listener->subscribe(std::bind(&PushListenerTest::handler, this, std::placeholders::_1, true));

    listener->onMessage(ans);
    ASSERT_TRUE(cbCond.wait_for(lock, std::chrono::seconds(10),
                                [&]{ return answerHandled == 1; }));

    listener->onMessage(ans);
    ASSERT_TRUE(cbCond.wait_for(lock, std::chrono::seconds(10),
                                [&]{ return answerHandled == 2; }));

    listener->onMessage(ans);
    listener->onMessage(ans);
    ASSERT_TRUE(cbCond.wait_for(lock, std::chrono::seconds(10),
                                [&]{ return answerHandled == 4; }));
>>>>>>> c6a90ac5
}


TEST_F(PushListenerTest, removeHandler)
{
    std::unique_lock<std::mutex> lock(cbMutex);
    Answer ans; // Message to handle
    ans.set_answer_status("ok");
    ans.set_worker_answer("test");

    int handlerId = listener->subscribe(std::bind(&PushListenerTest::handler, this, std::placeholders::_1, false)); // Should be removed after first call

    listener->onMessage(ans);
    cbCond.wait_for(lock, std::chrono::milliseconds(500));

    listener->onMessage(ans);
    listener->onMessage(ans);
    cbCond.wait_for(lock, std::chrono::milliseconds(500));


    ASSERT_EQ(1, answerHandled);

    answerHandled = 0;
    handlerId = listener->subscribe(std::bind(&PushListenerTest::handler, this, std::placeholders::_1, true));

    listener->onMessage(ans);
    cbCond.wait_for(lock, std::chrono::milliseconds(500));

    listener->unsubscribe(handlerId);

    listener->onMessage(ans);
    listener->onMessage(ans);
    cbCond.wait_for(lock, std::chrono::milliseconds(500));

    ASSERT_EQ(1, answerHandled);

}


<|MERGE_RESOLUTION|>--- conflicted
+++ resolved
@@ -47,16 +47,10 @@
     bool handler(const Answer &msg, bool ret = true)
     {
         if(msg.worker_answer() == "test")
-<<<<<<< HEAD
-            answerHandled++;
-        cbCond.notify_one();
-        
-=======
             ++answerHandled;
 
         cbCond.notify_all();
 
->>>>>>> c6a90ac5
         return ret;
     }
 
@@ -69,23 +63,6 @@
     Answer ans; // Message to handle
     ans.set_answer_status("ok");
     ans.set_worker_answer("test");
-<<<<<<< HEAD
-    
-    listener.subscribe(boost::bind(&PushListenerTest::handler, this, _1, true));
-    
-    listener.onMessage(ans);
-    cbCond.timed_wait(lock, posix_time::milliseconds(500));
-    
-    listener.onMessage(ans);
-    cbCond.timed_wait(lock, posix_time::milliseconds(500));
-    
-    listener.onMessage(ans);
-    cbCond.timed_wait(lock, posix_time::milliseconds(500));
-    
-    
-    ASSERT_EQ(3, answerHandled);
-    
-=======
 
     listener->subscribe(std::bind(&PushListenerTest::handler, this, std::placeholders::_1, true));
 
@@ -101,7 +78,6 @@
     listener->onMessage(ans);
     ASSERT_TRUE(cbCond.wait_for(lock, std::chrono::seconds(10),
                                 [&]{ return answerHandled == 4; }));
->>>>>>> c6a90ac5
 }
 
 
