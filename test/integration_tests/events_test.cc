/**
 * @file events_test.cc
 * @author Michal Sitko
 * @copyright (C) 2014 ACK CYFRONET AGH
 * @copyright This software is released under the MIT license cited in 'LICENSE.txt'
 */

#include "testCommon.h"
#include "erlTestCore.h"
#include "boost/filesystem.hpp"
#include <stdlib.h>
#include <stdio.h>
#include <unistd.h>

using namespace boost::filesystem;
using namespace veil;

class EventsTest: public CommonIntegrationTest
{
protected:
    path directIO_root;

    // VFS is not initialized here because in some test cases we want to perform
    // some actions on cluster before client initialization
    EventsTest()
        : CommonIntegrationTest{{}}
    {
    }
};

std::string exec(const char* cmd)
{
    FILE* pipe = popen(cmd, "r");
    if (!pipe) return "ERROR";
    char buffer[128];
    std::string result = "";
    while(!feof(pipe)) {
        if(fgets(buffer, 128, pipe) != NULL)
            result += buffer;
    }
    pclose(pipe);
    return result;
}

// In this test we perform some action with and without event handler registered
TEST_F(EventsTest, mkdirExample)
{
    // given
    veilFsMount.reset(new veil::testing::VeilFSMount("main", "peer.pem"));
    sleep(2);
    std::string dirName1 = "test_dir_7";
    std::string dirPath1 = veilFsMount->getRoot() + "/" + dirName1;
    std::string dirPath2 = veilFsMount->getRoot() + "/test_dir_8";

    std::string res = exec(("ls -al " + veilFsMount->getRoot() + " | wc -l").c_str());
    int before = atoi(res.c_str());

    // what
    EXPECT_EQ(0, ::system(("mkdir " + dirPath1).c_str()));
    sleep(3);

    // then
    res = exec(("ls -al " + veilFsMount->getRoot() + " | wc -l").c_str());
    int after = atoi(res.c_str());

    // no event handler was registered so number of files after should be equal before + 1
    EXPECT_EQ(before + 1, after);

    // event handler registration, directory dirName1 will be deleted on directory creation
<<<<<<< HEAD
    veil::testing::erlExec("{register_mkdir_handler, \"test_user/" + dirName1 + "\"}");
=======
    erlExec("{register_mkdir_handler, \"veilfstestuser/" + dirName1 + "\"}");
>>>>>>> 4c082350

    // given
    res = exec(("ls -al " + veilFsMount->getRoot() + " | wc -l").c_str());
    before = atoi(res.c_str());

    // what
    EXPECT_EQ(0, ::system(("mkdir " + dirPath2).c_str()));
    sleep(3);

    // then
    res = exec(("ls -al " + veilFsMount->getRoot() + " | wc -l").c_str());
    after = atoi(res.c_str());

    // this time we expect that dirPath2 has been created, event handler applied which deleted dirPath1, so we expect before == after
    EXPECT_EQ(before, after);

    EXPECT_EQ(0, ::system(("rm -rf " + dirPath2).c_str()));
}

// Checks if client get event producer configuration on startup
TEST_F(EventsTest, clientConfiguredAtStartup)
{
    std::string root = veil::testing::MOUNT_POINT("main");
    std::string dirName1 = "test_dir_1";
    std::string dirPath1 = root + "/" + dirName1;
    std::string dirPath2 = root + "/test_dir_2";

    // this is essential for this test to register event handler before mounting and initializing client
<<<<<<< HEAD
    veil::testing::erlExec("{register_mkdir_handler, \"test_user/" + dirName1 + "\"}");
=======
    erlExec("{register_mkdir_handler, \"veilfstestuser/" + dirName1 + "\"}");
>>>>>>> 4c082350
    sleep(1);

    veilFsMount.reset(new veil::testing::VeilFSMount("main", "peer.pem"));
    sleep(2);

    // given
    std::string res = exec(("ls -al " + root + " | wc -l").c_str());
    int before = atoi(res.c_str());

    //what
    EXPECT_EQ(0, ::system(("mkdir " + dirPath1).c_str()));
    sleep(3);

    // then
    res = exec(("ls -al " + root + " | wc -l").c_str());
    int after = atoi(res.c_str());

    EXPECT_EQ(before, after);

    // given
    res = exec(("ls -al " + root + " | wc -l").c_str());
    before = atoi(res.c_str());

    // what
    EXPECT_EQ(0, ::system(("mkdir " + dirPath2).c_str()));
    sleep(3);

    // then
    res = exec(("ls -al " + root + " | wc -l").c_str());
    after = atoi(res.c_str());

    EXPECT_EQ(before + 1, after);

    EXPECT_EQ(0, ::system(("rm -rf " + dirPath2).c_str()));
}

TEST_F(EventsTest, clientGettingBlockedWhenQuotaExceeded)
{
    veilFsMount.reset(new veil::testing::VeilFSMount("main", "peer.pem"));
    sleep(1);

<<<<<<< HEAD
    std::string root = veil::testing::MOUNT_POINT("main");
    std::string filePath = root + "/quota_test_file";
    std::string filePath2 = root + "/quota_test_file2";
    std::string filePath3 = root + "/quota_test_file3";
    std::string filePath4 = root + "/quota_test_file4";
    EXPECT_EQ(0, ::system(("touch " + filePath).c_str()));
    EXPECT_EQ(0, ::system(("touch " + filePath2).c_str()));

    veil::testing::erlExec("{prepare_for_quota_case, 100}");
=======
    string root = MOUNT_POINT("main");
    string filePath = root + "/quota_test_file";
    string filePath2 = root + "/quota_test_file2";
    EXPECT_EQ(0, ::system(("touch " + filePath).c_str()));
    EXPECT_EQ(0, ::system(("touch " + filePath2).c_str()));

    erlExec("{prepare_for_quota_case, 100}");
    sleep(2);
>>>>>>> 4c082350

    // write 110 bytes
    EXPECT_EQ(0, ::system(("dd if=/dev/zero bs=10 count=11 >> " + filePath).c_str()));
    sleep(2);

    // force attributes reloading
    ::system(("stat " + filePath).c_str());

    // it may be enough to call dd just once but quota view results from db may be stale.
    // after 4 calls it has to be recent enough to trigger quota exceeded event
    for(int i=0; i<4; ++i){
        ::system(("dd if=/dev/zero bs=11 count=1 >> " + filePath).c_str());
        sleep(1);
    }

    sleep(2);

    // trying to write something should return error
    EXPECT_TRUE(::system(("dd if=/dev/zero bs=1 count=10 >> " + filePath).c_str()) != 0);

    // we are deleting big file - after that we should fits our quota again
    EXPECT_EQ(0, ::system(("rm " + filePath).c_str()));

    sleep(10);

    // now we should be able to write again
    EXPECT_EQ(0, ::system(("dd if=/dev/zero bs=1 count=10 >> " + filePath2).c_str()));

}<|MERGE_RESOLUTION|>--- conflicted
+++ resolved
@@ -67,11 +67,7 @@
     EXPECT_EQ(before + 1, after);
 
     // event handler registration, directory dirName1 will be deleted on directory creation
-<<<<<<< HEAD
-    veil::testing::erlExec("{register_mkdir_handler, \"test_user/" + dirName1 + "\"}");
-=======
-    erlExec("{register_mkdir_handler, \"veilfstestuser/" + dirName1 + "\"}");
->>>>>>> 4c082350
+    veil::testing::erlExec("{register_mkdir_handler, \"veilfstestuser/" + dirName1 + "\"}");
 
     // given
     res = exec(("ls -al " + veilFsMount->getRoot() + " | wc -l").c_str());
@@ -100,11 +96,7 @@
     std::string dirPath2 = root + "/test_dir_2";
 
     // this is essential for this test to register event handler before mounting and initializing client
-<<<<<<< HEAD
-    veil::testing::erlExec("{register_mkdir_handler, \"test_user/" + dirName1 + "\"}");
-=======
-    erlExec("{register_mkdir_handler, \"veilfstestuser/" + dirName1 + "\"}");
->>>>>>> 4c082350
+    veil::testing::erlExec("{register_mkdir_handler, \"veilfstestuser/" + dirName1 + "\"}");
     sleep(1);
 
     veilFsMount.reset(new veil::testing::VeilFSMount("main", "peer.pem"));
@@ -146,26 +138,14 @@
     veilFsMount.reset(new veil::testing::VeilFSMount("main", "peer.pem"));
     sleep(1);
 
-<<<<<<< HEAD
     std::string root = veil::testing::MOUNT_POINT("main");
     std::string filePath = root + "/quota_test_file";
     std::string filePath2 = root + "/quota_test_file2";
-    std::string filePath3 = root + "/quota_test_file3";
-    std::string filePath4 = root + "/quota_test_file4";
     EXPECT_EQ(0, ::system(("touch " + filePath).c_str()));
     EXPECT_EQ(0, ::system(("touch " + filePath2).c_str()));
 
     veil::testing::erlExec("{prepare_for_quota_case, 100}");
-=======
-    string root = MOUNT_POINT("main");
-    string filePath = root + "/quota_test_file";
-    string filePath2 = root + "/quota_test_file2";
-    EXPECT_EQ(0, ::system(("touch " + filePath).c_str()));
-    EXPECT_EQ(0, ::system(("touch " + filePath2).c_str()));
-
-    erlExec("{prepare_for_quota_case, 100}");
     sleep(2);
->>>>>>> 4c082350
 
     // write 110 bytes
     EXPECT_EQ(0, ::system(("dd if=/dev/zero bs=10 count=11 >> " + filePath).c_str()));
