--- conflicted
+++ resolved
@@ -22,20 +22,15 @@
     path directIO_root;
 
     // Mount file system in "main" subdir with "peer.pem" cert
-<<<<<<< HEAD
     // use veilFsMount->getRoot() to get absolute mount point
     SampleTest()
         : CommonIntegrationTest{std::unique_ptr<veil::testing::VeilFSMount>{new veil::testing::VeilFSMount{"main", "peer.pem"}}}
-=======
-    // use VFS.getRoot() to get absolute mount point
-    SampleTest() : VFS("main", "peer.pem") 
->>>>>>> 4c082350
     {
     }
 
     void SetUp() override
     {
-        // Initialization of the whole client. 
+        // Initialization of the whole client.
         // This initialization is not required if test uses only filesystem (theres no VeilClient code calls)
         CommonIntegrationTest::SetUp();
     }
@@ -43,11 +38,11 @@
 
 // This test shows how you can call sample_test:exec/1 method on cluster environment
 TEST_F(SampleTest, clusterCommandExec) {
-    EXPECT_EQ("/tmp/dio", veil::testing::erlExec("{env, \"DIO_ROOT\"}"));
+    EXPECT_EQ(std::string("/tmp/dio"), veil::testing::erlExec("{env, \"DIO_ROOT\"}"));
 }
 
 // veilFsMount->getRoot() is set to the root of mounted VeilFS. Therefore you can just
-// manage some files in order to test whole VeilClient behaviourally 
+// manage some files in order to test whole VeilClient behaviourally
 TEST_F(SampleTest, mkdirExample) {
     EXPECT_EQ(0, ::system(("mkdir " + veilFsMount->getRoot() + "/testDir").c_str()));
     EXPECT_EQ(0, ::system(("rm -rf " + veilFsMount->getRoot() + "/testDir").c_str()));
