--- conflicted
+++ resolved
@@ -6,7 +6,7 @@
  */
 
 #include "communication_protocol.pb.h"
-#include "config_proxy.h"
+#include "config.h"
 #include "erlTestCore.h"
 #include "fuse_messages.pb.h"
 #include "veilErrors.h"
@@ -32,12 +32,8 @@
 protected:
     path directIO_root;
 
-<<<<<<< HEAD
     ConnectionSessionsTest()
         : CommonIntegrationTest{std::unique_ptr<veil::testing::VeilFSMount>{new veil::testing::VeilFSMount{"main", "peer.pem"}}}
-=======
-    ConnectionSessionsTest() : VFS("main", "peer.pem")
->>>>>>> 4c082350
     {
     }
 };
@@ -46,12 +42,9 @@
 TEST_F(ConnectionSessionsTest, SessionInitAndRegister)
 {
     // By default client should negotiate and register FuseId
+
     // Check if cluster already knows who we are
-<<<<<<< HEAD
     ASSERT_EQ("ok", veil::testing::erlExec("{check_session, \"" + config->getFuseID() + "\"}"));
-=======
-    ASSERT_EQ("ok", erlExec(string("{check_session, \"") + config->getFuseID() + string("\"}")));
->>>>>>> 4c082350
 }
 
 // Test if client can renegotiate FuseId and send env variables
@@ -59,20 +52,11 @@
 {
     // By default client should negotiate and register FuseId
 
-<<<<<<< HEAD
     std::string currentFuseId = config->getFuseID();
 
     // Now we can manually add some env varables
-    static auto env1 = std::string{FUSE_OPT_PREFIX} + "varname1=varvalue1";
-    static auto env2 = std::string{FUSE_OPT_PREFIX} + "varname2=varvalue2";
-    putenv(const_cast<char*>(env1.c_str()));
-    putenv(const_cast<char*>(env2.c_str()));
-=======
-    string currentFuseId = config->getFuseID();
-    // Now we can manually add some env varables
-    config->putEnv(string(FUSE_OPT_PREFIX) + string("varname1"),"varvalue1");
-    config->putEnv(string(FUSE_OPT_PREFIX) + string("varname2"),"varvalue2");
->>>>>>> 4c082350
+    config->putEnv(std::string(FUSE_OPT_PREFIX) + std::string("varname1"), "varvalue1");
+    config->putEnv(std::string(FUSE_OPT_PREFIX) + std::string("varname2"), "varvalue2");
 
     // Start new handshake
     config->negotiateFuseID();
@@ -83,12 +67,5 @@
     ASSERT_NE(currentFuseId, config->getFuseID());
 
     // Check if session variables are in place (in DB)
-<<<<<<< HEAD
-    ASSERT_EQ("ok", veil::testing::erlExec("{check_session_variables, \"" + config->getFuseID() + "\", [{varname1, \"varvalue1\"}, {varname2, \"varvalue2\"}]}"));
-}
-=======
-    ASSERT_EQ("ok", erlExec(string("{check_session_variables, \"") + config->getFuseID() + string("\", [{varname1, \"varvalue1\"}, {varname2, \"varvalue2\"}]}")));
-}
-
-
->>>>>>> 4c082350
+    ASSERT_EQ("ok", veil::testing::erlExec(std::string("{check_session_variables, \"") + config->getFuseID() + std::string("\", [{varname1, \"varvalue1\"}, {varname2, \"varvalue2\"}]}")));
+}