--- conflicted
+++ resolved
@@ -6,7 +6,7 @@
  */
 
 #include "communication_protocol.pb.h"
-#include "config_proxy.h"
+#include "config.h"
 #include "context.h"
 #include "erlTestCore.h"
 #include "fuse_messages.pb.h"
@@ -38,22 +38,18 @@
     std::mutex cbMutex;
     std::condition_variable cbCond;
     int answerHandled;
-    
-<<<<<<< HEAD
+
     PushChannelTest()
         : CommonIntegrationTest{std::unique_ptr<veil::testing::VeilFSMount>{new veil::testing::VeilFSMount{"main", "peer.pem"}}}
-=======
-    PushChannelTest() : VFS("main", "peer.pem")
->>>>>>> 4c082350
     {
     }
-    
+
     void SetUp() override
     {
         CommonIntegrationTest::SetUp();
         answerHandled = 0;
     }
-    
+
 public:
 
     bool handler(const veil::protocol::communication_protocol::Answer &msg, int waitFor)
@@ -77,9 +73,8 @@
 TEST_F(PushChannelTest, RegisterAndClose)
 {
     // By default client should register at least one handler
-<<<<<<< HEAD
 
-    ASSERT_LT(0, fromString<int>(veil::testing::erlExec("{get_handler_count, \"" + config->getFuseID() + "\"}")));
+    ASSERT_LT(0, fromString<int>(veil::testing::erlExec(std::string("{get_handler_count, \"") + config->getFuseID() + std::string("\"}"))));
 
     // Make sure we have only one connection
     context->getConnectionPool()->setPoolSize(SimpleConnectionPool::META_POOL, 1);
@@ -87,19 +82,7 @@
     // Close PUSH channel
     context->getConnectionPool()->selectConnection()->disablePushChannel();
     sleep(2);
-    ASSERT_EQ(0, fromString<int>(veil::testing::erlExec("{get_handler_count, \"" + config->getFuseID() + "\"}")));
-=======
-    
-    ASSERT_LT(0, fromString<int>(erlExec(string("{get_handler_count, \"") + config->getFuseID() + string("\"}"))));
-    
-    // Make sure we have only one connection
-    context->getConnectionPool()->setPoolSize(SimpleConnectionPool::META_POOL, 1);
-    
-    // Close PUSH channel
-    context->getConnectionPool()->selectConnection()->disablePushChannel();
-    sleep(2);
-    ASSERT_EQ(0, fromString<int>(erlExec(string("{get_handler_count, \"") + config->getFuseID() + string("\"}"))));
->>>>>>> 4c082350
+    ASSERT_EQ(0, fromString<int>(veil::testing::erlExec(std::string("{get_handler_count, \"") + config->getFuseID() + std::string("\"}"))));
 }
 
 
@@ -108,28 +91,16 @@
 {
     // Make sure we have only one connection
     context->getConnectionPool()->setPoolSize(SimpleConnectionPool::META_POOL, 1);
-<<<<<<< HEAD
 
     // Close PUSH channel
     std::shared_ptr<CommunicationHandler> conn = context->getConnectionPool()->selectConnection();
 
-=======
-    
-    // Close PUSH channel
-    boost::shared_ptr<CommunicationHandler> conn = context->getConnectionPool()->selectConnection();
-    
->>>>>>> 4c082350
     conn->closeConnection();
     int connectRes = conn->openConnection();
     ASSERT_EQ(0, connectRes);
     sleep(2);
-<<<<<<< HEAD
 
-    ASSERT_LT(0, fromString<int>(veil::testing::erlExec("{get_handler_count, \"" + config->getFuseID() + "\"}")));
-=======
-    
-    ASSERT_LT(0, fromString<int>(erlExec(string("{get_handler_count, \"") + config->getFuseID() + string("\"}"))));
->>>>>>> 4c082350
+    ASSERT_LT(0, fromString<int>(veil::testing::erlExec(std::string("{get_handler_count, \"") + config->getFuseID() + std::string("\"}"))));
 }
 
 
@@ -139,23 +110,13 @@
     std::unique_lock<std::mutex> lock(cbMutex);
 
     // Register handler
-<<<<<<< HEAD
     context->getPushListener()->subscribe(std::bind(&PushChannelTest::handler, this, _1, 2));
 
     // Send test message from cluster
-    auto sendAns = veil::testing::erlExec("{push_msg, \"test\", \"" + config->getFuseID() + "\"}");
+    std::string sendAns = veil::testing::erlExec(std::string("{push_msg, \"test\", \"") + config->getFuseID() + "\"}");
     EXPECT_EQ("ok", sendAns);
 
-    sendAns = veil::testing::erlExec("{push_msg, \"test\", \"" + config->getFuseID() + "\"}");
-=======
-    context->getPushListener()->subscribe(boost::bind(&PushChannelTest::handler, this, _1, 2));
-    
-    // Send test message from cluster
-    string sendAns = erlExec(string("{push_msg, \"test\", \"") + config->getFuseID() + "\"}");
-    EXPECT_EQ("ok", sendAns);
-    
-    sendAns = erlExec(string("{push_msg, \"test\", \"") + config->getFuseID() + "\"}");
->>>>>>> 4c082350
+    sendAns = veil::testing::erlExec(std::string("{push_msg, \"test\", \"") + config->getFuseID() + "\"}");
     EXPECT_EQ("ok", sendAns);
 
     cbCond.wait_for(lock, std::chrono::seconds(5));
