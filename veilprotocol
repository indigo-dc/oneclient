<<<<<<< HEAD
tree b57992b11fae97988a1769d146516fe09ad317af
parent a459825cdf2313fc2afd3e1fe8962ceb3e5afd35
parent 37b1a8d5d87f3a21d9339cc255beb0bbc2503d06
author Michał Wrzeszcz <michalwrzeszcz@gmail.com> 1404393808 +0200
committer Michał Wrzeszcz <michalwrzeszcz@gmail.com> 1404393808 +0200

Merge pull request #33 in VFS/veilprotocol from release-1.0 to develop

# By Łukasz Opioła (3) and Tomasz Lichon (2)
# Via Michał Wrzeszcz (2) and Tomasz Lichon (2)
* commit '37b1a8d5d87f3a21d9339cc255beb0bbc2503d06':
  default open_mode msg changed from "none" to ""
  open_mode optional parameter added to GetFileLocation msg
  VFS-608, fix naming
  VFS-608, add fields to proto to handle cert verification
  VFS-608, add error description field to Answer record
=======
tree f9077fc4dc0d4a92bbb5c12ad620828f26fbb3b4
parent 37b1a8d5d87f3a21d9339cc255beb0bbc2503d06
parent 184b76671b06d6e09da544511be6e4260be81c1d
author Michał Wrzeszcz <michalwrzeszcz@gmail.com> 1405245369 +0200
committer Michał Wrzeszcz <michalwrzeszcz@gmail.com> 1405245369 +0200

Merge pull request #34 in VFS/veilprotocol from feature/VFS-731-wysyanie-poziomu-uprawnien-pliku to release-1.0

# By Tomasz Lichon
# Via Tomasz Lichon
* commit '184b76671b06d6e09da544511be6e4260be81c1d':
  add mode to CreateFile message
>>>>>>> ec211a15
<|MERGE_RESOLUTION|>--- conflicted
+++ resolved
@@ -1,31 +1,12 @@
-<<<<<<< HEAD
-tree b57992b11fae97988a1769d146516fe09ad317af
-parent a459825cdf2313fc2afd3e1fe8962ceb3e5afd35
-parent 37b1a8d5d87f3a21d9339cc255beb0bbc2503d06
-author Michał Wrzeszcz <michalwrzeszcz@gmail.com> 1404393808 +0200
-committer Michał Wrzeszcz <michalwrzeszcz@gmail.com> 1404393808 +0200
+tree d8e51d4942a6c845da0432d05e3343a86cef40cb
+parent 25188df1ce233c61496c675697fc5bbc5f282aea
+parent b41dd32d04d5ca0d32089b2a1cf608c43ee015c7
+author Michał Wrzeszcz <michalwrzeszcz@gmail.com> 1405417413 +0200
+committer Michał Wrzeszcz <michalwrzeszcz@gmail.com> 1405417413 +0200
 
-Merge pull request #33 in VFS/veilprotocol from release-1.0 to develop
-
-# By Łukasz Opioła (3) and Tomasz Lichon (2)
-# Via Michał Wrzeszcz (2) and Tomasz Lichon (2)
-* commit '37b1a8d5d87f3a21d9339cc255beb0bbc2503d06':
-  default open_mode msg changed from "none" to ""
-  open_mode optional parameter added to GetFileLocation msg
-  VFS-608, fix naming
-  VFS-608, add fields to proto to handle cert verification
-  VFS-608, add error description field to Answer record
-=======
-tree f9077fc4dc0d4a92bbb5c12ad620828f26fbb3b4
-parent 37b1a8d5d87f3a21d9339cc255beb0bbc2503d06
-parent 184b76671b06d6e09da544511be6e4260be81c1d
-author Michał Wrzeszcz <michalwrzeszcz@gmail.com> 1405245369 +0200
-committer Michał Wrzeszcz <michalwrzeszcz@gmail.com> 1405245369 +0200
-
-Merge pull request #34 in VFS/veilprotocol from feature/VFS-731-wysyanie-poziomu-uprawnien-pliku to release-1.0
+Merge pull request #35 in VFS/veilprotocol from feature/gui_release_to_develop to develop
 
 # By Tomasz Lichon
-# Via Tomasz Lichon
-* commit '184b76671b06d6e09da544511be6e4260be81c1d':
-  add mode to CreateFile message
->>>>>>> ec211a15
+# Via Tomasz Lichon (2) and Michał Wrzeszcz (1)
+* commit 'b41dd32d04d5ca0d32089b2a1cf608c43ee015c7':
+  add mode to CreateFile message