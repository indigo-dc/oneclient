<<<<<<< HEAD
tree d8e51d4942a6c845da0432d05e3343a86cef40cb
parent 25188df1ce233c61496c675697fc5bbc5f282aea
parent b41dd32d04d5ca0d32089b2a1cf608c43ee015c7
author Michał Wrzeszcz <michalwrzeszcz@gmail.com> 1405417413 +0200
committer Michał Wrzeszcz <michalwrzeszcz@gmail.com> 1405417413 +0200

Merge pull request #35 in VFS/veilprotocol from feature/gui_release_to_develop to develop

# By Tomasz Lichon
# Via Tomasz Lichon (2) and Michał Wrzeszcz (1)
* commit 'b41dd32d04d5ca0d32089b2a1cf608c43ee015c7':
  add mode to CreateFile message
=======
tree 8783b36268f5280244d57a4930b2cc2c0fb30244
parent e4200487b57b7b3be5936d6334c7080326e2001b
parent 939895ca8c5ea538c99214a0126459d10edde018
author Michał Wrzeszcz <michalwrzeszcz@gmail.com> 1406664023 +0200
committer Michał Wrzeszcz <michalwrzeszcz@gmail.com> 1406664023 +0200

Merge pull request #39 in VFS/veilprotocol from release-1.0 to master

# By Tomasz Lichon (3) and others
# Via Michał Wrzeszcz (6) and Tomasz Lichon (1)
* commit '939895ca8c5ea538c99214a0126459d10edde018':
  Release notes updatd
  Release notes added
  add mode to CreateFile message
  default open_mode msg changed from "none" to ""
  open_mode optional parameter added to GetFileLocation msg
  VFS-608, fix naming
  VFS-608, add fields to proto to handle cert verification
  VFS-608, add error description field to Answer record
>>>>>>> a3a350ed
<|MERGE_RESOLUTION|>--- conflicted
+++ resolved
@@ -1,17 +1,3 @@
-<<<<<<< HEAD
-tree d8e51d4942a6c845da0432d05e3343a86cef40cb
-parent 25188df1ce233c61496c675697fc5bbc5f282aea
-parent b41dd32d04d5ca0d32089b2a1cf608c43ee015c7
-author Michał Wrzeszcz <michalwrzeszcz@gmail.com> 1405417413 +0200
-committer Michał Wrzeszcz <michalwrzeszcz@gmail.com> 1405417413 +0200
-
-Merge pull request #35 in VFS/veilprotocol from feature/gui_release_to_develop to develop
-
-# By Tomasz Lichon
-# Via Tomasz Lichon (2) and Michał Wrzeszcz (1)
-* commit 'b41dd32d04d5ca0d32089b2a1cf608c43ee015c7':
-  add mode to CreateFile message
-=======
 tree 8783b36268f5280244d57a4930b2cc2c0fb30244
 parent e4200487b57b7b3be5936d6334c7080326e2001b
 parent 939895ca8c5ea538c99214a0126459d10edde018
@@ -30,5 +16,4 @@
   open_mode optional parameter added to GetFileLocation msg
   VFS-608, fix naming
   VFS-608, add fields to proto to handle cert verification
-  VFS-608, add error description field to Answer record
->>>>>>> a3a350ed
+  VFS-608, add error description field to Answer record