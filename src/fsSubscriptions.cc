/**
 * @file fsSubscriptions.cc
 * @author Krzysztof Trzepla
 * @copyright (C) 2015 ACK CYFRONET AGH
 * @copyright This software is released under the MIT license cited in
 * 'LICENSE.txt'
 */

#include "fsSubscriptions.h"
#include "scheduler.h"
#include "events/eventManager.h"
#include "events/subscriptions/fileAttrSubscription.h"
#include "events/subscriptions/fileLocationSubscription.h"
#include "events/subscriptions/permissionChangedSubscription.h"

#include <functional>

namespace one {
namespace client {

FsSubscriptions::FsSubscriptions(
    Scheduler &scheduler, events::EventManager &eventManager)
    : m_scheduler{scheduler}
    , m_eventManager{eventManager}
{
}

void FsSubscriptions::addTemporaryFileAttrSubscription(
    const std::string &fileUuid)
{
    addFileAttrSubscription(fileUuid);
    m_scheduler.schedule(FILE_ATTR_SUBSCRIPTION_DURATION,
        [ this, fileUuid = std::move(fileUuid) ] {
            removeFileAttrSubscription(fileUuid);
        });
}

void FsSubscriptions::addFileLocationSubscription(const std::string &fileUuid)
{
    typename decltype(m_fileLocationSubscriptions)::accessor acc;
    if (m_fileLocationSubscriptions.insert(acc, fileUuid))
        acc->second.id = sendFileLocationSubscription(fileUuid);
    ++acc->second.counter;
    addFileAttrSubscription(fileUuid);
}

void FsSubscriptions::removeFileLocationSubscription(
    const std::string &fileUuid)
{
    removeFileAttrSubscription(fileUuid);
    typename decltype(m_fileLocationSubscriptions)::accessor acc;
    if (m_fileLocationSubscriptions.find(acc, fileUuid)) {
        --acc->second.counter;
        if (acc->second.counter == 0) {
            sendSubscriptionCancellation(acc->second.id);
            m_fileLocationSubscriptions.erase(acc);
        }
    }
}

void FsSubscriptions::addPermissionChangedSubscription(const std::string &fileUuid)
{
    DLOG(INFO) << "Adding subscription for change of permissions of file: " << fileUuid;
    typename decltype(m_permissionChangedSubscriptions)::accessor acc;
    if (m_permissionChangedSubscriptions.insert(acc, fileUuid))
        acc->second.id = sendPermissionChangedSubscription(fileUuid);
    ++acc->second.counter;
}

void FsSubscriptions::removePermissionChangedSubscription(
    const std::string &fileUuid)
{
    DLOG(INFO) << "Removing subscription for change of permissions of file: " << fileUuid;
    typename decltype(m_permissionChangedSubscriptions)::accessor acc;
    if (m_permissionChangedSubscriptions.find(acc, fileUuid)) {
        --acc->second.counter;
        if (acc->second.counter == 0) {
            sendSubscriptionCancellation(acc->second.id);
            m_permissionChangedSubscriptions.erase(acc);
        }
    }
}

void FsSubscriptions::addFileAttrSubscription(const std::string &fileUuid)
{
    typename decltype(m_fileAttrSubscriptions)::accessor acc;
    if (m_fileAttrSubscriptions.insert(acc, fileUuid))
        acc->second.id = sendFileAttrSubscription(fileUuid);
    ++acc->second.counter;
}

void FsSubscriptions::removeFileAttrSubscription(const std::string &fileUuid)
{
    typename decltype(m_fileAttrSubscriptions)::accessor acc;
    if (m_fileAttrSubscriptions.find(acc, fileUuid)) {
        --acc->second.counter;
        if (acc->second.counter == 0) {
            sendSubscriptionCancellation(acc->second.id);
            m_fileAttrSubscriptions.erase(acc);
        }
    }
}

std::int64_t FsSubscriptions::sendFileAttrSubscription(
    const std::string &fileUuid)
{
    events::FileAttrSubscription clientSubscription{fileUuid, 1};
    events::FileAttrSubscription serverSubscription{fileUuid, 1};
    return m_eventManager.subscribe(
        std::move(clientSubscription), std::move(serverSubscription));
}

std::int64_t FsSubscriptions::sendFileLocationSubscription(
    const std::string &fileUuid)
{
    events::FileLocationSubscription clientSubscription{fileUuid, 1};
    events::FileLocationSubscription serverSubscription{fileUuid, 1};
    return m_eventManager.subscribe(
        std::move(clientSubscription), std::move(serverSubscription));
<<<<<<< HEAD
}

std::int64_t FsSubscriptions::sendPermissionChangedSubscription(
    const std::string &fileUuid)
{
    DLOG(INFO) << "Sending subscription for change of permissions of file: " << fileUuid;
    events::PermissionChangedSubscription clientSubscription{fileUuid};
    events::PermissionChangedSubscription serverSubscription{fileUuid};
    return m_eventManager.subscribe(
        std::move(clientSubscription), std::move(serverSubscription));
=======
>>>>>>> e463a71e
}

void FsSubscriptions::sendSubscriptionCancellation(std::int64_t id)
{
    m_eventManager.unsubscribe(id);
}

} // namespace client
} // namespace one<|MERGE_RESOLUTION|>--- conflicted
+++ resolved
@@ -60,7 +60,6 @@
 
 void FsSubscriptions::addPermissionChangedSubscription(const std::string &fileUuid)
 {
-    DLOG(INFO) << "Adding subscription for change of permissions of file: " << fileUuid;
     typename decltype(m_permissionChangedSubscriptions)::accessor acc;
     if (m_permissionChangedSubscriptions.insert(acc, fileUuid))
         acc->second.id = sendPermissionChangedSubscription(fileUuid);
@@ -70,7 +69,6 @@
 void FsSubscriptions::removePermissionChangedSubscription(
     const std::string &fileUuid)
 {
-    DLOG(INFO) << "Removing subscription for change of permissions of file: " << fileUuid;
     typename decltype(m_permissionChangedSubscriptions)::accessor acc;
     if (m_permissionChangedSubscriptions.find(acc, fileUuid)) {
         --acc->second.counter;
@@ -117,7 +115,6 @@
     events::FileLocationSubscription serverSubscription{fileUuid, 1};
     return m_eventManager.subscribe(
         std::move(clientSubscription), std::move(serverSubscription));
-<<<<<<< HEAD
 }
 
 std::int64_t FsSubscriptions::sendPermissionChangedSubscription(
@@ -128,8 +125,6 @@
     events::PermissionChangedSubscription serverSubscription{fileUuid};
     return m_eventManager.subscribe(
         std::move(clientSubscription), std::move(serverSubscription));
-=======
->>>>>>> e463a71e
 }
 
 void FsSubscriptions::sendSubscriptionCancellation(std::int64_t id)
