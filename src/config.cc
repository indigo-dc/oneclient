/**
 * @file config.cc
 * @author Rafal Slota
 * @copyright (C) 2013 ACK CYFRONET AGH
 * @copyright This software is released under the MIT license cited in 'LICENSE.txt'
 */

#include "config.h"

#include "certUnconfirmedException.h"
#include "communication_protocol.pb.h"
#include "communication/communicator.h"
#include "communication/exception.h"
#include "communication/websocketConnection.h"
#include "context.h"
#include "fslogicProxy.h"
#include "fuse_messages.pb.h"
#include "logging.h"
#include "options.h"
#include "pushListener.h"
#include "scheduler.h"

#include <boost/filesystem.hpp>
#include <boost/algorithm/string/predicate.hpp>
#include <google/protobuf/descriptor.h>

#include <pwd.h>
#include <sys/types.h>
#include <unistd.h>

#include <array>
#include <cassert>
#include <chrono>
#include <fstream>
#include <functional>

using namespace std;
using namespace one::clproto::communication_protocol;
using namespace one::clproto::fuse_messages;
using boost::filesystem::path;

namespace one {
namespace client {

Config::Config(std::weak_ptr<Context> context)
    : m_context{std::move(context)}
{
    setEnv();
}

Config::~Config()
{
}

void Config::putEnv(std::string name, std::string value) {
    m_envAll[name] = value;
}

void Config::setMountPoint(boost::filesystem::path mp)
{
    m_mountPoint = mp.normalize();
}

path Config::getMountPoint()
{
    return m_mountPoint.normalize();
}

string Config::getFuseID()
{
    if(m_fuseID.empty() && m_context.lock()->getOptions()->has_fuse_id())
        return m_context.lock()->getOptions()->get_fuse_id();

    return m_fuseID;
}

void Config::setEnv()
{
    m_envCWD = boost::filesystem::current_path().string();

    const auto homeEnv = getenv("HOME");
    m_envHOME = homeEnv ? homeEnv : getpwuid(getuid())->pw_dir;
}

bool Config::isEnvSet(const string &name)
{
    return m_envAll.find(name) != m_envAll.end();
}

boost::filesystem::path Config::userDataDir() const
{
    const auto xdgEnv = m_envAll.find("XDG_DATA_HOME");
    if(xdgEnv != m_envAll.end())
    {
        const boost::filesystem::path configDir =
                boost::filesystem::path{xdgEnv->second}/"oneclient";

        boost::filesystem::create_directories(configDir);
        return configDir;
    }

    const boost::filesystem::path configDir =
            boost::filesystem::path{m_envHOME}/".local"/"share"/"oneclient";

    boost::filesystem::create_directories(configDir);
    return configDir;
}

string Config::clientName() const
{
    std::array<char, 128> usernameBuf, hostnameBuf;

    const std::string username{
        getlogin_r(usernameBuf.data(), usernameBuf.size()) == 0
                ? usernameBuf.data()
                : "unknown"};

    const std::string hostname{
        gethostname(hostnameBuf.data(), hostnameBuf.size()) == 0
                ? hostnameBuf.data()
                : "unknown"};

    return username+'@'+hostname;
}

string Config::absPathRelTo(const path &relTo, path p)
{
    path out = p.normalize();

    if(p.is_relative()) {
        out = (relTo / p).normalize();
    }

    if(!getMountPoint().empty() &&
       out.normalize().string().find(getMountPoint().string()) == 0) {
        throw OneException("path_error", string("Cannot access '") + out.string() + "' because the file is within your filesystem mount point - " + getMountPoint().string());
    }

    return out.normalize().string();
}

string Config::absPathRelToCWD(const boost::filesystem::path &p)
{
    return absPathRelTo(string(m_envCWD), p);
}

string Config::absPathRelToHOME(const boost::filesystem::path &p)
{
    return absPathRelTo(string(m_envHOME), p);
}

void Config::negotiateFuseID(time_t delay)
{
    // Delete old jobs, we dont need them since we are adding new one anyway
<<<<<<< HEAD
    m_cancelPreviousHandshake();
    m_cancelPreviousHandshake = m_context.lock()->scheduler()->schedule(
                std::chrono::seconds{delay}, &Config::handshake, shared_from_this());
=======
    context->getScheduler(ISchedulable::TASK_CONNECTION_HANDSHAKE)->deleteJobs(this, ISchedulable::TASK_CONNECTION_HANDSHAKE);
    context->getScheduler(ISchedulable::TASK_CONNECTION_HANDSHAKE)->addTask(Job(time(nullptr) + delay, shared_from_this(), ISchedulable::TASK_CONNECTION_HANDSHAKE));
>>>>>>> 0002f001
}

void Config::testHandshake()
{
    testHandshake("", false);
}

void Config::testHandshake(std::string usernameToConfirm, bool confirm)
{
    std::lock_guard<std::mutex> guard{m_accessMutex};

    ClusterMsg cMsg;
    HandshakeRequest reqMsg;
    HandshakeRequest::EnvVariable *varEntry;
    HandshakeResponse resMsg;

    auto context = m_context.lock();
    assert(context);

    char tmpHost[1024];
    gethostname(tmpHost, sizeof(tmpHost));
    string hostname = string(tmpHost);

    auto communicator = context->getCommunicator();
    try
    {
        // Build HandshakeRequest message
        reqMsg.set_hostname(hostname);

        bool fuseIdFound = false;
        // Iterate over all env variables
        map<string, string>::const_iterator it;
        for(it = m_envAll.begin(); it != m_envAll.end(); ++it)
        {
            if(!boost::istarts_with((*it).first, FUSE_OPT_PREFIX)) // Reject vars with invalid prefix
                continue;

            if(boost::iequals((*it).first, string(FUSE_OPT_PREFIX) + string("GROUP_ID"))) {
                fuseIdFound = true;
            }

            varEntry = reqMsg.add_variable();
            varEntry->set_name( (*it).first.substr(string(FUSE_OPT_PREFIX).size()) );
            varEntry->set_value( (*it).second );
        }

        if(context->getOptions()->has_fuse_group_id() && !fuseIdFound) {
            varEntry = reqMsg.add_variable();

            varEntry->set_name( "GROUP_ID" );
            varEntry->set_value( context->getOptions()->get_fuse_group_id() );
        }

        // If there is username spcecified, send account confirmation along with handshake request
        if(usernameToConfirm.size() > 0)
        {
            HandshakeRequest_CertConfirmation confirmationMsg;
            confirmationMsg.set_login(usernameToConfirm);
            confirmationMsg.set_result(confirm);
            reqMsg.mutable_cert_confirmation()->CopyFrom(confirmationMsg);
        }

        // Send HandshakeRequest message
        auto ans = communicator->communicate<HandshakeResponse>(communication::ServerModule::FSLOGIC, reqMsg, 2);

        // Check answer
        if(ans->answer_status() == VOK && resMsg.ParseFromString(ans->worker_answer()))
        {
            // Set FUSE_ID in config
            m_fuseID = resMsg.fuse_id();

            return;
        }
        else if(ans->answer_status() == NO_USER_FOUND_ERROR)
            throw OneException(NO_USER_FOUND_ERROR,"Cannot find user in database.");
        else if(ans->answer_status() == CERT_CONFIRMATION_REQUIRED_ERROR)
            throw CertUnconfirmedException(ans->error_description());
        else
            throw OneException(ans->answer_status(),"Cannot negotatiate FUSE_ID");
    }
    catch(communication::InvalidServerCertificate&)
    {
        throw;
    }
    catch(communication::Exception &e)
    {
        throw OneException(NO_CONNECTION_FOR_HANDSHAKE,
                            "Cannot select connection for handshake operation: " +
                            std::string{e.what()});
    }
}

void Config::handshake()
{
    string oldSessId = getFuseID();
    std::lock_guard<std::mutex> guard{m_accessMutex};

    if(getFuseID() != oldSessId)
        return;

    ClusterMsg cMsg;
    HandshakeRequest reqMsg;
    HandshakeRequest::EnvVariable *varEntry;
    HandshakeResponse resMsg;

    auto context = m_context.lock();
    assert(context);

    char tmpHost[1024];
    gethostname(tmpHost, sizeof(tmpHost));
    string hostname = string(tmpHost);

    auto communicator = context->getCommunicator();
    try
    {
        // Build HandshakeRequest message
        reqMsg.set_hostname(hostname);

        bool fuseIdFound = false;
        map<string, string>::const_iterator it;
        // Iterate over all env variables
        for(it = m_envAll.begin(); it != m_envAll.end(); ++it)
        {
            if(!boost::istarts_with((*it).first, FUSE_OPT_PREFIX)) // Reject vars with invalid prefix
                continue;

            if(boost::iequals((*it).first, string(FUSE_OPT_PREFIX) + string("GROUP_ID"))) {
                fuseIdFound = true;
            }

            varEntry = reqMsg.add_variable();

            varEntry->set_name( (*it).first.substr(string(FUSE_OPT_PREFIX).size()) );
            varEntry->set_value( (*it).second );
        }

        if(context->getOptions()->has_fuse_group_id() && !fuseIdFound) {
            varEntry = reqMsg.add_variable();

            varEntry->set_name( "GROUP_ID" );
            varEntry->set_value( context->getOptions()->get_fuse_group_id() );
        }

        // Send HandshakeRequest message
        auto ans = communicator->communicate<HandshakeResponse>(communication::ServerModule::FSLOGIC, reqMsg, 2);
        if(ans->answer_status() == VOK && resMsg.ParseFromString(ans->worker_answer()))
        {
            // Set FUSE_ID in config
            m_fuseID = resMsg.fuse_id();

            // Update FUSE_ID in current connection pool
            communicator->setFuseId(m_fuseID);
            communicator->setupPushChannels(std::bind(&PushListener::onMessage, context->getPushListener(), std::placeholders::_1));

            LOG(INFO) << "Newly negotiated FUSE_ID: " << resMsg.fuse_id();

            return;
        }
        else
            LOG(WARNING) << "Cannot negotatiate FUSE_ID. Invalid cluster answer with status: " << ans->answer_status();

        return;

    }
    catch(communication::Exception &e)
    {
        LOG(ERROR) << "Cannot select connection for handshake operation: " <<
                      e.what();
    }


    // At this point we know that something went wrong
    LOG(ERROR) << "Cannot negotatiate FUSE_ID, retrying in 3 secs.";

    // Retry in 3 secs
    negotiateFuseID(3);
}

} // namespace client
} // namespace one<|MERGE_RESOLUTION|>--- conflicted
+++ resolved
@@ -152,14 +152,9 @@
 void Config::negotiateFuseID(time_t delay)
 {
     // Delete old jobs, we dont need them since we are adding new one anyway
-<<<<<<< HEAD
     m_cancelPreviousHandshake();
     m_cancelPreviousHandshake = m_context.lock()->scheduler()->schedule(
                 std::chrono::seconds{delay}, &Config::handshake, shared_from_this());
-=======
-    context->getScheduler(ISchedulable::TASK_CONNECTION_HANDSHAKE)->deleteJobs(this, ISchedulable::TASK_CONNECTION_HANDSHAKE);
-    context->getScheduler(ISchedulable::TASK_CONNECTION_HANDSHAKE)->addTask(Job(time(nullptr) + delay, shared_from_this(), ISchedulable::TASK_CONNECTION_HANDSHAKE));
->>>>>>> 0002f001
 }
 
 void Config::testHandshake()
