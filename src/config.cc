/**
 * @file config.cc
 * @author Rafal Slota
 * @copyright (C) 2013 ACK CYFRONET AGH
 * @copyright This software is released under the MIT license cited in 'LICENSE.txt'
 */

#include "config.h"

<<<<<<< HEAD
#include "certUnconfirmedException.h"
=======
#include "context.h"
#include "veilfs.h"
>>>>>>> 4c082350
#include "communication_protocol.pb.h"
#include "context.h"
#include "fslogicProxy.h"
#include "fuse_messages.pb.h"
#include "jobScheduler.h"
#include "logging.h"
#include "messageBuilder.h"
#include "options.h"
#include "pushListener.h"
#include "simpleConnectionPool.h"

#include <boost/filesystem.hpp>
#include <boost/algorithm/string/predicate.hpp>
#include <google/protobuf/descriptor.h>

#include <cassert>
#include <fstream>
#include <functional>

using namespace std;
using namespace veil::protocol::communication_protocol;
using namespace veil::protocol::fuse_messages;
using boost::filesystem::path;

namespace veil {
namespace client {

Config::Config(std::weak_ptr<Context> context)
    : m_context{std::move(context)}
{
    setEnv();
}

Config::~Config()
{
}

void Config::putEnv(std::string name, std::string value) {
    m_envAll[name] = value;
}

void Config::setMountPoint(boost::filesystem::path mp)
{
    m_mountPoint = mp.normalize();
}

path Config::getMountPoint()
{
    return m_mountPoint.normalize();
}

string Config::getFuseID()
{
<<<<<<< HEAD
    return m_fuseID.empty() ? m_context.lock()->getOptions()->get_fuse_id() : m_fuseID;
=======
    if(m_fuseID.empty() && m_context.lock()->getOptions()->has_fuse_id())
        return m_context.lock()->getOptions()->get_fuse_id();

    return m_fuseID;
>>>>>>> 4c082350
}

void Config::setEnv()
{
    m_envCWD = boost::filesystem::current_path().string();
    m_envHOME = string(getenv("HOME"));
}

bool Config::isEnvSet(const string &name)
{
    return m_envAll.find(name) != m_envAll.end();
}

string Config::absPathRelTo(const path &relTo, path p)
{
    path out = p.normalize();

    if(p.is_relative()) {
        out = (relTo / p).normalize();
    }

    if(!getMountPoint().empty() &&
       out.normalize().string().find(getMountPoint().string()) == 0) {
        throw VeilException("path_error", string("Cannot access '") + out.string() + "' because the file is within your filesystem mount point - " + getMountPoint().string());
    }

    return out.normalize().string();
}

string Config::absPathRelToCWD(const boost::filesystem::path &p)
{
    return absPathRelTo(string(m_envCWD), p);
}

string Config::absPathRelToHOME(const boost::filesystem::path &p)
{
    return absPathRelTo(string(m_envHOME), p);
}

void Config::negotiateFuseID(time_t delay)
{
    auto context = m_context.lock();
    // Delete old jobs, we dont need them since we are adding new one anyway
    context->getScheduler(ISchedulable::TASK_CONNECTION_HANDSHAKE)->deleteJobs(this, ISchedulable::TASK_CONNECTION_HANDSHAKE);
    context->getScheduler(ISchedulable::TASK_CONNECTION_HANDSHAKE)->addTask(Job(time(NULL) + delay, shared_from_this(), ISchedulable::TASK_CONNECTION_HANDSHAKE));
}

void Config::testHandshake()
{
    testHandshake("", false);
}

void Config::testHandshake(std::string usernameToConfirm, bool confirm)
{
    AutoLock lock(m_access, WRITE_LOCK);

    ClusterMsg cMsg;
    HandshakeRequest reqMsg;
    HandshakeRequest::EnvVariable *varEntry;
    HandshakeResponse resMsg;
    Answer ans;

    auto context = m_context.lock();
    assert(context);

    MessageBuilder builder{context};

    char tmpHost[1024];
    gethostname(tmpHost, sizeof(tmpHost));
    string hostname = string(tmpHost);

    auto conn = context->getConnectionPool()->selectConnection();
    if(conn)
    {
        // Build HandshakeRequest message
        reqMsg.set_hostname(hostname);

        bool fuseIdFound = false;
        // Iterate over all env variables
        map<string, string>::const_iterator it;
        for(it = m_envAll.begin(); it != m_envAll.end(); ++it)
        {
            if(!boost::istarts_with((*it).first, FUSE_OPT_PREFIX)) // Reject vars with invalid prefix
                continue;

            if(boost::iequals((*it).first, string(FUSE_OPT_PREFIX) + string("GROUP_ID"))) {
                fuseIdFound = true;
            }

            varEntry = reqMsg.add_variable();
            varEntry->set_name( (*it).first.substr(string(FUSE_OPT_PREFIX).size()) );
            varEntry->set_value( (*it).second );
        }

        if(context->getOptions()->has_fuse_group_id() && !fuseIdFound) {
            varEntry = reqMsg.add_variable();

            varEntry->set_name( "GROUP_ID" );
            varEntry->set_value( context->getOptions()->get_fuse_group_id() );
        }

        // If there is username spcecified, send account confirmation along with handshake request
        if(usernameToConfirm.size() > 0) 
        {
            HandshakeRequest_CertConfirmation confirmationMsg;
            confirmationMsg.set_login(usernameToConfirm);
            confirmationMsg.set_result(confirm);
            reqMsg.mutable_cert_confirmation()->CopyFrom(confirmationMsg);
        }

        cMsg = builder.createClusterMessage(FSLOGIC, HandshakeRequest::descriptor()->name(), HandshakeResponse::descriptor()->name(), FUSE_MESSAGES, true);
        cMsg.set_input(reqMsg.SerializeAsString());

        // Send HandshakeRequest message
        ans = conn->communicate(cMsg, 2);

        // Check answer
        if(ans.answer_status() == VOK && resMsg.ParseFromString(ans.worker_answer()))
        {
            // Set FUSE_ID in config
            m_fuseID = resMsg.fuse_id();

            return;
        }
        else if(ans.answer_status() == NO_USER_FOUND_ERROR)
            throw VeilException(NO_USER_FOUND_ERROR,"Cannot find user in database.");
        else if(ans.answer_status() == CERT_CONFIRMATION_REQUIRED_ERROR)
            throw CertUnconfirmedException(ans.error_description());
        else
            throw VeilException(ans.answer_status(),"Cannot negotatiate FUSE_ID");
    }
    else
        throw VeilException(NO_CONNECTION_FOR_HANDSHAKE,"Cannot select connection for handshake operation,");
}

bool Config::runTask(TaskID taskId, const string &arg0, const string &arg1, const string &arg2)
{
    string oldSessId = getFuseID();
    AutoLock lock(m_access, WRITE_LOCK);

    if(taskId == TASK_CONNECTION_HANDSHAKE && getFuseID() != oldSessId)
        return true;

    ClusterMsg cMsg;
    HandshakeRequest reqMsg;
    HandshakeRequest::EnvVariable *varEntry;
    HandshakeResponse resMsg;
    Answer ans;

    auto context = m_context.lock();
    assert(context);

    MessageBuilder builder{context};
<<<<<<< HEAD
    std::shared_ptr<CommunicationHandler> conn;
=======
    boost::shared_ptr<CommunicationHandler> conn;
>>>>>>> 4c082350

    char tmpHost[1024];
    gethostname(tmpHost, sizeof(tmpHost));
    string hostname = string(tmpHost);

    switch(taskId)
    {
    case TASK_CONNECTION_HANDSHAKE: // Send connection handshake request to cluster (in order to get FUSE_ID)

        conn = context->getConnectionPool()->selectConnection();
        if(conn)
        {
            // Build HandshakeRequest message
            reqMsg.set_hostname(hostname);

            bool fuseIdFound = false;
            map<string, string>::const_iterator it;
            // Iterate over all env variables
            for(it = m_envAll.begin(); it != m_envAll.end(); ++it)
            {
                if(!boost::istarts_with((*it).first, FUSE_OPT_PREFIX)) // Reject vars with invalid prefix
                    continue;

                if(boost::iequals((*it).first, string(FUSE_OPT_PREFIX) + string("GROUP_ID"))) {
                    fuseIdFound = true;
                }

                varEntry = reqMsg.add_variable();

                varEntry->set_name( (*it).first.substr(string(FUSE_OPT_PREFIX).size()) );
                varEntry->set_value( (*it).second );
            }

            if(context->getOptions()->has_fuse_group_id() && !fuseIdFound) {
                varEntry = reqMsg.add_variable();

                varEntry->set_name( "GROUP_ID" );
                varEntry->set_value( context->getOptions()->get_fuse_group_id() );
            }

            cMsg = builder.createClusterMessage(FSLOGIC, HandshakeRequest::descriptor()->name(), HandshakeResponse::descriptor()->name(), FUSE_MESSAGES, true);
            cMsg.set_input(reqMsg.SerializeAsString());

            // Send HandshakeRequest message
            ans = conn->communicate(cMsg, 2);
            if(ans.answer_status() == VOK && resMsg.ParseFromString(ans.worker_answer()))
            {
                // Set FUSE_ID in config
                m_fuseID = resMsg.fuse_id();

                // Update FUSE_ID in current connection pool
                context->getConnectionPool()->setPushCallback(getFuseID(), std::bind(&PushListener::onMessage, context->getPushListener(), std::placeholders::_1));

                // Reset all connections. Each and every connection will send HandshakeAck with new fuse ID on its own.
                context->getConnectionPool()->resetAllConnections(SimpleConnectionPool::META_POOL);
                context->getConnectionPool()->resetAllConnections(SimpleConnectionPool::DATA_POOL);


                LOG(INFO) << "Newly negotiated FUSE_ID: " << resMsg.fuse_id();

                return true;
            }
            else
                LOG(WARNING) << "Cannot negotatiate FUSE_ID. Invalid cluster answer with status: " << ans.answer_status();

        }
        else
            LOG(ERROR) << "Cannot select connection for handshake operation,";

        // At this point we know that something went wrong
        LOG(ERROR) << "Cannot negotatiate FUSE_ID, retrying in 3 secs.";

        // Retry in 3 secs
        negotiateFuseID(3);

        return true;

    default:
        return false;
    }
}

} // namespace client
} // namespace veil<|MERGE_RESOLUTION|>--- conflicted
+++ resolved
@@ -7,12 +7,7 @@
 
 #include "config.h"
 
-<<<<<<< HEAD
 #include "certUnconfirmedException.h"
-=======
-#include "context.h"
-#include "veilfs.h"
->>>>>>> 4c082350
 #include "communication_protocol.pb.h"
 #include "context.h"
 #include "fslogicProxy.h"
@@ -66,14 +61,10 @@
 
 string Config::getFuseID()
 {
-<<<<<<< HEAD
-    return m_fuseID.empty() ? m_context.lock()->getOptions()->get_fuse_id() : m_fuseID;
-=======
     if(m_fuseID.empty() && m_context.lock()->getOptions()->has_fuse_id())
         return m_context.lock()->getOptions()->get_fuse_id();
 
     return m_fuseID;
->>>>>>> 4c082350
 }
 
 void Config::setEnv()
@@ -227,11 +218,7 @@
     assert(context);
 
     MessageBuilder builder{context};
-<<<<<<< HEAD
     std::shared_ptr<CommunicationHandler> conn;
-=======
-    boost::shared_ptr<CommunicationHandler> conn;
->>>>>>> 4c082350
 
     char tmpHost[1024];
     gethostname(tmpHost, sizeof(tmpHost));
