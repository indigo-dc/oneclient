--- conflicted
+++ resolved
@@ -11,22 +11,15 @@
 #include "veilfs.h"
 #include "communication_protocol.pb.h"
 #include "fuse_messages.pb.h"
-<<<<<<< HEAD
 #include "certUnconfirmedException.h"
 
-=======
-
 #include <boost/filesystem.hpp>
->>>>>>> 4492e746
 #include <boost/algorithm/string/predicate.hpp>
 #include <google/protobuf/descriptor.h>
 
 #include <cassert>
-<<<<<<< HEAD
-=======
 #include <fstream>
 #include <functional>
->>>>>>> 4492e746
 
 using namespace std;
 using namespace boost;
@@ -37,14 +30,11 @@
 namespace veil {
 namespace client {
 
-<<<<<<< HEAD
 string Config::m_envCWD;
 string Config::m_envHOME;
 map<string, string> Config::m_envAll;
 path Config::m_mountPoint;
 
-=======
->>>>>>> 4492e746
 Config::Config(std::weak_ptr<Context> context)
     : m_context{std::move(context)}
 {
@@ -54,7 +44,7 @@
 Config::~Config()
 {
 }
-
+    
 void Config::putEnv(std::string name, std::string value) {
     m_envAll[name] = value;
 }
@@ -71,14 +61,10 @@
 
 string Config::getFuseID()
 {
-<<<<<<< HEAD
     if(m_fuseID.empty() && m_context.lock()->getOptions()->has_fuse_id())
         m_context.lock()->getOptions()->get_fuse_id();
 
     return m_fuseID;
-=======
-    return m_fuseID.empty() ? m_context.lock()->getOptions()->get_fuse_id() : m_fuseID;
->>>>>>> 4492e746
 }
 
 void Config::setEnv()
@@ -144,22 +130,13 @@
     auto context = m_context.lock();
     assert(context);
 
-<<<<<<< HEAD
-    MessageBuilder builder(context);
-    boost::shared_ptr<CommunicationHandler> conn;
-=======
     MessageBuilder builder{context};
->>>>>>> 4492e746
 
     char tmpHost[1024];
     gethostname(tmpHost, sizeof(tmpHost));
     string hostname = string(tmpHost);
 
-<<<<<<< HEAD
-    conn =context->getConnectionPool()->selectConnection();
-=======
     auto conn = context->getConnectionPool()->selectConnection();
->>>>>>> 4492e746
     if(conn)
     {
         // Build HandshakeRequest message
@@ -187,7 +164,6 @@
 
             varEntry->set_name( "GROUP_ID" );
             varEntry->set_value( context->getOptions()->get_fuse_group_id() );
-<<<<<<< HEAD
         }
 
         // If there is username spcecified, send account confirmation along with handshake request
@@ -197,8 +173,6 @@
             confirmationMsg.set_login(usernameToConfirm);
             confirmationMsg.set_result(confirm);
             reqMsg.mutable_cert_confirmation()->CopyFrom(confirmationMsg);
-=======
->>>>>>> 4492e746
         }
 
         cMsg = builder.createClusterMessage(FSLOGIC, HandshakeRequest::descriptor()->name(), HandshakeResponse::descriptor()->name(), FUSE_MESSAGES, true);
@@ -243,11 +217,7 @@
     auto context = m_context.lock();
     assert(context);
 
-<<<<<<< HEAD
-    MessageBuilder builder(context);
-=======
     MessageBuilder builder{context};
->>>>>>> 4492e746
     boost::shared_ptr<CommunicationHandler> conn;
 
     char tmpHost[1024];
@@ -300,11 +270,7 @@
                 m_fuseID = resMsg.fuse_id();
 
                 // Update FUSE_ID in current connection pool
-<<<<<<< HEAD
-                context->getConnectionPool()->setPushCallback(getFuseID(), boost::bind(&PushListener::onMessage, context->getPushListener(), _1));
-=======
                 context->getConnectionPool()->setPushCallback(getFuseID(), std::bind(&PushListener::onMessage, context->getPushListener(), std::placeholders::_1));
->>>>>>> 4492e746
 
                 // Reset all connections. Each and every connection will send HandshakeAck with new fuse ID on its own.
                 context->getConnectionPool()->resetAllConnections(SimpleConnectionPool::META_POOL);
