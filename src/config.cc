/**
 * @file config.cc
 * @author Rafal Slota
 * @copyright (C) 2013 ACK CYFRONET AGH
 * @copyright This software is released under the MIT license cited in 'LICENSE.txt'
 */

#include "config.h"
#include "veilfs.h"
#include "communication_protocol.pb.h"
#include "fuse_messages.pb.h"
#include <fstream>
#include <boost/filesystem.hpp>
#include <boost/algorithm/string/predicate.hpp>
#include <google/protobuf/descriptor.h>

using namespace std;
using namespace boost;
using namespace veil::protocol::communication_protocol;
using namespace veil::protocol::fuse_messages;
using boost::filesystem::path;

namespace veil {
namespace client {

string Config::m_envCWD;
string Config::m_envHOME;
map<string, string> Config::m_envAll;
path Config::m_mountPoint;

Config::Config()
{
    setEnv();
}

Config::~Config()
{
}

void Config::setMountPoint(filesystem::path mp)
{
    m_mountPoint = mp.normalize();
}

path Config::getMountPoint()
{
    return m_mountPoint;
}

<<<<<<< HEAD
bool Config::isEnvSet(const string &name)
{
    return m_envAll.find(name) != m_envAll.end();
}

void Config::putEnv(const string &name, const string &value)
{
    m_envAll[name] = value;
}

string Config::getEnv(const string &name)
{
    return m_envAll[name];
}

=======
>>>>>>> 9c6fcc91
string Config::getFuseID()
{
    return m_fuseID.empty() ? VeilFS::getOptions()->get_fuse_id() : m_fuseID;
}

void Config::setEnv()
{
    m_envCWD = boost::filesystem::current_path().string();
    m_envHOME = string(getenv("HOME"));
}

string Config::absPathRelTo(const path &relTo, path p)
{
    path out = p.normalize();

    if(p.is_relative()) {
        out = (relTo / p).normalize();
    }

    if(!getMountPoint().empty() &&
       out.normalize().string().find(getMountPoint().normalize().string()) == 0) {
        throw VeilException("path_error", string("Cannot access '") + out.string() + "' because the file is within your filesystem mount point - " + getMountPoint().string());
    }

    return out.normalize().string();
}

string Config::absPathRelToCWD(const filesystem::path &p)
{
    return absPathRelTo(string(m_envCWD), p);
}

string Config::absPathRelToHOME(const filesystem::path &p)
{
    return absPathRelTo(string(m_envHOME), p);
}

void Config::negotiateFuseID(time_t delay)
{
    // Delete old jobs, we dont need them since we are adding new one anyway
    VeilFS::getScheduler(ISchedulable::TASK_CONNECTION_HANDSHAKE)->deleteJobs(VeilFS::getConfig().get(), ISchedulable::TASK_CONNECTION_HANDSHAKE);
    VeilFS::getScheduler(ISchedulable::TASK_CONNECTION_HANDSHAKE)->addTask(Job(time(NULL) + delay, VeilFS::getConfig(), ISchedulable::TASK_CONNECTION_HANDSHAKE));
}

void Config::testHandshake()
{
    AutoLock lock(m_access, WRITE_LOCK);

    ClusterMsg cMsg;
    HandshakeRequest reqMsg;
    HandshakeRequest::EnvVariable *varEntry;
    HandshakeResponse resMsg;
    Answer ans;

    MessageBuilder builder;
    boost::shared_ptr<CommunicationHandler> conn;

    char tmpHost[1024];
    gethostname(tmpHost, sizeof(tmpHost));
    string hostname = string(tmpHost);

    conn = VeilFS::getConnectionPool()->selectConnection();
    if(conn)
    {
        // Build HandshakeRequest message
        reqMsg.set_hostname(hostname);

        bool fuseIdFound = false;
        // Iterate over all env variables
        map<string, string>::const_iterator it;
        for(it = m_envAll.begin(); it != m_envAll.end(); ++it)
        {
            if(!boost::istarts_with((*it).first, FUSE_OPT_PREFIX)) // Reject vars with invalid prefix
                continue;

            if(boost::iequals((*it).first, string(FUSE_OPT_PREFIX) + string("GROUP_ID"))) {
                fuseIdFound = true;
            }

            varEntry = reqMsg.add_variable();
            varEntry->set_name( (*it).first.substr(string(FUSE_OPT_PREFIX).size()) );
            varEntry->set_value( (*it).second );
        }

        if(VeilFS::getOptions()->has_fuse_group_id() && !fuseIdFound) {
            varEntry = reqMsg.add_variable();

            varEntry->set_name( "GROUP_ID" );
            varEntry->set_value( VeilFS::getOptions()->get_fuse_group_id() );
        }

        cMsg = builder.createClusterMessage(FSLOGIC, HandshakeRequest::descriptor()->name(), HandshakeResponse::descriptor()->name(), FUSE_MESSAGES, true);
        cMsg.set_input(reqMsg.SerializeAsString());

        // Send HandshakeRequest message
        ans = conn->communicate(cMsg, 2);

        // Check answer
        if(ans.answer_status() == VOK && resMsg.ParseFromString(ans.worker_answer()))
        {
            // Set FUSE_ID in config
            m_fuseID = resMsg.fuse_id();

            return;
        }
        else if(ans.answer_status() == NO_USER_FOUND_ERROR)
            throw VeilException(NO_USER_FOUND_ERROR,"Cannot find user in database.");
        else
            throw VeilException(ans.answer_status(),"Cannot negotatiate FUSE_ID");
    }
    else
        throw VeilException(NO_CONNECTION_FOR_HANDSHAKE,"Cannot select connection for handshake operation,");
}

bool Config::runTask(TaskID taskId, const string &arg0, const string &arg1, const string &arg2)
{
    string oldSessId = getFuseID();
    AutoLock lock(m_access, WRITE_LOCK);

    if(taskId == TASK_CONNECTION_HANDSHAKE && getFuseID() != oldSessId)
        return true;

    ClusterMsg cMsg;
    HandshakeRequest reqMsg;
    HandshakeRequest::EnvVariable *varEntry;
    HandshakeResponse resMsg;
    Answer ans;

    MessageBuilder builder;
    boost::shared_ptr<CommunicationHandler> conn;

    char tmpHost[1024];
    gethostname(tmpHost, sizeof(tmpHost));
    string hostname = string(tmpHost);

    switch(taskId)
    {
    case TASK_CONNECTION_HANDSHAKE: // Send connection handshake request to cluster (in order to get FUSE_ID)

        conn = VeilFS::getConnectionPool()->selectConnection();
        if(conn)
        {
            // Build HandshakeRequest message
            reqMsg.set_hostname(hostname);

            bool fuseIdFound = false;
            map<string, string>::const_iterator it;
            // Iterate over all env variables
            for(it = m_envAll.begin(); it != m_envAll.end(); ++it)
            {
                if(!boost::istarts_with((*it).first, FUSE_OPT_PREFIX)) // Reject vars with invalid prefix
                    continue;

                if(boost::iequals((*it).first, string(FUSE_OPT_PREFIX) + string("GROUP_ID"))) {
                    fuseIdFound = true;
                }

                varEntry = reqMsg.add_variable();

                varEntry->set_name( (*it).first.substr(string(FUSE_OPT_PREFIX).size()) );
                varEntry->set_value( (*it).second );
            }

            if(VeilFS::getOptions()->has_fuse_group_id() && !fuseIdFound) {
                varEntry = reqMsg.add_variable();

                varEntry->set_name( "GROUP_ID" );
                varEntry->set_value( VeilFS::getOptions()->get_fuse_group_id() );
            }

            cMsg = builder.createClusterMessage(FSLOGIC, HandshakeRequest::descriptor()->name(), HandshakeResponse::descriptor()->name(), FUSE_MESSAGES, true);
            cMsg.set_input(reqMsg.SerializeAsString());

            // Send HandshakeRequest message
            ans = conn->communicate(cMsg, 2);
            if(ans.answer_status() == VOK && resMsg.ParseFromString(ans.worker_answer()))
            {
                // Set FUSE_ID in config
                m_fuseID = resMsg.fuse_id();

                // Update FUSE_ID in current connection pool
                VeilFS::getConnectionPool()->setPushCallback(getFuseID(), boost::bind(&PushListener::onMessage, VeilFS::getPushListener(), _1));

                // Reset all connections. Each and every connection will send HandshakeAck with new fuse ID on its own.
                VeilFS::getConnectionPool()->resetAllConnections(SimpleConnectionPool::META_POOL);
                VeilFS::getConnectionPool()->resetAllConnections(SimpleConnectionPool::DATA_POOL);


                LOG(INFO) << "Newly negotiated FUSE_ID: " << resMsg.fuse_id();

                return true;
            }
            else
                LOG(WARNING) << "Cannot negotatiate FUSE_ID. Invalid cluster answer with status: " << ans.answer_status();

        }
        else
            LOG(ERROR) << "Cannot select connection for handshake operation,";

        // At this point we know that something went wrong
        LOG(ERROR) << "Cannot negotatiate FUSE_ID, retrying in 3 secs.";

        // Retry in 3 secs
        negotiateFuseID(3);

        return true;

    default:
        return false;
    }
}

} // namespace client
} // namespace veil<|MERGE_RESOLUTION|>--- conflicted
+++ resolved
@@ -47,24 +47,6 @@
     return m_mountPoint;
 }
 
-<<<<<<< HEAD
-bool Config::isEnvSet(const string &name)
-{
-    return m_envAll.find(name) != m_envAll.end();
-}
-
-void Config::putEnv(const string &name, const string &value)
-{
-    m_envAll[name] = value;
-}
-
-string Config::getEnv(const string &name)
-{
-    return m_envAll[name];
-}
-
-=======
->>>>>>> 9c6fcc91
 string Config::getFuseID()
 {
     return m_fuseID.empty() ? VeilFS::getOptions()->get_fuse_id() : m_fuseID;
