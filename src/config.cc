--- conflicted
+++ resolved
@@ -85,21 +85,7 @@
     m_envHOME = string(getenv("HOME"));
 }
 
-<<<<<<< HEAD
-bool Config::isEnvSet(string name)
-{
-    return m_envAll.find(name) != m_envAll.end();
-}
-
-string Config::getEnv(string name)
-{
-    return m_envAll.find(name)->second;
-}
-
-bool Config::isSet(string opt)
-=======
 bool Config::isSet(const string &opt)
->>>>>>> 8b534af6
 {
     try {
         if( isRestricted(opt)) {
