/**
 * @file jobScheduler.cc
 * @author Rafal Slota
 * @author Konrad Zemek
 * @copyright (C) 2013-2014 ACK CYFRONET AGH
 * @copyright This software is released under the MIT license cited in 'LICENSE.txt'
 */

#include "jobScheduler.h"

#include "logging.h"

#include <algorithm>

namespace veil {
namespace client {

<<<<<<< HEAD
Job::Job(time_t when, boost::shared_ptr<ISchedulable> subject, ISchedulable::TaskID task, const string &arg0, const string &arg1, const string &arg2) :
    when(when),
    subject(subject),
    task(task),
    arg0(arg0),
    arg1(arg1),
    arg2(arg2)
=======
Job::Job(const std::time_t when, boost::shared_ptr<ISchedulable> subject,
         const ISchedulable::TaskID task, const std::string &arg0,
         const std::string &arg1, const std::string &arg2)
    : when{std::chrono::steady_clock::now() +
           std::chrono::seconds{when - std::time(nullptr)}}
    , subject{subject}
    , task{task}
    , arg0{arg0}
    , arg1{arg1}
    , arg2{arg2}
>>>>>>> 8b9b0839
{
}

bool Job::operator<(const Job& other) const
{
    return this->when < other.when;
}

JobScheduler::JobScheduler()
{
    LOG(INFO) << "Starting JobScheduler...";
    m_thread = std::thread{[this]{ this->schedulerMain(); }};
}

JobScheduler::~JobScheduler()
{
    m_stopScheduler = true;
    m_newJobCond.notify_all();
    if(m_thread.joinable())
        m_thread.join();

    LOG(INFO) << "JobScheduler stopped...";
}

void JobScheduler::schedulerMain()
{
    std::unique_lock<std::mutex> lock{m_queueMutex};

    while(true)
    {
        m_newJobCond.wait(lock, [&]{ return !m_jobQueue.empty() || m_stopScheduler; });
        if(m_stopScheduler)
            break;

        if(m_jobQueue.cbegin()->when <= std::chrono::steady_clock::now())
        {
            auto job = *m_jobQueue.cbegin();
            m_jobQueue.erase(m_jobQueue.cbegin());

            lock.unlock();
            runJob(job);
            lock.lock();
        }
        else
            m_newJobCond.wait_until(lock, m_jobQueue.cbegin()->when);
    }
}

void JobScheduler::runJob(const Job &job)
{
    DLOG(INFO) << "Processing job... TaskID: " << job.task << " (" <<
                  job.arg0 << ", " << job.arg1 << ", " << job.arg2 << ")";

    if(!job.subject || !job.subject->runTask(job.task, job.arg0, job.arg1, job.arg2))
        LOG(WARNING) << "Task with id: " << job.task << " failed";
}

void JobScheduler::addTask(const Job &job)
{
    std::lock_guard<std::mutex> guard{m_queueMutex};

    DLOG(INFO) << "Scheduling task with id: " << job.task << " (" << job.arg0 <<
                  ", " << job.arg1 << ", " << job.arg2 << ")";

    m_jobQueue.emplace(std::move(job));
    m_newJobCond.notify_all();
}

void JobScheduler::deleteJobs(const ISchedulable * const subject,
                              const ISchedulable::TaskID task)
{
    std::lock_guard<std::mutex> guard{m_queueMutex};

    auto removePred = [&](const Job &job) {
        return job.subject.get() == subject &&
                (job.task == task || task == ISchedulable::TASK_LAST_ID);
    };

    for(auto it = m_jobQueue.cbegin(); it != m_jobQueue.cend();)
    {
        if(removePred(*it))
            it = m_jobQueue.erase(it);
        else
            ++it;
    }
}

bool JobScheduler::hasTask(const ISchedulable::TaskID task) {
    if(task == ISchedulable::TASK_LAST_ID)
        return true;

<<<<<<< HEAD
    pthread_mutex_lock(&m_mutex);
    std::vector<Job> tmp;
    bool found = false;
    while(!m_jobQueue.empty() && !found) {
        Job t = m_jobQueue.top();
        if(t.task == task)
            found = true;

        tmp.push_back(t);
        m_jobQueue.pop();
    }
=======
    std::lock_guard<std::mutex> guard{m_queueMutex};
>>>>>>> 8b9b0839

    auto it = std::find_if(m_jobQueue.cbegin(), m_jobQueue.cend(),
                           [task](const Job &job){ return job.task == task; });

    return it != m_jobQueue.cend();
}

} // namespace client
} // namespace veil<|MERGE_RESOLUTION|>--- conflicted
+++ resolved
@@ -15,15 +15,6 @@
 namespace veil {
 namespace client {
 
-<<<<<<< HEAD
-Job::Job(time_t when, boost::shared_ptr<ISchedulable> subject, ISchedulable::TaskID task, const string &arg0, const string &arg1, const string &arg2) :
-    when(when),
-    subject(subject),
-    task(task),
-    arg0(arg0),
-    arg1(arg1),
-    arg2(arg2)
-=======
 Job::Job(const std::time_t when, boost::shared_ptr<ISchedulable> subject,
          const ISchedulable::TaskID task, const std::string &arg0,
          const std::string &arg1, const std::string &arg2)
@@ -34,7 +25,6 @@
     , arg0{arg0}
     , arg1{arg1}
     , arg2{arg2}
->>>>>>> 8b9b0839
 {
 }
 
@@ -92,7 +82,7 @@
         LOG(WARNING) << "Task with id: " << job.task << " failed";
 }
 
-void JobScheduler::addTask(const Job &job)
+void JobScheduler::addTask(Job job)
 {
     std::lock_guard<std::mutex> guard{m_queueMutex};
 
@@ -126,21 +116,7 @@
     if(task == ISchedulable::TASK_LAST_ID)
         return true;
 
-<<<<<<< HEAD
-    pthread_mutex_lock(&m_mutex);
-    std::vector<Job> tmp;
-    bool found = false;
-    while(!m_jobQueue.empty() && !found) {
-        Job t = m_jobQueue.top();
-        if(t.task == task)
-            found = true;
-
-        tmp.push_back(t);
-        m_jobQueue.pop();
-    }
-=======
     std::lock_guard<std::mutex> guard{m_queueMutex};
->>>>>>> 8b9b0839
 
     auto it = std::find_if(m_jobQueue.cbegin(), m_jobQueue.cend(),
                            [task](const Job &job){ return job.task == task; });
