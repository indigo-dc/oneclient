--- conflicted
+++ resolved
@@ -262,11 +262,7 @@
         cerr << "Error: Couldn't find valid credentials.\n" <<
                 "The user cert could not be found in: \n" <<
                 "   1) env. var. " << X509_USER_PROXY_ENV << "\n" <<
-<<<<<<< HEAD
-                "   2) proxy crt. " << GLOBUS_PROXY_PATH(getuid()) << "\n" <<
-=======
                 "   2) proxy crt. " << GLOBUS_PROXY_PATH(m_context, getuid()) << "\n" <<
->>>>>>> fee2474e
                 "   3) env. var. " << X509_USER_CERT_ENV << "\n" <<
                 "   4) $HOME/" << GLOBUS_PEM_CERT_PATH << "\n" <<
                 "   5) $HOME/" << GLOBUS_P12_PATH << "\n" <<
@@ -458,44 +454,44 @@
     }
 
     CRYPTO_FREE(BIO, file);
-
-
+    
+    
     // Check notAfter for EEC
     ASN1_TIME *notAfter  = X509_get_notAfter ( cert );
     if( X509_cmp_current_time( notAfter ) <= 0 ) {
         BUF_MEM *time_buff = BUF_MEM_new();
         BIO *time_bio = BIO_new(BIO_s_mem());
         BIO_set_mem_buf(time_bio, time_buff, BIO_CLOSE);
-
+        
         // Print expiration time to mem buffer
         ASN1_TIME_print(time_bio, notAfter);
-
+        
         LOG(ERROR) << "EEC certificate has expired!";
         cerr << "Error: Your certificate (" << userCert << ") has expired! Invalid since: " << string(time_buff->data, time_buff->length) << "." << endl;
-
+        
         BIO_free(time_bio);
-
+        
         CRYPTO_FREE(X509, cert);
         CRYPTO_FREE(EVP_PKEY, key);
         if(ca) sk_X509_free(ca);
         return false;
     }
-
+    
     // Check notBefore for EEC
     ASN1_TIME *notBefore  = X509_get_notBefore ( cert );
     if( X509_cmp_current_time( notBefore ) > 0 ) {
         BUF_MEM *time_buff = BUF_MEM_new();
         BIO *time_bio = BIO_new(BIO_s_mem());
         BIO_set_mem_buf(time_bio, time_buff, BIO_CLOSE);
-
+        
         // Print expiration time to mem buffer
         ASN1_TIME_print(time_bio, notBefore);
-
+        
         LOG(ERROR) << "EEC certificate used before 'notBefore'!";
         cerr << "Error: Your certificate (" << userCert << ") is not valid yet. Invalid before: " << string(time_buff->data, time_buff->length) << "." << endl;
-
+        
         BIO_free(time_bio);
-
+        
         CRYPTO_FREE(X509, cert);
         CRYPTO_FREE(EVP_PKEY, key);
         if(ca) sk_X509_free(ca);
