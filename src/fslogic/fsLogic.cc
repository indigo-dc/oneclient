--- conflicted
+++ resolved
@@ -642,13 +642,8 @@
         bool blockAligned;
 
         if (m_randomReadPrefetchClusterWindowGrowFactor == 0.0) {
-<<<<<<< HEAD
-            // Align the prefetch window to the consecutive block in the
-            // file based on predefined prefetch block size
-=======
             // Align the prefetch window to the consecutive block in the file
             // based on predefined prefetch block size
->>>>>>> 474dec75
             const auto windowSize = m_randomReadPrefetchClusterWindow < 0
                 ? fileSize
                 : m_randomReadPrefetchClusterWindow;
