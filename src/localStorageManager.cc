--- conflicted
+++ resolved
@@ -6,12 +6,9 @@
  */
 
 #include "localStorageManager.h"
-<<<<<<< HEAD
 
 #include "context.h"
-=======
 #include "config.h"
->>>>>>> 6d2dbdc9
 #include "veilfs.h"
 #include "logging.h"
 #include "communication_protocol.pb.h"
@@ -81,27 +78,6 @@
 
 std::vector<path> LocalStorageManager::getMountPoints()
 {
-<<<<<<< HEAD
-    std::vector<std::string> mountPoints;
-    FILE *file = fopen(MOUNTS_INFO_FILE_PATH, "r");
-    if(file != NULL) {
-        char line[1024];
-        while(fgets(line, sizeof(line), file) != NULL) {
-            const char* delimiters = " ";
-            char *token = strtok(line, delimiters);
-            char *mountPoint = NULL;
-            int position = 0;
-            while(token != NULL && position <= 2) {
-                switch(position) {
-                    case 1:
-                        mountPoint = token;
-                        break;
-                    case 2:
-                        if(strncmp(token, "fuse", 4) != 0) {
-                            mountPoints.push_back(std::string(mountPoint));
-                        }
-                        break;
-=======
     std::vector<path> mountPoints;
 
     FILE *file = setmntent(MOUNTS_INFO_FILE_PATH, "r");
@@ -165,7 +141,6 @@
                 catch(const boost::bad_lexical_cast &ex)
                 {
                     LOG(ERROR) << "Wrong format of storage id in file: " << storageInfoPath << ", error: " << ex.what();
->>>>>>> 6d2dbdc9
                 }
             }
         }
@@ -234,16 +209,7 @@
     MessageBuilder builder{m_context};
     boost::shared_ptr<CommunicationHandler> conn;
 
-<<<<<<< HEAD
-    conn = m_context->getConnectionPool()->selectConnection();
-	if(conn) {
-	    // Build CreateStorageTestFileRequest message
-		for(std::vector< std::pair<int,std::string> >::iterator it = clientStorageInfo.begin(); it != clientStorageInfo.end(); ++it) {
-		    info = reqMsg.add_storage_info();
-		    info->set_storage_id(it->first);
-		    info->set_absolute_path(it->second);
-=======
-	conn = VeilFS::getConnectionPool()->selectConnection();
+	conn = m_context->getConnectionPool()->selectConnection();
 	if(conn)
 	{
 	    // Build ClientStorageInfo message
@@ -253,7 +219,6 @@
 		    storageInfo->set_storage_id(info.first);
 		    storageInfo->set_absolute_path(info.second);
 		    LOG(INFO) << "Sending client storage info: {" << info.first << ", " << info.second << "}";
->>>>>>> 6d2dbdc9
 		}
 		ClusterMsg cMsg = builder.packFuseMessage(ClientStorageInfo::descriptor()->name(), Atom::descriptor()->name(), COMMUNICATION_PROTOCOL, reqMsg.SerializeAsString());
         // Send ClientStorageInfo message
@@ -290,14 +255,9 @@
     MessageBuilder builder{m_context};
     boost::shared_ptr<CommunicationHandler> conn;
 
-<<<<<<< HEAD
     conn = m_context->getConnectionPool()->selectConnection();
-    if(conn) {
-=======
-    conn = VeilFS::getConnectionPool()->selectConnection();
     if(conn)
     {
->>>>>>> 6d2dbdc9
         // Build CreateStorageTestFileRequest message
         reqMsg.set_storage_id(storageId);
         ClusterMsg cMsg = builder.packFuseMessage(CreateStorageTestFileRequest::descriptor()->name(), CreateStorageTestFileResponse::descriptor()->name(), FUSE_MESSAGES, reqMsg.SerializeAsString());
@@ -372,14 +332,9 @@
     MessageBuilder builder{m_context};
     boost::shared_ptr<CommunicationHandler> conn;
 
-<<<<<<< HEAD
     conn = m_context->getConnectionPool()->selectConnection();
-    if(conn) {
-=======
-    conn = VeilFS::getConnectionPool()->selectConnection();
     if(conn)
     {
->>>>>>> 6d2dbdc9
         // Build CreateStorageTestFileRequest message
         reqMsg.set_storage_id(storageId);
         reqMsg.set_relative_path(relativePath);
