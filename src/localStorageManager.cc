/**
 * @file localStorageManager.cc
 * @author Krzysztof Trzepla
 * @copyright (C) 2014 ACK CYFRONET AGH
 * @copyright This software is released under the MIT license cited in 'LICENSE.txt'
 */

#include "localStorageManager.h"

#include "communication_protocol.pb.h"
#include "communication/communicator.h"
#include "communication/exception.h"
#include "config.h"
#include "context.h"
#include "fuse_messages.pb.h"
#include "logging.h"
#include "veilfs.h"

#include <boost/algorithm/string.hpp>
#include <boost/filesystem.hpp>
#include <boost/filesystem/fstream.hpp>
#include <boost/lexical_cast.hpp>
#include <boost/tokenizer.hpp>
#include <google/protobuf/descriptor.h>

#include <algorithm>
#include <iterator>
#include <memory>
#include <random>

using boost::filesystem::path;
using namespace veil::protocol::fuse_messages;
using namespace veil::protocol::communication_protocol;

namespace veil {
namespace client {

LocalStorageManager::LocalStorageManager(std::shared_ptr<Context> context)
<<<<<<< HEAD
    : m_messageBuilder{MessageBuilder{context}}
    , m_context{std::move(context)}
=======
    : m_context{std::move(context)}
    , m_messageBuilder{}
>>>>>>> 4abcba0c
{
}

LocalStorageManager::~LocalStorageManager()
{
}

#ifdef __APPLE__

std::vector<path> LocalStorageManager::getMountPoints()
{
    std::vector<path> mountPoints;

    const int fs_num = getfsstat(NULL, 0, MNT_NOWAIT);
    if(fs_num < 0)
    {
        LOG(ERROR) << "Can not count mounted filesystems.";
        return mountPoints;
    }

    std::vector<struct statfs> stats(fs_num);

    const int stat_num = getfsstat(stats.data(), sizeof(struct statfs) * fs_num, MNT_NOWAIT);
    if(stat_num < 0)
    {
        LOG(ERROR) << "Can not get fsstat.";
        return mountPoints;
    }

    for(const auto &stat : stats)
    {
        std::string type(stat.f_fstypename);
        if(type.compare(0, 4, "fuse") != 0)
        {
            mountPoints.push_back(path(stat.f_mntonname).normalize());
        }
    }

    return mountPoints;
}

#else

std::vector<path> LocalStorageManager::getMountPoints()
{
    std::vector<path> mountPoints;

    FILE *file = setmntent(MOUNTS_INFO_FILE_PATH, "r");
    if(file == NULL)
    {
        LOG(ERROR) << "Can not parse /proc/mounts file.";
        return mountPoints;
    }

    struct mntent *ent;
    while ((ent = getmntent(file)) != NULL)
    {
        std::string type(ent->mnt_type);
        if(type.compare(0, 4, "fuse") != 0)
        {
            mountPoints.push_back(path(ent->mnt_dir).normalize());
        }
    }

    endmntent(file);

    return mountPoints;
}

#endif

std::vector< std::pair<int, std::string> > LocalStorageManager::parseStorageInfo(const path &mountPoint)
{
    std::vector< std::pair<int, std::string> > storageInfo;
    path storageInfoPath = (mountPoint / STORAGE_INFO_FILENAME).normalize();
    boost::system::error_code ec;

    if(boost::filesystem::exists(storageInfoPath, ec) && boost::filesystem::is_regular_file(storageInfoPath, ec))
    {
        boost::filesystem::ifstream storageInfoFile(storageInfoPath);
        std::string line;

        while(std::getline(storageInfoFile, line))
        {
            std::vector<std::string> tokens;
            boost::char_separator<char> sep(" ,{}");
            boost::tokenizer< boost::char_separator<char> > tokenizer(line, sep);

            for(const auto &token: tokenizer) tokens.push_back(token);

            // each line in file should by of form {storage id, relative path to storage against mount point}
            if(tokens.size() == 2)
            {
                try
                {
                    int storageId = boost::lexical_cast<int>(tokens[0]);
                    path absoluteStoragePath = mountPoint;

                    boost::algorithm::trim_left_if(tokens[1], boost::algorithm::is_any_of("./"));
                    if(!tokens[1].empty())
                    {
                        absoluteStoragePath /= tokens[1];
                    }
                    storageInfo.push_back(std::make_pair(storageId, absoluteStoragePath.string()));
                }
                catch(const boost::bad_lexical_cast &ex)
                {
                    LOG(ERROR) << "Wrong format of storage id in file: " << storageInfoPath << ", error: " << ex.what();
                }
            }
        }
    }

    return storageInfo;
}

std::vector< std::pair<int, std::string> > LocalStorageManager::getClientStorageInfo(const std::vector<path> &mountPoints)
{
    std::vector< std::pair<int, std::string> > clientStorageInfo;
    auto m_config = m_context->getConfig();

    for(const auto &mountPoint: mountPoints)
    {

        // Skip client mount point (just in case)
        if(mountPoint == m_config->getMountPoint()) continue;

        std::vector< std::pair<int, std::string> > storageInfo = parseStorageInfo(mountPoint);

        for(const auto &info : storageInfo)
        {
            const int storageId = info.first;
            const std::string absolutePath = info.second;
            std::string relativePath;
            std::string text;

            boost::optional< std::pair<std::string, std::string> > creationResult = createStorageTestFile(storageId);

            if(creationResult)
            {
                relativePath = creationResult->first;
                text = creationResult->second;
            }
            else
            {
                LOG(WARNING) << "Cannot create storage test file for storage with id: " << storageId;
                continue;
            }
            if(!hasClientStorageReadPermission(absolutePath, relativePath, text))
            {
                LOG(WARNING) << "Client does not have read permission for storage with id: " << storageId;
                continue;
            }
            if(!hasClientStorageWritePermission(storageId, absolutePath, relativePath))
            {
                LOG(WARNING) << "Client does not have write permission for storage with id: " << storageId;
                continue;
            }

            LOG(INFO) << "Storage with id: " << storageId << " is directly accessible to the client via: " << absolutePath;
            clientStorageInfo.push_back(std::make_pair(storageId, absolutePath));
        }
    }
    return clientStorageInfo;
}

bool LocalStorageManager::sendClientStorageInfo(const std::vector< std::pair<int, std::string> > &clientStorageInfo)
{
    ClusterMsg cMsg;
    ClientStorageInfo reqMsg;
    ClientStorageInfo::StorageInfo *storageInfo;
    Atom resMsg;

    auto communicator = m_context->getCommunicator();

    try
    {
        // Build ClientStorageInfo message
        for(const auto &info : clientStorageInfo)
        {
            storageInfo = reqMsg.add_storage_info();
            storageInfo->set_storage_id(info.first);
            storageInfo->set_absolute_path(info.second);
            LOG(INFO) << "Sending client storage info: {" << info.first << ", " << info.second << "}";
        }

        // Send ClientStorageInfo message
        auto fuseMsg = m_messageBuilder.createFuseMessage(reqMsg);
        auto ans = communicator->communicate<>(communication::ServerModule::FSLOGIC, fuseMsg, 2);

        // Check answer
        if(ans->answer_status() == VOK && resMsg.ParseFromString(ans->worker_answer()))
        {
            return resMsg.value() == "ok";
        }
        else if(ans->answer_status() == NO_USER_FOUND_ERROR)
        {
            LOG(ERROR) << "Cannot find user in database.";
        }
        else
        {
            LOG(ERROR) << "Cannot send client storage info.";
        }
    }
    catch(communication::Exception &e)
    {
        LOG(ERROR) << "Cannot select connection for storage test file creation: " << e.what();
    }

    return false;
}

boost::optional< std::pair<std::string, std::string> > LocalStorageManager::createStorageTestFile(const int storageId)
{
    ClusterMsg cMsg;
    CreateStorageTestFileRequest reqMsg;
    CreateStorageTestFileResponse resMsg;
    boost::optional< std::pair<std::string, std::string> > result;

    auto communicator = m_context->getCommunicator();

    try
    {
        reqMsg.set_storage_id(storageId);

        auto fuseMsg = m_messageBuilder.createFuseMessage(reqMsg);
        auto ans = communicator->communicate<CreateStorageTestFileResponse>(communication::ServerModule::FSLOGIC, fuseMsg, 2);

        if(ans->answer_status() == VOK && resMsg.ParseFromString(ans->worker_answer()))
        {
            result.reset({resMsg.relative_path(), resMsg.text()});
        }
        else if(ans->answer_status() == NO_USER_FOUND_ERROR)
        {
            LOG(ERROR) << "Cannot find user in database.";
        }
        else
        {
            LOG(ERROR) << "Cannot create test file for storage with id: " << storageId;
        }
    }
    catch(communication::Exception &e)
    {
        LOG(ERROR) << "Cannot select connection for storage test file creation: " << e.what();
    }

    return result;
}

bool LocalStorageManager::hasClientStorageReadPermission(const std::string &absolutePath, const std::string &relativePath, const std::string &expectedText)
{
    int fd = open((absolutePath + "/" + relativePath).c_str(), O_RDONLY | O_FSYNC);
    if(fd == -1)
    {
        return false;
    }
    fsync(fd);
    std::string actualText(expectedText.size(), 0);
    if(read(fd, &actualText[0], expectedText.size()) != (int) expectedText.size())
    {
        close(fd);
        return false;
    }
    close(fd);
    return expectedText == actualText;
}

bool LocalStorageManager::hasClientStorageWritePermission(const int storageId, const std::string &absolutePath, const std::string &relativePath)
{
    int fd = open((absolutePath + "/" + relativePath).c_str(), O_WRONLY | O_FSYNC);
    if(fd == -1)
    {
        return false;
    }

    const int length = 20;
    std::random_device rd;
    std::mt19937 gen(rd());
    std::uniform_int_distribution<char> dis('0', 'z');
    std::string text;
    std::generate_n(std::back_inserter(text), length, [&]{ return dis(gen); });

    if(write(fd, text.c_str(), length) != length)
    {
        close(fd);
        return false;
    }
    close(fd);

    ClusterMsg cMsg;
    StorageTestFileModifiedRequest reqMsg;
    StorageTestFileModifiedResponse resMsg;
    Answer ans;

    auto communicator = m_context->getCommunicator();

    try
    {
        reqMsg.set_storage_id(storageId);
        reqMsg.set_relative_path(relativePath);
        reqMsg.set_text(text);

        auto fuseMsg = m_messageBuilder.createFuseMessage(reqMsg);
        auto ans = communicator->communicate<StorageTestFileModifiedResponse>(communication::ServerModule::FSLOGIC, fuseMsg, 2);

        if(ans->answer_status() == VOK && resMsg.ParseFromString(ans->worker_answer()))
        {
            return resMsg.answer();
        }
        else if(ans->answer_status() == NO_USER_FOUND_ERROR)
        {
            LOG(ERROR) << "Cannot find user in database.";
        }
        else
        {
            LOG(ERROR) << "Cannot check client write permission for storage with id: " << storageId;
        }
    }
    catch(communication::Exception &e)
    {
        LOG(ERROR) << "Cannot select connection for storage test file creation: " << e.what();
    }

    return false;
}

} // namespace client
} // namespace veil<|MERGE_RESOLUTION|>--- conflicted
+++ resolved
@@ -36,13 +36,8 @@
 namespace client {
 
 LocalStorageManager::LocalStorageManager(std::shared_ptr<Context> context)
-<<<<<<< HEAD
-    : m_messageBuilder{MessageBuilder{context}}
-    , m_context{std::move(context)}
-=======
     : m_context{std::move(context)}
-    , m_messageBuilder{}
->>>>>>> 4abcba0c
+    , m_messageBuilder{MessageBuilder{context}}
 {
 }
 
