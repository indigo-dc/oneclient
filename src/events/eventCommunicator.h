/**
 * @file eventCommunicator.h
 * @author Krzysztof Trzepla
 * @copyright (C) 2015 ACK CYFRONET AGH
 * @copyright This software is released under the MIT license cited in
 * 'LICENSE.txt'
 */

#ifndef ONECLIENT_EVENTS_EVENT_COMMUNICATOR_H
#define ONECLIENT_EVENTS_EVENT_COMMUNICATOR_H

#include "communication/communicator.h"
#include "events/eventContainer.h"
#include "events/buffers/voidEventBuffer.h"
#include "events/subscriptions/subscriptionCancellation.h"
#include "logging.h"

#include <functional>
#include <unordered_map>
#include <vector>

namespace one {
namespace client {
namespace events {

/**
 * @c EventCommunicator is responsible for sending events and subscriptions to
 * the server. It is a wrapper on @c one::communication::StreamManager::Stream.
 */
template <class EventType> class EventCommunicator {
public:
    using EventT = EventType;
    using EventPtr = typename EventT::EventPtr;
    using Subscription = typename EventT::Subscription;
    using SubscriptionPtr = std::unique_ptr<Subscription>;
    using StreamPtr = std::shared_ptr<communication::StreamManager::Stream>;

    /**
     * A reference to @c *this typed as a @c EventCommunicator.
     */
    EventCommunicator<EventT> &communicator = *this;

    /**
     * Constructor.
     * @param stream Communication stream.
     */
    EventCommunicator(StreamPtr stream);

    /**
     * Destructor.
     * Closes the underlying communication stream.
     */
    virtual ~EventCommunicator();

    /**
     * Sends events to the server.
     * @param events Events to be sent.
     */
    void send(std::vector<EventPtr> &&events);

    /**
     * Sends a subscription to the server.
     * @param subscription Subscription to be sent.
     */
    void send(Subscription &&subscription);

    /**
     * Sends a subscription cancellaion to the server.
     * @param cancellaion Subscription cancellaion to be sent.
     */
    void send(SubscriptionCancellation &&cancellation);

private:
    StreamPtr m_stream;
};

template <class EventT>
EventCommunicator<EventT>::EventCommunicator(StreamPtr stream)
    : m_stream{std::move(stream)}
{
}

template <class EventT> EventCommunicator<EventT>::~EventCommunicator()
{
    m_stream->close();
}

template <class EventT>
void EventCommunicator<EventT>::send(std::vector<EventPtr> &&events)
{
<<<<<<< HEAD
    if (!events.empty()) {
        EventContainer<EventT> eventsMsg{std::move(events)};
        DLOG(INFO) << "Sending: " << eventsMsg.toString();
        m_stream->send(eventsMsg);
    }
=======
    if (!events.empty())
        m_stream->send(EventContainer<EventT>{std::move(events)});
>>>>>>> ff85c2c1
}

template <class EventT>
void EventCommunicator<EventT>::send(Subscription &&subscription)
{
<<<<<<< HEAD
    DLOG(INFO) << "Sending: " << subscription.toString();
    m_stream->send(subscription);
=======
    m_stream->send(std::move(subscription));
>>>>>>> ff85c2c1
}

template <class EventT>
void EventCommunicator<EventT>::send(SubscriptionCancellation &&cancellation)
{
<<<<<<< HEAD
    DLOG(INFO) << "Sending: " << cancellation.toString();
    m_stream->send(cancellation);
=======
    m_stream->send(std::move(cancellation));
>>>>>>> ff85c2c1
}

} // namespace events
} // namespace client
} // namespace one

#endif // ONECLIENT_EVENTS_EVENT_COMMUNICATOR_H<|MERGE_RESOLUTION|>--- conflicted
+++ resolved
@@ -88,38 +88,25 @@
 template <class EventT>
 void EventCommunicator<EventT>::send(std::vector<EventPtr> &&events)
 {
-<<<<<<< HEAD
     if (!events.empty()) {
         EventContainer<EventT> eventsMsg{std::move(events)};
         DLOG(INFO) << "Sending: " << eventsMsg.toString();
-        m_stream->send(eventsMsg);
+        m_stream->send(std::move(eventsMsg));
     }
-=======
-    if (!events.empty())
-        m_stream->send(EventContainer<EventT>{std::move(events)});
->>>>>>> ff85c2c1
 }
 
 template <class EventT>
 void EventCommunicator<EventT>::send(Subscription &&subscription)
 {
-<<<<<<< HEAD
     DLOG(INFO) << "Sending: " << subscription.toString();
-    m_stream->send(subscription);
-=======
     m_stream->send(std::move(subscription));
->>>>>>> ff85c2c1
 }
 
 template <class EventT>
 void EventCommunicator<EventT>::send(SubscriptionCancellation &&cancellation)
 {
-<<<<<<< HEAD
     DLOG(INFO) << "Sending: " << cancellation.toString();
-    m_stream->send(cancellation);
-=======
     m_stream->send(std::move(cancellation));
->>>>>>> ff85c2c1
 }
 
 } // namespace events
