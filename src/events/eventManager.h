/**
 * @file eventManager.h
 * @author Krzysztof Trzepla
 * @copyright (C) 2015 ACK CYFRONET AGH
 * @copyright This software is released under the MIT license cited in
 * 'LICENSE.txt'
 */

#ifndef ONECLIENT_EVENTS_EVENT_MANAGER_H
#define ONECLIENT_EVENTS_EVENT_MANAGER_H

#include "events/eventStream.h"
#include "subscriptionContainer.h"

#include <sys/types.h>

#include <cstddef>
#include <memory>
#include <string>

namespace one {
namespace clproto {
class Events;
class Subscription;
class SubscriptionCancellation;
} // namespace clproto
namespace client {
class Context;
namespace events {

class SubscriptionRegistry;

/**
 * @c EventManager class is responsible for events management. It handles
 * server push messages and provides interface for events emission and
 * subscription.
 */
class EventManager {
public:
    /**
     * Constructor.
     * @param context @c Context instance used to instantiate event streams
     * and acquire communicator instance to register for push messages.
     */
    EventManager(std::shared_ptr<Context> context);

    virtual ~EventManager() = default;

    /**
     * Emits a read event.
     * @param offset Distance from the beginning of the file to the first byte
     * read.
     * @param size Number of bytes read.
     * @param fileUuid UUID of file associated with a read operation.
     */
    void emitReadEvent(
        off_t offset, std::size_t size, std::string fileUuid) const;

    /**
     * Emits a write event.
     * @param offset Distance from the beginning of the file to the first byte
     * written.
     * @param size Number of bytes read.
     * @param fileUuid UUID of a file associated with a write operation.
     * @param storageId ID of a storage where a write operation occurred.
     * @param fileId ID of a file on the storage where a write operation
     * occurred.
     */
    void emitWriteEvent(off_t offset, std::size_t size, std::string fileUuid,
        std::string storageId, std::string fileId) const;

    /**
     * Emits a truncate event.
     * @param fileSize Size of file after a truncate operation.
     * @param fileUuid UUID of file associated with a truncate operation.
     */
    void emitTruncateEvent(off_t fileSize, std::string fileUuid) const;

    /**
     * Sets handler for file atr update events.
     * @param handler Handler to be set.
     */
    void setFileAttrHandler(typename FileAttrEventStream::Handler handler);

    /**
     * Adds subscription for file attr changes.
     * @param clientSubscription Client side subscription parameters.
     * @param serverSubscription Server side subscription parameters.
     * @return Subscription ID.
     */
    std::int64_t subscribe(FileAttrSubscription clientSubscription,
        FileAttrSubscription serverSubscription);

    /**
     * Sets handler for file location update events.
     * @param handler Handler to be set.
     */
    void setFileLocationHandler(
        typename FileLocationEventStream::Handler handler);

    /**
     * Sets handler for permission changed events.
     * @param handler Handler to be set.
     */
    void setPermissionChangedHandler(
        PermissionChangedEventStream::Handler handler);

    /**
     * Sets handler for removing file events.
     * @param handler Handler to be set.
     */
    void setFileRemovalHandler(FileRemovalEventStream::Handler handler);

    /**
     * Sets handler for quota.
     * @param handler Handler to be set.
     */
    void setQuotaExeededHandler(QuotaExeededEventStream::Handler handler);

    /**
     * Emits a remove file event.
     * @param fileUuid UUID of removed file.
     */
    void emitFileRemovalEvent(std::string fileUuid) const;

    /**
     * Sets handler for renaming file events.
     * @param handler Handler to be set.
     */
    void setFileRenamedHandler(FileRenamedEventStream::Handler handler);

    /**
     * Adds subscription for removing file events.
     * @param clientSubscription Client side subscription parameters.
     * @param serverSubscription Server side subscription parameters.
     * @return Subscription ID.
     */
    std::int64_t subscribe(FileRemovalSubscription clientSubscription,
        FileRemovalSubscription serverSubscription);
    /**
     * Adds subscription for renaming file events.
     * @param clientSubscription Client side subscription parameters.
     * @param serverSubscription Server side subscription parameters.
     * @return Subscription ID.
     */
    std::int64_t subscribe(FileRenamedSubscription clientSubscription,
        FileRenamedSubscription serverSubscription);

    /**
     * Adds subscription for permission changeg events.
     * @param clientSubscription Client side subscription parameters.
     * @param serverSubscription Server side subscription parameters.
     * @return Subscription ID.
     */
    std::int64_t subscribe(FileLocationSubscription clientSubscription,
        FileLocationSubscription serverSubscription);
    /**
     * Adds subscription for perssion changes.
     * @param clientSubscription Client side subscription parameters.
     * @param serverSubscription Server side subscription parameters.
     * @return Subscription ID.
     */
    std::int64_t subscribe(PermissionChangedSubscription clientSubscription,
        PermissionChangedSubscription serverSubscription);

    /**
     * Adds subscription for quota.
     * @param clientSubscription Client side subscription parameters.
     * @param serverSubscription Server side subscription parameters.
     * @return Subscription ID.
     */
    std::int64_t subscribe(QuotaSubscription clientSubscription,
        QuotaSubscription serverSubscription);

    /**
     * Adds server subscriptions.
     * @param container Container with server subscriptions.
     */
    void subscribe(SubscriptionContainer container);

    /**
     * Removes subscription.
     * @param id ID of subscription to be removed.
     * @return 'true' if subscription was successfully removed, otherwise
     * 'false'.
     */
    bool unsubscribe(std::int64_t id);

    /**
     * Handles events message.
     * @param message @c one::clproto::Events instance.
     */
    void handle(const clproto::Events &message);

    /**
     * Handles event subscription message.
     * @param message @c one::clproto::Subscription instance.
     */
    void handle(const clproto::Subscription &message);

    /**
     * Handles event subscription cancellation message.
     * @param message T@c one::clproto::SubscriptionCancellation instance.
     */
    void handle(const clproto::SubscriptionCancellation &message);

    /**
     * @return @c SubscriptionRegistry instance
     */
    std::shared_ptr<SubscriptionRegistry> subscriptionRegistry() const;

protected:
    communication::StreamManager m_streamManager;
    std::shared_ptr<SubscriptionRegistry> m_registry;
    std::unique_ptr<ReadEventStream> m_readEventStream;
    std::unique_ptr<WriteEventStream> m_writeEventStream;
    std::unique_ptr<FileAttrEventStream> m_fileAttrEventStream;
    std::unique_ptr<FileLocationEventStream> m_fileLocationEventStream;
    std::unique_ptr<PermissionChangedEventStream>
        m_permissionChangedEventStream;
    std::unique_ptr<FileRemovalEventStream> m_fileRemovalEventStream;
<<<<<<< HEAD
    std::unique_ptr<FileRenamedEventStream> m_fileRenamedEventStream;
=======
    std::unique_ptr<QuotaExeededEventStream> m_quotaExeededEventStream;
>>>>>>> 3b1c8e36

private:
    void initializeStreams(std::shared_ptr<Context> context);
};

} // namespace events
} // namespace client
} // namespace one

#endif // ONECLIENT_EVENTS_EVENT_MANAGER_H<|MERGE_RESOLUTION|>--- conflicted
+++ resolved
@@ -137,6 +137,7 @@
      */
     std::int64_t subscribe(FileRemovalSubscription clientSubscription,
         FileRemovalSubscription serverSubscription);
+
     /**
      * Adds subscription for renaming file events.
      * @param clientSubscription Client side subscription parameters.
@@ -219,11 +220,8 @@
     std::unique_ptr<PermissionChangedEventStream>
         m_permissionChangedEventStream;
     std::unique_ptr<FileRemovalEventStream> m_fileRemovalEventStream;
-<<<<<<< HEAD
+    std::unique_ptr<QuotaExeededEventStream> m_quotaExeededEventStream;
     std::unique_ptr<FileRenamedEventStream> m_fileRenamedEventStream;
-=======
-    std::unique_ptr<QuotaExeededEventStream> m_quotaExeededEventStream;
->>>>>>> 3b1c8e36
 
 private:
     void initializeStreams(std::shared_ptr<Context> context);
