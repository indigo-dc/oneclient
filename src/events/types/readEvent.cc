--- conflicted
+++ resolved
@@ -18,15 +18,9 @@
 
 const std::string ReadEvent::name = "ReadEvent";
 
-<<<<<<< HEAD
-ReadEvent::ReadEvent(std::string fileId_, off_t offset_, size_t size_)
-    : m_fileId{std::move(fileId_)}
-=======
 ReadEvent::ReadEvent(off_t offset_, size_t size_, std::string fileUuid_,
-    std::size_t counter_, std::string storageId_, std::string fileId_)
-    : Event{counter_}
-    , m_fileUuid{std::move(fileUuid_)}
->>>>>>> bb12ffe3
+    std::string storageId_, std::string fileId_)
+    : m_fileUuid{std::move(fileUuid_)}
     , m_size{size_}
     , m_blocks{{boost::icl::discrete_interval<off_t>::right_open(
                     offset_, offset_ + size_),
@@ -38,11 +32,7 @@
 
 size_t ReadEvent::size() const { return m_size; }
 
-<<<<<<< HEAD
-const boost::icl::interval_set<off_t> &ReadEvent::blocks() const
-{
-    return m_blocks;
-}
+const ReadEvent::FileBlocksMap &ReadEvent::blocks() const { return m_blocks; }
 
 ReadEvent &ReadEvent::operator+=(const ReadEvent &evt)
 {
@@ -50,70 +40,36 @@
     m_size += evt.m_size;
     m_blocks += evt.m_blocks;
     return *this;
-=======
-bool operator==(const ReadEvent &lhs, const ReadEvent &rhs)
-{
-    return lhs.fileUuid() == rhs.fileUuid() && lhs.size() == rhs.size() &&
-        lhs.blocks() == rhs.blocks();
->>>>>>> bb12ffe3
 }
 
 bool ReadEvent::operator<(const ReadEvent &evt)
 {
-<<<<<<< HEAD
-    return m_fileId < evt.m_fileId;
-=======
-    if (m_fileUuid.empty())
-        m_fileUuid = event.m_fileUuid;
-
-    m_counter += event.m_counter;
-    m_size += event.m_size;
-    m_blocks += event.m_blocks;
-    return *this;
->>>>>>> bb12ffe3
+    return m_fileUuid < evt.m_fileUuid;
 }
 
 std::string ReadEvent::toString() const
 {
     std::stringstream stream;
-<<<<<<< HEAD
-    stream << "type: 'ReadEvent', counter: " << m_ctr << ", file ID: '"
-           << m_fileId << "', size: " << m_size << ", blocks: " << m_blocks;
-=======
-    stream << "type: 'ReadEvent', counter: " << m_counter << ", file UUID: '"
-           << m_fileUuid << ", size: " << m_size << ", blocks: " << m_blocks;
->>>>>>> bb12ffe3
+    stream << "type: 'ReadEvent', counter: " << m_ctr << ", file UUID: '"
+           << m_fileUuid << "', size: " << m_size << ", blocks: " << m_blocks;
     return stream.str();
 }
 
 std::unique_ptr<one::messages::ProtocolClientMessage>
 ReadEvent::serialize() const
 {
-<<<<<<< HEAD
     auto cliMsg = std::make_unique<one::messages::ProtocolClientMessage>();
     auto evtMsg = cliMsg->mutable_event();
     auto readEvtMsg = evtMsg->mutable_read_event();
     readEvtMsg->set_counter(m_ctr);
-    readEvtMsg->set_file_id(m_fileId);
+    readEvtMsg->set_file_id(m_fileUuid);
     readEvtMsg->set_size(m_size);
     for (const auto &block : m_blocks) {
         auto blockMsg = readEvtMsg->add_blocks();
-        blockMsg->set_offset(block.lower());
-        blockMsg->set_size(block.upper() - block.lower());
-=======
-    auto clientMsg = std::make_unique<one::messages::ProtocolClientMessage>();
-    auto eventMsg = clientMsg->mutable_event();
-    auto readEventMsg = eventMsg->mutable_read_event();
-    readEventMsg->set_counter(m_counter);
-    readEventMsg->set_file_id(m_fileUuid);
-    readEventMsg->set_size(m_size);
-    for (const auto &block : m_blocks) {
-        auto blockMsg = readEventMsg->add_blocks();
         blockMsg->set_offset(block.first.lower());
         blockMsg->set_size(block.first.upper() - block.first.lower());
         blockMsg->set_file_id(block.second.fileId());
         blockMsg->set_storage_id(block.second.storageId());
->>>>>>> bb12ffe3
     }
 
     return cliMsg;
