/**
 * @file readEvent.cc
 * @author Krzysztof Trzepla
 * @copyright (C) 2015 ACK CYFRONET AGH
 * @copyright This software is released under the MIT license cited in
 * 'LICENSE.txt'
 */

#include "readEvent.h"

#include "messages.pb.h"

#include <sstream>

namespace one {
namespace client {
namespace events {

ReadEvent::ReadEvent(off_t offset_, size_t size_, std::string fileUuid_,
    std::string storageId_, std::string fileId_)
    : m_fileUuid{std::move(fileUuid_)}
    , m_size{size_}
    , m_blocks{{boost::icl::discrete_interval<off_t>::right_open(
                    offset_, offset_ + size_),
          FileBlock{std::move(storageId_), std::move(fileId_)}}}
{
}

const ReadEvent::Key &ReadEvent::key() const { return m_fileUuid; }

const std::string &ReadEvent::fileUuid() const { return m_fileUuid; }

size_t ReadEvent::size() const { return m_size; }

const ReadEvent::FileBlocksMap &ReadEvent::blocks() const { return m_blocks; }

void ReadEvent::aggregate(EventPtr event)
{
    m_counter += event->m_counter;
    m_size += event->m_size;
    m_blocks += event->m_blocks;
}

std::string ReadEvent::toString() const
{
    std::stringstream stream;
    stream << "type: 'ReadEvent', counter: " << m_counter << ", file UUID: '"
           << m_fileUuid << "', size: " << m_size << ", blocks: " << m_blocks;
    return stream.str();
}

<<<<<<< HEAD
std::unique_ptr<one::messages::ProtocolClientMessage>
ReadEvent::serializeAndDestroy()
=======
std::unique_ptr<ProtocolEventMessage> ReadEvent::serialize() const
>>>>>>> dcd4b67d
{
    auto eventMsg = std::make_unique<ProtocolEventMessage>();
    auto readEventMsg = eventMsg->mutable_read_event();
<<<<<<< HEAD
    readEventMsg->set_counter(m_counter);
    readEventMsg->mutable_file_id()->swap(m_fileUuid);
    readEventMsg->set_size(m_size);
    for (auto &block : m_blocks) {
=======

    eventMsg->set_counter(m_counter);
    readEventMsg->set_file_uuid(m_fileUuid);
    readEventMsg->set_size(m_size);

    for (const auto &block : m_blocks) {
>>>>>>> dcd4b67d
        auto blockMsg = readEventMsg->add_blocks();
        blockMsg->set_offset(block.first.lower());
        blockMsg->set_size(block.first.upper() - block.first.lower());
        blockMsg->mutable_file_id()->swap(block.second.mutableFileId());
        blockMsg->mutable_storage_id()->swap(block.second.mutableStorageId());
    }

    return eventMsg;
}

} // namespace events
} // namespace client
} // namespace one<|MERGE_RESOLUTION|>--- conflicted
+++ resolved
@@ -49,28 +49,14 @@
     return stream.str();
 }
 
-<<<<<<< HEAD
-std::unique_ptr<one::messages::ProtocolClientMessage>
-ReadEvent::serializeAndDestroy()
-=======
-std::unique_ptr<ProtocolEventMessage> ReadEvent::serialize() const
->>>>>>> dcd4b67d
+std::unique_ptr<ProtocolEventMessage> ReadEvent::serializeAndDestroy()
 {
     auto eventMsg = std::make_unique<ProtocolEventMessage>();
     auto readEventMsg = eventMsg->mutable_read_event();
-<<<<<<< HEAD
-    readEventMsg->set_counter(m_counter);
-    readEventMsg->mutable_file_id()->swap(m_fileUuid);
+    eventMsg->set_counter(m_counter);
+    readEventMsg->mutable_file_uuid()->swap(m_fileUuid);
     readEventMsg->set_size(m_size);
     for (auto &block : m_blocks) {
-=======
-
-    eventMsg->set_counter(m_counter);
-    readEventMsg->set_file_uuid(m_fileUuid);
-    readEventMsg->set_size(m_size);
-
-    for (const auto &block : m_blocks) {
->>>>>>> dcd4b67d
         auto blockMsg = readEventMsg->add_blocks();
         blockMsg->set_offset(block.first.lower());
         blockMsg->set_size(block.first.upper() - block.first.lower());
