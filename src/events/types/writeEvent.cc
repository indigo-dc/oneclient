--- conflicted
+++ resolved
@@ -20,30 +20,21 @@
 
 const std::string WriteEvent::name = "WriteEvent";
 
-<<<<<<< HEAD
-WriteEvent::WriteEvent(
-    std::string fileId_, off_t offset_, std::size_t size_, off_t fileSize_)
-    : m_fileId{std::move(fileId_)}
-=======
-WriteEvent::WriteEvent(off_t offset_, std::size_t size_, off_t fileSize_,
-    std::string fileUuid_, std::size_t counter_, std::string storageId_,
-    std::string fileId_)
-    : Event{counter_}
-    , m_fileUuid{std::move(fileUuid_)}
->>>>>>> bb12ffe3
+WriteEvent::WriteEvent(off_t offset_, std::size_t size_, std::string fileUuid_,
+    std::string storageId_, std::string fileId_)
+    : m_fileUuid{std::move(fileUuid_)}
     , m_size{size_}
-    , m_fileSize{fileSize_}
     , m_blocks{{boost::icl::discrete_interval<off_t>::right_open(
                     offset_, offset_ + size_),
           FileBlock{std::move(storageId_), std::move(fileId_)}}}
 {
 }
 
-WriteEvent::WriteEvent(off_t offset_, std::size_t size_, std::string fileUuid_,
-    std::size_t counter_, std::string storageId_, std::string fileId_)
-    : Event{counter_}
-    , m_fileUuid{std::move(fileUuid_)}
+WriteEvent::WriteEvent(off_t offset_, std::size_t size_, off_t fileSize_,
+    std::string fileUuid_, std::string storageId_, std::string fileId_)
+    : m_fileUuid{std::move(fileUuid_)}
     , m_size{size_}
+    , m_fileSize{fileSize_}
     , m_blocks{{boost::icl::discrete_interval<off_t>::right_open(
                     offset_, offset_ + size_),
           FileBlock{std::move(storageId_), std::move(fileId_)}}}
@@ -56,94 +47,61 @@
 
 boost::optional<off_t> WriteEvent::fileSize() const { return m_fileSize; }
 
+const WriteEvent::FileBlocksMap &WriteEvent::blocks() const { return m_blocks; }
+
 WriteEvent &WriteEvent::operator+=(const WriteEvent &evt)
 {
-<<<<<<< HEAD
     m_ctr += evt.m_ctr;
     m_size += evt.m_size;
-    m_fileSize = evt.m_fileSize;
+
+    if (evt.m_fileSize)
+        m_fileSize = evt.m_fileSize;
+    else if (m_fileSize &&
+        m_fileSize.get() < boost::icl::last(evt.m_blocks) + 1)
+        m_fileSize = boost::icl::last(evt.m_blocks) + 1;
+
     m_blocks += evt.m_blocks;
     return *this;
-=======
-    return lhs.fileUuid() == rhs.fileUuid() && lhs.size() == rhs.size() &&
-        lhs.fileSize() == rhs.fileSize() && lhs.blocks() == rhs.blocks();
->>>>>>> bb12ffe3
 }
 
 bool WriteEvent::operator<(const WriteEvent &evt)
 {
-<<<<<<< HEAD
-    return m_fileId < evt.m_fileId;
-=======
-    m_counter += event.m_counter;
-    m_size += event.m_size;
-
-    if (event.m_fileSize)
-        m_fileSize = event.m_fileSize;
-    else if (m_fileSize &&
-        m_fileSize.get() < boost::icl::last(event.m_blocks) + 1)
-        m_fileSize = boost::icl::last(event.m_blocks) + 1;
-
-    if (m_fileUuid.empty())
-        m_fileUuid = event.m_fileUuid;
-
-    m_blocks += event.m_blocks;
-    return *this;
->>>>>>> bb12ffe3
+    return m_fileUuid < evt.m_fileUuid;
 }
 
 std::string WriteEvent::toString() const
 {
     std::stringstream stream;
-<<<<<<< HEAD
-    stream << "type: 'WriteEvent', counter: " << m_ctr << ", file ID: '"
-           << m_fileId << "', file size: " << m_fileSize << ", size: " << m_size
-           << ", blocks: " << m_blocks;
-=======
-    stream << "type: 'WriteEvent', counter: " << m_counter << ", file UUID: '"
+    stream << "type: 'WriteEvent', counter: " << m_ctr << ", file UUID: '"
            << m_fileUuid << "', file size: " << m_fileSize
            << ", size: " << m_size << ", blocks: " << m_blocks;
->>>>>>> bb12ffe3
     return stream.str();
 }
 
 std::unique_ptr<one::messages::ProtocolClientMessage>
 WriteEvent::serialize() const
 {
-<<<<<<< HEAD
     auto cliMsg = std::make_unique<one::messages::ProtocolClientMessage>();
     auto evtMsg = cliMsg->mutable_event();
     auto writeEvtMsg = evtMsg->mutable_write_event();
 
     writeEvtMsg->set_counter(m_ctr);
-    writeEvtMsg->set_file_id(m_fileId);
-    writeEvtMsg->set_file_size(m_fileSize);
+    writeEvtMsg->set_file_id(m_fileUuid);
     writeEvtMsg->set_size(m_size);
 
     auto blocks_ = m_blocks;
-    blocks_ &= boost::icl::discrete_interval<off_t>::right_open(0, m_fileSize);
+    if (m_fileSize) {
+        writeEvtMsg->set_file_size(m_fileSize.get());
+        blocks_ &= boost::icl::discrete_interval<off_t>::right_open(
+            0, m_fileSize.get());
+    }
+
     for (const auto &block : blocks_) {
         auto blockMsg = writeEvtMsg->add_blocks();
-        blockMsg->set_offset(block.lower());
-        blockMsg->set_size(block.upper() - block.lower());
-=======
-    auto clientMsg = std::make_unique<one::messages::ProtocolClientMessage>();
-    auto eventMsg = clientMsg->mutable_event();
-    auto writeEventMsg = eventMsg->mutable_write_event();
-    writeEventMsg->set_counter(m_counter);
-    writeEventMsg->set_file_id(m_fileUuid);
-
-    if (m_fileSize)
-        writeEventMsg->set_file_size(m_fileSize.get());
-
-    writeEventMsg->set_size(m_size);
-    for (const auto &block : m_blocks) {
-        auto blockMsg = writeEventMsg->add_blocks();
         blockMsg->set_offset(block.first.lower());
         blockMsg->set_size(boost::icl::size(block.first));
         blockMsg->set_storage_id(block.second.storageId());
         blockMsg->set_file_id(block.second.fileId());
->>>>>>> bb12ffe3
     }
 
     return cliMsg;
