--- conflicted
+++ resolved
@@ -132,16 +132,12 @@
     try {
         auto size = testFile.fileContent().size();
         std::vector<char> buffer(size);
-<<<<<<< HEAD
-        auto ctx = helper->createCTX();
+
+        auto ctx = helper->createCTX({});
         ctx->setUserCTX({{one::helpers::DIRECT_IO_HELPER_UID_ARG,
-                             std::to_string(geteuid())},
-            {one::helpers::DIRECT_IO_HELPER_GID_ARG,
-                std::to_string(getegid())}});
-=======
->>>>>>> 1e181eef
-
-        auto ctx = helper->createCTX({});
+                                 std::to_string(geteuid())},
+                         {one::helpers::DIRECT_IO_HELPER_GID_ARG,
+                                 std::to_string(getegid())}});
         helper->sh_open(ctx, testFile.fileId(), 0);
 
         asio::mutable_buffer content;
@@ -188,13 +184,6 @@
 {
     auto size = testFile.fileContent().size();
     std::vector<char> buffer(size);
-<<<<<<< HEAD
-    auto ctx = helper->createCTX();
-    ctx->setUserCTX({{one::helpers::DIRECT_IO_HELPER_UID_ARG,
-                         std::to_string(geteuid())},
-        {one::helpers::DIRECT_IO_HELPER_GID_ARG, std::to_string(getegid())}});
-=======
->>>>>>> 1e181eef
 
     std::random_device device;
     std::default_random_engine engine(device());
@@ -203,6 +192,9 @@
         buffer.data(), size, [&]() { return distribution(engine); });
 
     auto ctx = helper->createCTX({});
+    ctx->setUserCTX({{one::helpers::DIRECT_IO_HELPER_UID_ARG,
+                                                              std::to_string(geteuid())},
+                     {one::helpers::DIRECT_IO_HELPER_GID_ARG, std::to_string(getegid())}});
     helper->sh_open(ctx, testFile.fileId(), 0);
     try {
         helper->sh_write(
