/**
* @file main.cc
* @author Rafal Slota
* @copyright (C) 2015 ACK CYFRONET AGH
* @copyright This software is released under the MIT license cited in
* 'LICENSE.txt'
*/

#ifdef HAVE_CONFIG_H
#include <config.h>
#endif

#ifdef linux
/* For pread()/pwrite()/utimensat() */
#define _XOPEN_SOURCE 700
#endif

#include "shMock.h"
#include "context.h"
#include "version.h"
#include "options.h"
#include "scheduler.h"
#include "scopeExit.h"
#include "fsOperations.h"
#include "auth/authManager.h"
<<<<<<< HEAD
#include "auth/authException.h"
#include "events/eventManager.h"
#include "communication/communicator.h"
=======
#include "communication/exception.h"
#include "messages/handshakeResponse.h"
#include "messages/ping.h"
#include "messages/pong.h"
>>>>>>> 1e8a60aa

#include <glog/logging.h>

#include <future>
#include <random>
#include <string>
#include <memory>
#include <sstream>
#include <iostream>
#include <exception>
#include <functional>
#include <fuse/fuse_opt.h>
#include <fuse/fuse_lowlevel.h>

using namespace one;
using namespace one::client;
<<<<<<< HEAD
=======
using namespace std::placeholders;
using namespace std::literals;
using boost::filesystem::path;

namespace {
>>>>>>> 1e8a60aa

void initializeLogging(const char *name, bool debug)
{
    google::InitGoogleLogging(name);
    FLAGS_alsologtostderr = debug;
    FLAGS_logtostderr = debug;
    FLAGS_stderrthreshold = debug ? 2 : 3;
}

std::string generateFuseID()
{
    std::random_device rd;
    std::default_random_engine randomEngine{rd()};
    std::uniform_int_distribution<unsigned long long> fuseIdDistribution;
    return std::to_string(fuseIdDistribution(randomEngine));
}

std::string clientVersion()
{
    std::stringstream stream;
    stream << oneclient_VERSION_MAJOR << "." << oneclient_VERSION_MINOR << "."
           << oneclient_VERSION_PATCH;
    return stream.str();
}

std::string fuseVersion()
{
    std::stringstream stream;
    stream << FUSE_MAJOR_VERSION << "." << FUSE_MINOR_VERSION;
    return stream.str();
}

void printHelp(const char *name, std::shared_ptr<Options> options)
{
    std::cout << "Usage: " << name << " [options] mountpoint" << std::endl;
    std::cout << options->describeCommandlineOptions() << std::endl;
}

void printVersions()
{
    std::cout << "oneclient version: " << clientVersion() << std::endl;
    std::cout << "FUSE library version: " << fuseVersion() << std::endl;
}

void createScheduler(std::shared_ptr<Context> context)
{
    auto options = context->options();
    const auto schedulerThreadsNo = options->get_jobscheduler_threads() > 1
        ? options->get_jobscheduler_threads()
        : 1;
    context->setScheduler(std::make_shared<Scheduler>(schedulerThreadsNo));
}

std::shared_ptr<auth::AuthManager> createAuthManager(
    std::shared_ptr<Context> context)
{
    auto options = context->options();
    if (options->get_authentication() == "certificate") {
        return std::make_shared<auth::CertificateAuthManager>(
            std::move(context), options->get_provider_hostname(),
            options->get_provider_port(), !options->get_no_check_certificate(),
            options->get_debug_gsi());
    }
    else if (options->get_authentication() == "token") {
        return std::make_shared<auth::TokenAuthManager>(std::move(context),
            options->get_provider_hostname(), options->get_provider_port(),
            !options->get_no_check_certificate(),
            options->get_global_registry_url(),
            options->get_global_registry_port());
    }
    else {
        throw auth::AuthException{
            "unknown authentication type: " + options->get_authentication()};
    }
}

std::string handshake(std::shared_ptr<auth::AuthManager> authManager)
{
    std::string fuseId = generateFuseID();

    std::promise<void> handshakePromise;
    auto handshakeFuture = handshakePromise.get_future();
    auto onHandshakeResponse([&](auto response) mutable {
        if (response.sessionId() != fuseId) {
            handshakePromise.set_exception(
                std::make_exception_ptr(OneException{"error"}));
            return false;
        }

        handshakePromise.set_value();
        return true;
    });

    auto testCommunicator = authManager->createCommunicator(
        1, fuseId, std::move(onHandshakeResponse));

    testCommunicator->connect();
    handshakeFuture.get();
    // cleanup test connections
    testCommunicator.reset();

    return fuseId;
}

std::shared_ptr<communication::Communicator> createCommunicator(
    std::shared_ptr<auth::AuthManager> authManager,
    std::shared_ptr<Context> context, std::string fuseId)
{
    auto communicator =
        authManager->createCommunicator(3, fuseId, [](auto) { return true; });
    context->setCommunicator(communicator);
    return communicator;
}

int main(int argc, char *argv[])
{
    auto context = std::make_shared<Context>();
    auto options = std::make_shared<Options>();
    context->setOptions(options);
    try {
        const auto result = options->parseConfigs(argc, argv);
        if (result == Options::Result::HELP) {
            printHelp(argv[0], std::move(options));
            return EXIT_SUCCESS;
        }
        if (result == Options::Result::VERSION) {
            printVersions();
            return EXIT_SUCCESS;
        }
    }
    catch (OneException &e) {
        std::cerr << "Cannot parse configuration: " << e.what()
                  << ". Check logs for more details. Aborting" << std::endl;
        return EXIT_FAILURE;
    }

    initializeLogging(argv[0], options->get_debug());
    createScheduler(context);

    std::shared_ptr<auth::AuthManager> authManager;
    try {
        authManager = createAuthManager(context);
    }
    catch (auth::AuthException &e) {
        std::cerr << "Authentication error: " << e.what() << std::endl;
        std::cerr << "Cannot continue. Aborting" << std::endl;
        return EXIT_FAILURE;
    }

    // Initialize cluster handshake in order to check if everything is ok before
    // becoming daemon
    std::string fuseId;
    try {
        /// @todo InvalidServerCertificate
        /// @todo More specific errors.
        /// @todo boost::system::system_error thrown on host not found
        fuseId = handshake(authManager);
    }
    catch (OneException &exception) {
        std::cerr << "Handshake error. Aborting" << std::endl;
        return EXIT_FAILURE;
    }

    auto communicator =
        createCommunicator(authManager, context, std::move(fuseId));

    // FUSE main:
    struct fuse *fuse;
    struct fuse_chan *ch;
    struct fuse_operations fuse_oper = fuseOperations();
    char *mountpoint;
    int multithreaded;
    int foreground;
    int res;

    struct fuse_args args = options->getFuseArgs();
    res = fuse_parse_cmdline(&args, &mountpoint, &multithreaded, &foreground);
    if (res == -1)
        return EXIT_FAILURE;

    ScopeExit freeMountpoint{[&] { free(mountpoint); }};

    ch = fuse_mount(mountpoint, &args);
    if (!ch)
        return EXIT_FAILURE;

    ScopeExit unmountFuse{[&] { fuse_unmount(mountpoint, ch); }};

    res = fcntl(fuse_chan_fd(ch), F_SETFD, FD_CLOEXEC);
    if (res == -1)
        perror("WARNING: failed to set FD_CLOEXEC on fuse device");

    FsLogic *fsLogic = new FsLogic(mountpoint, context);
    ScopeExit destroyFsLogic{[&] { delete fsLogic; }};

    fuse = fuse_new(
        ch, &args, &fuse_oper, sizeof(struct fuse_operations), fsLogic);
    if (fuse == nullptr)
        return EXIT_FAILURE;

    ScopeExit destroyFuse{[&] { fuse_destroy(fuse); }, unmountFuse};

    fuse_set_signal_handlers(fuse_get_session(fuse));
    ScopeExit removeHandlers{
        [&] { fuse_remove_signal_handlers(fuse_get_session(fuse)); }};

<<<<<<< HEAD
=======
    // Initialize cluster handshake in order to check if everything is ok before
    // becoming daemon
    const auto fuseId = generateFuseID();
    auto handshakeHandler = [](auto) { return true; };

    auto testCommunicator =
        authManager->createCommunicator(1, fuseId, handshakeHandler,
            communication::ConnectionPool::ErrorPolicy::propagate);

    testCommunicator->connect();

    try {
        /// @todo boost::system::system_error throwed on host not found
        auto futurePong =
            testCommunicator->communicate<messages::Pong>(messages::Ping{}, 2);

        futurePong.get(5s);
    }
    catch (const communication::Exception &e) {
        std::cerr << "Error: " << e.what() << ". Aborting." << std::endl;
        return EXIT_FAILURE;
    }

    // cleanup test connections
    testCommunicator.reset();

>>>>>>> 1e8a60aa
    std::cout << "oneclient has been successfully mounted in " << mountpoint
              << std::endl;

    if (!foreground) {
        context->scheduler()->prepareForDaemonize();

        fuse_remove_signal_handlers(fuse_get_session(fuse));
        res = fuse_daemonize(foreground);

        if (res != -1)
            res = fuse_set_signal_handlers(fuse_get_session(fuse));

        if (res == -1)
            return EXIT_FAILURE;

        context->scheduler()->restartAfterDaemonize();
    }

<<<<<<< HEAD
    communicator->connect();
=======
    testCommunicator = authManager->createCommunicator(3, fuseId,
        handshakeHandler, communication::ConnectionPool::ErrorPolicy::ignore);

    testCommunicator->connect();
>>>>>>> 1e8a60aa

    // Enter FUSE loop
    res = multithreaded ? fuse_loop_mt(fuse) : fuse_loop(fuse);
    return res == -1 ? EXIT_FAILURE : EXIT_SUCCESS;
}<|MERGE_RESOLUTION|>--- conflicted
+++ resolved
@@ -16,23 +16,21 @@
 #endif
 
 #include "shMock.h"
+#include "fsLogic.h"
 #include "context.h"
 #include "version.h"
 #include "options.h"
 #include "scheduler.h"
 #include "scopeExit.h"
 #include "fsOperations.h"
+#include "oneException.h"
 #include "auth/authManager.h"
-<<<<<<< HEAD
 #include "auth/authException.h"
 #include "events/eventManager.h"
-#include "communication/communicator.h"
-=======
 #include "communication/exception.h"
 #include "messages/handshakeResponse.h"
 #include "messages/ping.h"
 #include "messages/pong.h"
->>>>>>> 1e8a60aa
 
 #include <glog/logging.h>
 
@@ -49,14 +47,9 @@
 
 using namespace one;
 using namespace one::client;
-<<<<<<< HEAD
-=======
 using namespace std::placeholders;
 using namespace std::literals;
 using boost::filesystem::path;
-
-namespace {
->>>>>>> 1e8a60aa
 
 void initializeLogging(const char *name, bool debug)
 {
@@ -135,28 +128,18 @@
 
 std::string handshake(std::shared_ptr<auth::AuthManager> authManager)
 {
-    std::string fuseId = generateFuseID();
-
-    std::promise<void> handshakePromise;
-    auto handshakeFuture = handshakePromise.get_future();
-    auto onHandshakeResponse([&](auto response) mutable {
-        if (response.sessionId() != fuseId) {
-            handshakePromise.set_exception(
-                std::make_exception_ptr(OneException{"error"}));
-            return false;
-        }
-
-        handshakePromise.set_value();
-        return true;
-    });
-
-    auto testCommunicator = authManager->createCommunicator(
-        1, fuseId, std::move(onHandshakeResponse));
-
-    testCommunicator->connect();
-    handshakeFuture.get();
-    // cleanup test connections
-    testCommunicator.reset();
+    const auto fuseId = generateFuseID();
+    auto handshakeHandler = [](auto) { return true; };
+
+    auto testCommunicator =
+        authManager->createCommunicator(1, fuseId, handshakeHandler,
+            communication::ConnectionPool::ErrorPolicy::propagate);
+
+    /// @todo boost::system::system_error throwed on host not found
+    auto futurePong =
+        testCommunicator->communicate<messages::Pong>(messages::Ping{}, 2);
+
+    futurePong.get(5s);
 
     return fuseId;
 }
@@ -165,8 +148,9 @@
     std::shared_ptr<auth::AuthManager> authManager,
     std::shared_ptr<Context> context, std::string fuseId)
 {
-    auto communicator =
-        authManager->createCommunicator(3, fuseId, [](auto) { return true; });
+    auto handshakeHandler = [](auto) { return true; };
+    auto communicator = authManager->createCommunicator(3, fuseId,
+        handshakeHandler, communication::ConnectionPool::ErrorPolicy::ignore);
     context->setCommunicator(communicator);
     return communicator;
 }
@@ -217,6 +201,9 @@
     }
     catch (OneException &exception) {
         std::cerr << "Handshake error. Aborting" << std::endl;
+    }
+    catch (const communication::Exception &e) {
+        std::cerr << "Error: " << e.what() << ". Aborting." << std::endl;
         return EXIT_FAILURE;
     }
 
@@ -263,35 +250,6 @@
     ScopeExit removeHandlers{
         [&] { fuse_remove_signal_handlers(fuse_get_session(fuse)); }};
 
-<<<<<<< HEAD
-=======
-    // Initialize cluster handshake in order to check if everything is ok before
-    // becoming daemon
-    const auto fuseId = generateFuseID();
-    auto handshakeHandler = [](auto) { return true; };
-
-    auto testCommunicator =
-        authManager->createCommunicator(1, fuseId, handshakeHandler,
-            communication::ConnectionPool::ErrorPolicy::propagate);
-
-    testCommunicator->connect();
-
-    try {
-        /// @todo boost::system::system_error throwed on host not found
-        auto futurePong =
-            testCommunicator->communicate<messages::Pong>(messages::Ping{}, 2);
-
-        futurePong.get(5s);
-    }
-    catch (const communication::Exception &e) {
-        std::cerr << "Error: " << e.what() << ". Aborting." << std::endl;
-        return EXIT_FAILURE;
-    }
-
-    // cleanup test connections
-    testCommunicator.reset();
-
->>>>>>> 1e8a60aa
     std::cout << "oneclient has been successfully mounted in " << mountpoint
               << std::endl;
 
@@ -310,14 +268,7 @@
         context->scheduler()->restartAfterDaemonize();
     }
 
-<<<<<<< HEAD
     communicator->connect();
-=======
-    testCommunicator = authManager->createCommunicator(3, fuseId,
-        handshakeHandler, communication::ConnectionPool::ErrorPolicy::ignore);
-
-    testCommunicator->connect();
->>>>>>> 1e8a60aa
 
     // Enter FUSE loop
     res = multithreaded ? fuse_loop_mt(fuse) : fuse_loop(fuse);
