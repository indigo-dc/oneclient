--- conflicted
+++ resolved
@@ -22,16 +22,11 @@
 #include "scheduler.h"
 #include "scopeExit.h"
 #include "oneException.h"
-<<<<<<< HEAD
-#include "auth/authManager.h"
-#include "auth/authException.h"
-#include "logging.h"
-=======
 #include "auth/authException.h"
 #include "auth/authManager.h"
 #include "messages/handshakeResponse.h"
->>>>>>> fccd256f
-
+
+#include <glog/logging.h>
 #include <boost/algorithm/string.hpp>
 #include <boost/filesystem.hpp>
 #include <boost/program_options.hpp>
@@ -62,7 +57,6 @@
 using namespace one::client;
 using namespace std::placeholders;
 using boost::filesystem::path;
-using namespace std::literals::chrono_literals;
 
 namespace {
 
@@ -237,45 +231,9 @@
     return fuse_oper;
 }
 
-class PingSerializer : public one::messages::client::ClientMessageSerializer {
-public:
-    std::unique_ptr<ProtocolClientMessage> serialize(
-        const messages::client::ClientMessage &clientMessage) const
-    {
-        auto msg = std::make_unique<ProtocolClientMessage>();
-        msg->mutable_ping();
-        return msg;
-    }
-};
-
-class Ping : public one::messages::client::ClientMessage {
-public:
-    std::unique_ptr<messages::client::ClientMessageSerializer>
-    createSerializer() const
-    {
-        return std::make_unique<PingSerializer>();
-    }
-};
-
-class Pong : public one::messages::server::ServerMessage {
-public:
-    Pong(std::unique_ptr<one::clproto::ServerMessage>)
-    {
-        LOG(INFO) << "Received PONG";
-    }
-};
-
-void handler(std::shared_ptr<communication::Communicator> &communicator,
-    std::shared_ptr<Context> context)
-{
-    communicator->communicate<Pong>(Ping{}, 3).get();
-    context->scheduler()->schedule(
-        5s, std::bind(handler, communicator, context));
-}
-
 int main(int argc, char *argv[], char *envp[])
 {
-//    google::InitGoogleLogging(argv[0]);
+    google::InitGoogleLogging(argv[0]);
 
     // Create application context
     auto context = std::make_shared<Context>();
@@ -333,12 +291,6 @@
 
     std::unique_ptr<auth::AuthManager> authManager;
     try {
-<<<<<<< HEAD
-        authManager = std::make_unique<auth::TokenAuthManager>(context,
-            options->get_provider_hostname(), options->get_provider_port(),
-            false, options->get_global_registry_url(),
-            options->get_global_registry_port());
-=======
         if (options->get_authentication() == "certificate") {
             authManager = std::make_unique<auth::CertificateAuthManager>(
                 context, options->get_provider_hostname(),
@@ -356,7 +308,6 @@
             throw auth::AuthException{"unknown authentication type: " +
                 options->get_authentication()};
         }
->>>>>>> fccd256f
     }
     catch (auth::AuthException &e) {
         std::cerr << "Authentication error: " << e.what() << std::endl;
@@ -442,20 +393,6 @@
         context->scheduler()->restartAfterDaemonize();
     }
 
-<<<<<<< HEAD
-    auto communicator = authManager->createCommunicator(
-        options->get_alive_data_connections_count() +
-        options->get_alive_meta_connections_count());
-
-    communicator->connect();
-    handler(communicator, context);
-=======
-    testCommunicator =
-        authManager->createCommunicator(3, fuseId, [](auto) { return true; });
-
-    testCommunicator->connect();
->>>>>>> fccd256f
-
     // Enter FUSE loop
     res = multithreaded ? fuse_loop_mt(fuse) : fuse_loop(fuse);
     return res == -1 ? EXIT_FAILURE : EXIT_SUCCESS;
