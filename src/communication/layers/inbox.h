/**
 * @file inbox.h
 * @author Konrad Zemek
 * @copyright (C) 2015 ACK CYFRONET AGH
 * @copyright This software is released under the MIT license cited in
 * 'LICENSE.txt'
 */

#ifndef HELPERS_COMMUNICATION_LAYERS_INBOX_H
#define HELPERS_COMMUNICATION_LAYERS_INBOX_H

#include "communication/declarations.h"
#include "communication/subscriptionData.h"

#include <boost/thread/future.hpp>
#include <tbb/concurrent_hash_map.h>
#include <tbb/concurrent_queue.h>
#include <tbb/concurrent_vector.h>

#include <atomic>
#include <functional>
#include <memory>
#include <string>

namespace one {
namespace communication {
namespace layers {

/**
 * @c Inbox is responsible for handling incoming messages. It stores a
 * collection of unfulfilled promises and matches them to incoming messages
 * by a message id. Other objects can subscribe on messages, e.g. to create
 * a 'push message' communication channel.
 */
template <class LowerLayer> class Inbox : public LowerLayer {
public:
    using LowerLayer::LowerLayer;
    virtual ~Inbox() = default;

    /**
     * A reference to @c *this typed as an @c Inbox.
     */
    Inbox<LowerLayer> &inbox = *this;

    /**
     * Sends a message to the server and sets up to receive a reply.
     * @param message The message to be sent.
     * @param retries Number of retries in case of sending error.
     * @return A future which should be fulfiled with server's reply.
     */
    boost::future<ServerMessagePtr> communicate(
        ClientMessagePtr message, const int retries = DEFAULT_RETRY_NUMBER);

    /**
     * Subscribes a given callback to messages received from the server.
     * Message can be received through any connection.
     * The @c SubscriptionData::predicate is first called to determine if
     * the @c SubscriptionData::callback should be called.
     * @param data A structure holding the predicate and callback functions.
     * @return A function to cancel the subscription.
     * @note Subscription callbacks should be lightweight, as they are handled
     * in communicator's threads.
     */
    std::function<void()> subscribe(SubscriptionData data);

    /**
     * Wraps lower layer's @c connect.
     * Sets a custom @c setOnMessageCallback on all lower layers. This layer
     * does not provide a @c setOnMessageCallback method.
     * @see ConnectionPool::connect()
     */
    auto connect();

    void setOnMessageCallback(const clproto::ServerMessage &) = delete;

private:
    tbb::concurrent_hash_map<std::string,
        std::shared_ptr<boost::promise<ServerMessagePtr>>> m_promises;

    /// The counter will loop after sending ~65000 messages, providing us with
    /// a natural size bound for m_promises.
    std::atomic<std::uint16_t> m_nextMsgId{0};

    tbb::concurrent_vector<SubscriptionData> m_subscriptions;
    tbb::concurrent_queue<typename decltype(m_subscriptions)::iterator>
        m_unusedSubscriptions;
};

template <class LowerLayer>
boost::future<ServerMessagePtr> Inbox<LowerLayer>::communicate(
    ClientMessagePtr message, const int retries)
{
<<<<<<< HEAD
    message->set_message_id(std::to_string(m_nextMsgId++));

    auto promise = std::make_shared<boost::promise<ServerMessagePtr>>();
    auto future = promise->get_future();
=======
    const auto messageId = std::to_string(m_nextMsgId++);
    message->set_message_id(messageId);
>>>>>>> e738d829

    auto promise = std::make_shared<boost::promise<ServerMessagePtr>>();
    typename decltype(m_promises)::accessor acc;
    m_promises.insert(acc, messageId);
    acc->second = promise;
    acc.release();

    auto sendFuture = LowerLayer::send(std::move(message), retries);
    auto future = sendFuture.then(LowerLayer::m_ioServiceExecutor,
        [this, promise, messageId](auto f) mutable {
            if (f.has_exception()) {
                this->m_promises.erase(messageId);
                f.get();
            }

            return promise->get_future();
        });

    return future.unwrap();
}

template <class LowerLayer>
std::function<void()> Inbox<LowerLayer>::subscribe(SubscriptionData data)
{
    typename decltype(m_subscriptions)::iterator it;
    if (m_unusedSubscriptions.try_pop(it))
        *it = std::move(data);
    else
        m_subscriptions.emplace_back(std::move(data));

    return [this, it] {
        *it = SubscriptionData{};
        m_unusedSubscriptions.push(it);
    };
}

template <class LowerLayer> auto Inbox<LowerLayer>::connect()
{
    LowerLayer::setOnMessageCallback([this](ServerMessagePtr message) {
        typename decltype(m_promises)::accessor acc;
        const bool handled = m_promises.find(acc, message->message_id());

        for (const auto &sub : m_subscriptions)
            if (sub.predicate(*message, handled))
                sub.callback(*message);

        if (handled) {
            auto promise = std::move(*acc->second);
            m_promises.erase(acc);
            promise.set_value(std::move(message));
        }
    });

    return LowerLayer::connect();
}

} // namespace layers
} // namespace communication
} // namespace one

#endif // HELPERS_COMMUNICATION_LAYERS_INBOX_H<|MERGE_RESOLUTION|>--- conflicted
+++ resolved
@@ -90,15 +90,8 @@
 boost::future<ServerMessagePtr> Inbox<LowerLayer>::communicate(
     ClientMessagePtr message, const int retries)
 {
-<<<<<<< HEAD
-    message->set_message_id(std::to_string(m_nextMsgId++));
-
-    auto promise = std::make_shared<boost::promise<ServerMessagePtr>>();
-    auto future = promise->get_future();
-=======
     const auto messageId = std::to_string(m_nextMsgId++);
     message->set_message_id(messageId);
->>>>>>> e738d829
 
     auto promise = std::make_shared<boost::promise<ServerMessagePtr>>();
     typename decltype(m_promises)::accessor acc;
