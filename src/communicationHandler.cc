--- conflicted
+++ resolved
@@ -14,12 +14,6 @@
 
 #include <chrono>
 #include <string>
-<<<<<<< HEAD
-=======
-#include <sys/types.h>
-#include <sys/stat.h>
-#include <fcntl.h>
->>>>>>> 17793a80
 
 using std::string;
 using namespace veil::protocol::communication_protocol;
@@ -31,18 +25,12 @@
 namespace veil
 {
 
-<<<<<<< HEAD
-std::recursive_mutex CommunicationHandler::m_instanceMutex;
-SSL_SESSION* CommunicationHandler::m_session = 0;
-
-CommunicationHandler::CommunicationHandler(const string &p_hostname, int p_port, cert_info_fun p_getCertInfo, const bool checkCertificate)
+CommunicationHandler::CommunicationHandler(const string &p_hostname, int p_port,
+                                           cert_info_fun p_getCertInfo,
+                                           std::shared_ptr<ws_client> endpoint,
+                                           const bool checkCertificate)
     : m_checkCertificate(checkCertificate),
       m_hostname(p_hostname),
-=======
-CommunicationHandler::CommunicationHandler(const string &p_hostname, int p_port, cert_info_fun p_getCertInfo,
-                                           boost::shared_ptr<ws_client> endpoint)
-    : m_hostname(p_hostname),
->>>>>>> 17793a80
       m_port(p_port),
       m_getCertInfo(p_getCertInfo),
       m_endpoint(std::move(endpoint)),
@@ -62,22 +50,7 @@
 CommunicationHandler::~CommunicationHandler()
 {
     DLOG(INFO) << "Destructing connection: " << this;
-<<<<<<< HEAD
-    if(m_endpoint)
-    {
-        m_endpoint->stop();
-        m_endpoint.reset();
-    }
-
-    if(m_worker1.joinable())
-        m_worker1.join();
-
-    if(m_worker2.joinable())
-        m_worker2.join();
-
-=======
     closeConnection();
->>>>>>> 17793a80
     DLOG(INFO) << "Connection: " << this << " deleted";
 }
 
@@ -128,31 +101,6 @@
 
     m_connectStatus = TIMEOUT;
     m_endpointConnection.reset();
-<<<<<<< HEAD
-    m_endpoint = std::make_shared<ws_client>();
-    m_endpoint->clear_access_channels(websocketpp::log::alevel::all);
-    m_endpoint->clear_error_channels(websocketpp::log::elevel::all);
-    m_endpoint->init_asio(ec);
-
-    if(ec)
-    {
-        LOG(ERROR) << "Cannot initlize WebSocket endpoint";
-        return m_connectStatus;
-    }
-
-    // Register our handlers
-    m_endpoint->set_tls_init_handler(bind(&CommunicationHandler::onTLSInit, this, ::_1));
-    m_endpoint->set_socket_init_handler(bind(&CommunicationHandler::onSocketInit, this, ::_1, ::_2));    // On socket init
-    m_endpoint->set_message_handler(bind(&CommunicationHandler::onMessage, this, ::_1, ::_2));           // Incoming WebSocket message
-    m_endpoint->set_open_handler(bind(&CommunicationHandler::onOpen, this, ::_1));                       // WebSocket connection estabilished
-    m_endpoint->set_close_handler(bind(&CommunicationHandler::onClose, this, ::_1));                     // WebSocket connection closed
-    m_endpoint->set_fail_handler(bind(&CommunicationHandler::onFail, this, ::_1));
-    m_endpoint->set_ping_handler(bind(&CommunicationHandler::onPing, this, ::_1, ::_2));
-    m_endpoint->set_pong_handler(bind(&CommunicationHandler::onPong, this, ::_1, ::_2));
-    m_endpoint->set_pong_timeout_handler(bind(&CommunicationHandler::onPongTimeout, this, ::_1, ::_2));
-    m_endpoint->set_interrupt_handler(bind(&CommunicationHandler::onInterrupt, this, ::_1));
-=======
->>>>>>> 17793a80
 
     string URL = string("wss://") + m_hostname + ":" + std::to_string(m_port) + string(CLUSTER_URI_PATH);
     ws_client::connection_ptr con = m_endpoint->get_connection(URL, ec); // Initialize WebSocket handshake
@@ -177,14 +125,6 @@
     m_endpoint->connect(con);
     m_endpointConnection = con;
 
-<<<<<<< HEAD
-    // Start worker thread(s)
-    // Second worker should not be started if WebSocket client lib cannot handle full-duplex connections
-    m_worker1 = std::thread(&ws_client::run, m_endpoint);
-    //m_worker2 = boost::thread(&ws_client::run, m_endpoint);
-
-=======
->>>>>>> 17793a80
     // Wait for WebSocket handshake
     m_connectCond.wait_for(lock, CONNECT_TIMEOUT);
 
@@ -202,21 +142,8 @@
         ++m_errorCount;
     }
 
-<<<<<<< HEAD
-    if(m_connectStatus == CONNECTED) {
+    if(m_connectStatus == CONNECTED)
         m_lastConnectTime = std::chrono::system_clock::now();
-        unique_lock lock(m_instanceMutex);
-        socket_type &socket = m_endpointConnection->get_socket();
-        SSL *ssl = socket.native_handle();
-        if(m_session) {
-            SSL_SESSION_free(m_session);
-        }
-        m_session = SSL_get1_session(ssl);
-    }
-=======
-    if(m_connectStatus == CONNECTED)
-        m_lastConnectTime = helpers::utils::mtime<uint64_t>();
->>>>>>> 17793a80
 
     return m_connectStatus;
 }
@@ -248,15 +175,6 @@
         }
     }
 
-<<<<<<< HEAD
-    // Stop workers
-    if(m_worker1.joinable())
-        m_worker1.join();
-    if(m_worker2.joinable())
-        m_worker2.join();
-
-=======
->>>>>>> 17793a80
     m_connectStatus = CLOSED;
 }
 
@@ -497,72 +415,6 @@
     return answer;
 }
 
-<<<<<<< HEAD
-context_ptr CommunicationHandler::onTLSInit(websocketpp::connection_hdl hdl)
-{
-    if (!m_getCertInfo) {
-        LOG(ERROR) << "Cannot get CertificateInfo due to null getter";
-        return context_ptr();
-    }
-
-    CertificateInfo certInfo = m_getCertInfo();
-
-    try {
-        context_ptr ctx = std::make_shared<boost::asio::ssl::context>(boost::asio::ssl::context::sslv3);
-
-        ctx->set_options(boost::asio::ssl::context::default_workarounds |
-                         boost::asio::ssl::context::no_sslv2 |
-                         boost::asio::ssl::context::single_dh_use);
-
-        ctx->set_default_verify_paths();
-        ctx->set_verify_mode(m_checkCertificate
-                             ? boost::asio::ssl::verify_peer
-                             : boost::asio::ssl::verify_none);
-
-        SSL_CTX *ssl_ctx = ctx->native_handle();
-        long mode = SSL_CTX_get_session_cache_mode(ssl_ctx);
-        mode |= SSL_SESS_CACHE_CLIENT;
-        SSL_CTX_set_session_cache_mode(ssl_ctx, mode);
-
-        boost::asio::ssl::context_base::file_format file_format; // Certificate format
-        if(certInfo.cert_type == CertificateInfo::CertificateType::ASN1) {
-            file_format = boost::asio::ssl::context::asn1;
-        } else {
-            file_format = boost::asio::ssl::context::pem;
-        }
-
-        if(certInfo.cert_type == CertificateInfo::CertificateType::P12) {
-            LOG(ERROR) << "Unsupported certificate format: P12";
-            return context_ptr();
-        }
-
-        if(boost::asio::buffer_size(certInfo.chain_data) && boost::asio::buffer_size(certInfo.chain_data)) {
-            ctx->use_certificate_chain(certInfo.chain_data);
-            ctx->use_private_key(certInfo.key_data, file_format);
-        } else {
-            ctx->use_certificate_chain_file(certInfo.user_cert_path);
-            ctx->use_private_key_file(certInfo.user_key_path, file_format);
-        }
-
-        return ctx;
-
-    } catch (boost::system::system_error& e) {
-        LOG(ERROR) << "Cannot initialize TLS socket due to: " << e.what()
-                   << " with cert file: " << certInfo.user_cert_path << " and key file: "
-                   << certInfo.user_key_path;
-    }
-
-    return context_ptr();
-}
-
-void CommunicationHandler::onSocketInit(websocketpp::connection_hdl hdl,socket_type &socket)
-{
-    // Disable socket delay
-    socket.lowest_layer().set_option(boost::asio::ip::tcp::no_delay(true));
-}
-
-=======
->>>>>>> 17793a80
 void CommunicationHandler::onMessage(websocketpp::connection_hdl hdl, message_ptr msg)
 {
     Answer answer;
