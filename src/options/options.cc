/**
 * @file options.cc
 * @author Krzysztof Trzepla
 * @copyright (C) 2016 ACK CYFRONET AGH
 * @copyright This software is released under the MIT license cited in
 * 'LICENSE.txt'
 */

#include "options.h"
#include "option.h"
#include "optionsParser.h"
#include "version.h"

#include <boost/program_options.hpp>

#include <iostream>
#include <sstream>
#include <vector>

namespace one {
namespace client {
namespace options {

Options::Options()
    : m_defaultConfigFilePath{boost::filesystem::path(ONECLIENT_CONFIG_DIR) /
          boost::filesystem::path(CONFIG_FILE_NAME)}
    , m_defaultLogDirPath{"/tmp/oneclient/" + std::to_string(geteuid())}
{
    add<bool>()
        ->asSwitch()
        .withShortName("h")
        .withLongName("help")
        .withImplicitValue(true)
        .withDefaultValue(false, "false")
        .withGroup(OptionGroup::GENERAL)
        .withDescription("Show this help and exit.");

    add<bool>()
        ->asSwitch()
        .withShortName("V")
        .withLongName("version")
        .withImplicitValue(true)
        .withDefaultValue(false, "false")
        .withGroup(OptionGroup::GENERAL)
        .withDescription("Show current Oneclient version and exit.");

    add<bool>()
        ->asSwitch()
        .withShortName("u")
        .withLongName("unmount")
        .withImplicitValue(true)
        .withDefaultValue(false, "false")
        .withGroup(OptionGroup::GENERAL)
        .withDescription("Unmount Oneclient and exit.");

    add<boost::filesystem::path>()
        ->withShortName("c")
        .withLongName("config")
        .withEnvName("config")
        .withValueName("<path>")
        .withDefaultValue(
            m_defaultConfigFilePath, m_defaultConfigFilePath.c_str())
        .withGroup(OptionGroup::GENERAL)
        .withDescription("Specify path to config file.");

    add<std::string>()
        ->withShortName("H")
        .withLongName("host")
        .withEnvName("provider_host")
        .withConfigName("provider_host")
        .withValueName("<host>")
        .withGroup(OptionGroup::GENERAL)
        .withDescription("Specify the hostname of the Oneprovider instance to "
                         "which the Oneclient should connect.");

    add<unsigned int>()
        ->withShortName("P")
        .withLongName("port")
        .withEnvName("provider_port")
        .withConfigName("provider_port")
        .withValueName("<port>")
        .withDefaultValue(
            DEFAULT_PROVIDER_PORT, std::to_string(DEFAULT_PROVIDER_PORT))
        .withGroup(OptionGroup::GENERAL)
        .withDescription("Specify the port to which the Oneclient should "
                         "connect on the Oneprovider.");

    add<bool>()
        ->asSwitch()
        .withShortName("i")
        .withEnvName("insecure")
        .withLongName("insecure")
        .withConfigName("insecure")
        .withImplicitValue(true)
        .withDefaultValue(false, "false")
        .withGroup(OptionGroup::GENERAL)
        .withDescription("Disable verification of server certificate, allows "
                         "to connect to servers without valid certificate.");

    add<std::string>()
        ->withShortName("t")
        .withLongName("token")
        .withEnvName("access_token")
        .withConfigName("access_token")
        .withValueName("<token>")
        .withGroup(OptionGroup::GENERAL)
        .withDescription("Specify Onedata access token for authentication and "
                         "authorization.");

    add<boost::filesystem::path>()
        ->withShortName("l")
        .withLongName("log-dir")
        .withEnvName("log_dir")
        .withConfigName("log_dir")
        .withValueName("<path>")
        .withDefaultValue(m_defaultLogDirPath, m_defaultLogDirPath.c_str())
        .withGroup(OptionGroup::GENERAL)
        .withDescription("Specify custom path for Oneclient logs.");

    add<bool>()
        ->asSwitch()
        .withLongName("io-trace-log")
        .withConfigName("io-trace-log")
        .withImplicitValue(true)
        .withDefaultValue(false, "false")
        .withGroup(OptionGroup::ADVANCED)
        .withDescription("Enable detailed IO trace log (experimental).");

    add<bool>()
        ->asSwitch()
        .withLongName("force-proxy-io")
        .withConfigName("force_proxy_io")
        .withImplicitValue(true)
        .withDefaultValue(false, "false")
        .withGroup(OptionGroup::ADVANCED)
        .withDescription(
            "Force proxied access to storage via Oneprovider for all spaces.");

    add<bool>()
        ->asSwitch()
        .withLongName("force-direct-io")
        .withConfigName("force_direct_io")
        .withImplicitValue(true)
        .withDefaultValue(false, "false")
        .withGroup(OptionGroup::ADVANCED)
        .withDescription("Force direct access to storage for all spaces.");

    add<unsigned int>()
        ->withLongName("buffer-scheduler-thread-count")
        .withConfigName("buffer_scheduler_thread_count")
        .withValueName("<threads>")
        .withDefaultValue(DEFAULT_BUFFER_SCHEDULER_THREAD_COUNT,
            std::to_string(DEFAULT_BUFFER_SCHEDULER_THREAD_COUNT))
        .withGroup(OptionGroup::ADVANCED)
        .withDescription(
            "Specify number of parallel buffer scheduler threads.");

    add<unsigned int>()
        ->withLongName("communicator-pool-size")
        .withConfigName("communicator_pool_size")
        .withValueName("<connections>")
        .withDefaultValue(DEFAULT_COMMUNICATOR_POOL_SIZE,
            std::to_string(DEFAULT_COMMUNICATOR_POOL_SIZE))
        .withGroup(OptionGroup::ADVANCED)
        .withDescription("Specify number of connections in communicator pool.");

    add<unsigned int>()
        ->withLongName("communicator-thread-count")
        .withConfigName("communicator_thread_count")
        .withValueName("<threads>")
        .withDefaultValue(DEFAULT_COMMUNICATOR_THREAD_COUNT,
            std::to_string(DEFAULT_COMMUNICATOR_THREAD_COUNT))
        .withGroup(OptionGroup::ADVANCED)
        .withDescription("Specify number of parallel communicator threads.");

    add<unsigned int>()
        ->withLongName("scheduler-thread-count")
        .withConfigName("scheduler_thread_count")
        .withValueName("<threads>")
        .withDefaultValue(DEFAULT_SCHEDULER_THREAD_COUNT,
            std::to_string(DEFAULT_SCHEDULER_THREAD_COUNT))
        .withGroup(OptionGroup::ADVANCED)
        .withDescription("Specify number of parallel scheduler threads.");

    add<unsigned int>()
        ->withLongName("storage-helper-thread-count")
        .withConfigName("storage_helper_thread_count")
        .withValueName("<threads>")
        .withDefaultValue(DEFAULT_STORAGE_HELPER_THREAD_COUNT,
            std::to_string(DEFAULT_STORAGE_HELPER_THREAD_COUNT))
        .withGroup(OptionGroup::ADVANCED)
        .withDescription("Specify number of parallel storage helper threads.");

    add<bool>()
        ->asSwitch()
        .withLongName("no-buffer")
        .withConfigName("no_buffer")
        .withImplicitValue(true)
        .withDefaultValue(false, "false")
        .withGroup(OptionGroup::ADVANCED)
        .withDescription(
            "Disable in-memory cache for input/output data blocks.");

    add<unsigned int>()
        ->withLongName("provider-timeout")
        .withConfigName("provider_timeout")
        .withValueName("<duration>")
        .withDefaultValue(
            DEFAULT_PROVIDER_TIMEOUT, std::to_string(DEFAULT_PROVIDER_TIMEOUT))
        .withGroup(OptionGroup::ADVANCED)
        .withDescription("Specify Oneprovider connection timeout in seconds.");

    add<bool>()
        ->asSwitch()
        .withLongName("disable-read-events")
        .withConfigName("disable_read_events")
        .withImplicitValue(true)
        .withDefaultValue(false, "false")
        .withGroup(OptionGroup::ADVANCED)
        .withDescription("Disable reporting of file read events.");

    add<bool>()
        ->asSwitch()
        .withLongName("force-fullblock-read")
        .withConfigName("force_fullblock_read")
        .withImplicitValue(true)
        .withDefaultValue(false, "false")
        .withGroup(OptionGroup::ADVANCED)
        .withDescription(
            "Force fullblock read mode. By default read can return less "
            "data than request in case it is immediately available and "
            "consecutive blocks need to be prefetched from remote storage.");

    add<unsigned int>()
        ->withLongName("read-buffer-min-size")
        .withConfigName("read_buffer_min_size")
        .withValueName("<size>")
        .withDefaultValue(DEFAULT_READ_BUFFER_MIN_SIZE,
            std::to_string(DEFAULT_READ_BUFFER_MIN_SIZE))
        .withGroup(OptionGroup::ADVANCED)
        .withDescription("Specify minimum size in bytes of in-memory cache for "
                         "input data blocks.");

    add<unsigned int>()
        ->withLongName("read-buffer-max-size")
        .withConfigName("read_buffer_max_size")
        .withValueName("<size>")
        .withDefaultValue(DEFAULT_READ_BUFFER_MAX_SIZE,
            std::to_string(DEFAULT_READ_BUFFER_MAX_SIZE))
        .withGroup(OptionGroup::ADVANCED)
        .withDescription("Specify maximum size in bytes of in-memory cache for "
                         "input data blocks.");

    add<unsigned int>()
        ->withLongName("read-buffer-prefetch-duration")
        .withConfigName("read_buffer_prefetch_duration")
        .withValueName("<duration>")
        .withDefaultValue(DEFAULT_READ_BUFFER_PREFETCH_DURATION,
            std::to_string(DEFAULT_READ_BUFFER_PREFETCH_DURATION))
        .withGroup(OptionGroup::ADVANCED)
        .withDescription("Specify read ahead period in seconds of in-memory "
                         "cache for input data blocks.");

    add<unsigned int>()
        ->withLongName("write-buffer-min-size")
        .withConfigName("write_buffer_min_size")
        .withValueName("<size>")
        .withDefaultValue(DEFAULT_WRITE_BUFFER_MIN_SIZE,
            std::to_string(DEFAULT_WRITE_BUFFER_MIN_SIZE))
        .withGroup(OptionGroup::ADVANCED)
        .withDescription("Specify minimum size in bytes of in-memory cache for "
                         "output data blocks.");

    add<unsigned int>()
        ->withLongName("write-buffer-max-size")
        .withConfigName("write_buffer_max_size")
        .withValueName("<size>")
        .withDefaultValue(DEFAULT_WRITE_BUFFER_MAX_SIZE,
            std::to_string(DEFAULT_WRITE_BUFFER_MAX_SIZE))
        .withGroup(OptionGroup::ADVANCED)
        .withDescription("Specify maximum size in bytes of in-memory cache for "
                         "output data blocks.");

    add<unsigned int>()
        ->withLongName("write-buffer-flush-delay")
        .withConfigName("write_buffer_flush_delay")
        .withValueName("<delay>")
        .withDefaultValue(DEFAULT_WRITE_BUFFER_FLUSH_DELAY,
            std::to_string(DEFAULT_WRITE_BUFFER_FLUSH_DELAY))
        .withGroup(OptionGroup::ADVANCED)
        .withDescription("Specify idle period in seconds before flush of "
                         "in-memory cache for output data blocks.");

    add<double>()
        ->withLongName("seqrd-prefetch-threshold")
        .withConfigName("seqrd_prefetch_threshold")
        .withValueName("<fraction>")
        .withDefaultValue(1.0, std::to_string(1.0))
        .withGroup(OptionGroup::ADVANCED)
        .withDescription("Specify the fraction of the file, which will trigger "
                         "replication prefetch after that part of the file is "
                         "already replicated (experimental).");

    add<double>()
        ->withLongName("rndrd-prefetch-threshold")
        .withConfigName("rndrd_prefetch_threshold")
        .withValueName("<fraction>")
        .withDefaultValue(1.0, std::to_string(1.0))
        .withGroup(OptionGroup::ADVANCED)
        .withDescription("Specify the fraction of the file, which will trigger "
                         "replication prefetch after that part of the file is "
                         "already replicated in random blocks across entire "
                         "file (experimental).");

    add<unsigned int>()
        ->withLongName("rndrd-prefetch-block-threshold")
        .withConfigName("rndrd_prefetch_block_threshold")
        .withValueName("<count>")
        .withDefaultValue(0, std::to_string(0))
        .withGroup(OptionGroup::ADVANCED)
        .withDescription("Number of separate blocks after which replication "
                         "for the file is triggered automatically. 0 disables "
                         "this feature (experimental).");

    add<int>()
        ->withLongName("rndrd-prefetch-cluster-window")
        .withConfigName("rndrd_prefetch_cluster_window")
        .withValueName("<size>")
        .withDefaultValue(0, std::to_string(0))
        .withGroup(OptionGroup::ADVANCED)
<<<<<<< HEAD
        .withDescription("Cluster window size for prefetching [bytes]. When -1 "
                         "is provided, the entire file is considered "
                         "(experimental).");
=======
        .withDescription("Cluster window size for prefetching in "
                         "[bytes]. When -1 is provided, the "
                         "entire file is considered for "
                         "prefetching (experimental).");
>>>>>>> 474dec75

    add<unsigned int>()
        ->withLongName("rndrd-prefetch-cluster-block-threshold")
        .withConfigName("rndrd_prefetch_cluster_block_threshold")
        .withValueName("<count>")
        .withDefaultValue(DEFAULT_PREFETCH_CLUSTER_BLOCK_THRESHOLD,
            std::to_string(DEFAULT_PREFETCH_CLUSTER_BLOCK_THRESHOLD))
        .withGroup(OptionGroup::ADVANCED)
        .withDescription("Number of separate blocks in a cluster window around "
                         "current read, after which replication of a cluster "
                         "block (window) is triggered (experimental).");

    add<double>()
        ->withLongName("rndrd-prefetch-cluster-window-grow-factor")
        .withConfigName("rndrd_prefetch_cluster_window_grow_factor")
        .withValueName("<fraction>")
        .withDefaultValue(0.0, std::to_string(0.0))
        .withGroup(OptionGroup::ADVANCED)
        .withDescription(
            "Prefetch cluster window grow factor, which enables "
            "the prefetch window to grow proportionally to "
            "current replication progress - "
            "initial_window_size*[1+grow_factor*file_size*replication_progress/"
            "initial_window_size)] (experimental).");

<<<<<<< HEAD
=======
    add<std::string>()
        ->withLongName("prefetch-mode")
        .withConfigName("prefetch_mode")
        .withImplicitValue(DEFAULT_PREFETCH_MODE)
        .withDefaultValue(DEFAULT_PREFETCH_MODE, DEFAULT_PREFETCH_MODE)
        .withGroup(OptionGroup::ADVANCED)
        .withDescription("Defines the type of block prefetch mode. Possible "
                         "values are: async, sync. Default is: async "
                         "(experimental).");

>>>>>>> 474dec75
    add<bool>()
        ->asSwitch()
        .withLongName("cluster-prefetch-threshold-random")
        .withConfigName("cluster_prefetch_threshold_random")
        .withImplicitValue(true)
        .withDefaultValue(false, "false")
        .withGroup(OptionGroup::ADVANCED)
        .withDescription("Enables random cluster prefetch threshold selection "
                         "(experimental).");

    add<unsigned int>()
        ->withLongName("metadata-cache-size")
        .withConfigName("metadata_cache_size")
        .withValueName("<size>")
        .withDefaultValue(DEFAULT_METADATA_CACHE_SIZE,
            std::to_string(DEFAULT_METADATA_CACHE_SIZE))
        .withGroup(OptionGroup::ADVANCED)
        .withDescription("Number of separate blocks after which replication "
                         "for the file is triggered automatically.");

    add<unsigned int>()
        ->withLongName("readdir-prefetch-size")
        .withConfigName("readdir_prefetch_size")
        .withValueName("<size>")
        .withDefaultValue(DEFAULT_READDIR_PREFETCH_SIZE,
            std::to_string(DEFAULT_READDIR_PREFETCH_SIZE))
        .withGroup(OptionGroup::ADVANCED)
        .withDescription("Specify the size of requests made during readdir "
                         "prefetch (in number of dir entries).");

    add<bool>()
        ->asSwitch()
        .withShortName("f")
        .withLongName("foreground")
        .withEnvName("fuse_foreground")
        .withConfigName("fuse_foreground")
        .withImplicitValue(true)
        .withDefaultValue(false, "false")
        .withGroup(OptionGroup::FUSE)
        .withDescription("Foreground operation.");

    add<bool>()
        ->asSwitch()
        .withShortName("d")
        .withLongName("debug")
        .withEnvName("fuse_debug")
        .withConfigName("fuse_debug")
        .withImplicitValue(true)
        .withDefaultValue(false, "false")
        .withGroup(OptionGroup::FUSE)
        .withDescription("Enable debug mode (implies -f).");

    add<unsigned int>()
        ->withShortName("v")
        .withLongName("verbose-log-level")
        .withEnvName("verbose_log_level")
        .withConfigName("verbose_log_level")
        .withValueName("<level>")
        .withDefaultValue(0, std::to_string(0))
        .withGroup(OptionGroup::GENERAL)
        .withDescription("Specify the verbosity level (0-3) for verbose logs "
                         "(only available in debug builds).");

    add<bool>()
        ->asSwitch()
        .withShortName("s")
        .withLongName("single-thread")
        .withEnvName("fuse_single_thread")
        .withConfigName("fuse_single_thread")
        .withImplicitValue(true)
        .withDefaultValue(false, "false")
        .withGroup(OptionGroup::FUSE)
        .withDescription("Single-threaded operation.");

    add<std::vector<std::string>>()
        ->withShortName("o")
        .withLongName("opt")
        .withConfigName("fuse_mount_opt")
        .withValueName("<mount_option>")
        .withGroup(OptionGroup::FUSE)
        .withDescription("Pass mount arguments directly to FUSE.");

    add<std::string>()
        ->withEnvName("monitoring_type")
        .withLongName("monitoring-type")
        .withConfigName("monitoring_type")
        .withValueName("<reporter>")
        .withGroup(OptionGroup::MONITORING)
        .withDescription("Enables performance metrics monitoring - allowed "
                         "values are: graphite.");

    add<bool>()
        ->asSwitch()
        .withEnvName("monitoring_level_basic")
        .withLongName("monitoring-level-basic")
        .withConfigName("monitoring_level_basic")
        .withImplicitValue(true)
        .withDefaultValue(true, "true")
        .withGroup(OptionGroup::MONITORING)
        .withDescription("Sets monitoring reporting level to basic - default.");

    add<bool>()
        ->asSwitch()
        .withEnvName("monitoring_level_full")
        .withLongName("monitoring-level-full")
        .withConfigName("monitoring_level_full")
        .withImplicitValue(true)
        .withDefaultValue(false, "false")
        .withGroup(OptionGroup::MONITORING)
        .withDescription("Sets monitoring reporting level to full.");

    add<unsigned int>()
        ->withEnvName("monitoring_period")
        .withLongName("monitoring-period")
        .withConfigName("monitoring_period")
        .withValueName("<seconds>")
        .withDefaultValue(30, std::to_string(30))
        .withGroup(OptionGroup::MONITORING)
        .withDescription("Performance metrics reporting period.");

    add<std::string>()
        ->withEnvName("graphite_url")
        .withLongName("graphite-url")
        .withConfigName("graphite_url")
        .withValueName("<url>")
        .withGroup(OptionGroup::MONITORING)
        .withDescription("Graphite url - required when monitoring-type is "
                         "'graphite', the scheme can be either tcp or udp and "
                         "default port is 2003");

    add<std::string>()
        ->withEnvName("graphite_namespace_prefix")
        .withLongName("graphite-namespace-prefix")
        .withConfigName("graphite_namespace_prefix")
        .withValueName("<name>")
        .withGroup(OptionGroup::MONITORING)
        .withDescription("Graphite namespace prefix.");

    add<boost::filesystem::path>()
        ->required()
        .positional("mountpoint", 1)
        .withEnvName("mountpoint")
        .withConfigName("mountpoint")
        .withValueName("<path>")
        .withGroup(OptionGroup::INVISIBLE)
        .withDescription("Specify path for Oneclient mountpoint.");

    add<std::string>()
        ->withEnvName("authorization_token")
        .withGroup(OptionGroup::DEPRECATED);

    add<std::string>()
        ->withLongName("authentication")
        .withConfigName("authentication")
        .withGroup(OptionGroup::DEPRECATED);

    add<bool>()
        ->asSwitch()
        .withLongName("no_check_certificate")
        .withEnvName("no_check_certificate")
        .withConfigName("no_check_certificate")
        .withGroup(OptionGroup::DEPRECATED);

    add<std::string>()
        ->withEnvName("provider_hostname")
        .withConfigName("provider_hostname")
        .withGroup(OptionGroup::DEPRECATED);
}

void Options::parse(const int argc, const char *const argv[])
{
    if (argc == 1) {
        m_emptyArgumentsList = true;
        return;
    }

    OptionsParser parser{m_options};
    parser.parseCommandLine(argc, argv, m_vm);

    if (getHelp() || getVersion())
        return;

    parser.parseEnvironment(m_deprecatedEnvs, m_vm);
    parser.parseConfigFile(getConfigFilePath(), m_vm);
    boost::program_options::notify(m_vm);
}

std::string Options::formatDeprecated() const
{
    std::stringstream ss;
    for (const auto &env : m_deprecatedEnvs) {
        ss << "WARNING: use of environment variable '" << env << "' without '"
           << ENVIRONMENT_PREFIX
           << "' prefix is deprecated and will be removed in the future.\n";
    }
    for (const auto &name : selectDeprecated()) {
        ss << "WARNING: option '" << name
           << "' is deprecated and will be removed in the future.\n";
    }
    return ss.str();
}

std::string Options::formatHelp(const char *programName) const
{
    boost::program_options::options_description general{"General options"};
    selectCommandLine(general, OptionGroup::GENERAL);
    boost::program_options::options_description advanced{"Advanced options"};
    selectCommandLine(advanced, OptionGroup::ADVANCED);
    boost::program_options::options_description fuse{"FUSE options"};
    selectCommandLine(fuse, OptionGroup::FUSE);
    boost::program_options::options_description monitoring{
        "Monitoring options"};
    selectCommandLine(monitoring, OptionGroup::MONITORING);

    std::stringstream ss;
    ss << "Usage: " << programName << " [options] mountpoint\n";
    ss << "\n";
    ss << "A Onedata command line client.";
    ss << "\n";
    ss << "\n";
    ss << general;
    ss << "\n";
    ss << advanced;
    ss << "\n";
    ss << fuse;
    ss << "\n";
    ss << monitoring;

    return ss.str();
}

bool Options::hasDeprecated()
{
    return !m_deprecatedEnvs.empty() || !selectDeprecated().empty();
}

bool Options::getHelp() const
{
    return m_emptyArgumentsList || get<bool>({"help"}).get_value_or(false);
}

bool Options::getVersion() const
{
    return get<bool>({"version"}).get_value_or(false);
}

bool Options::getUnmount() const
{
    return get<bool>({"unmount"}).get_value_or(false);
}

bool Options::getForeground() const
{
    return get<bool>({"foreground", "fuse_foreground"}).get_value_or(false);
}

bool Options::getDebug() const
{
    return get<bool>({"debug", "fuse_debug"}).get_value_or(false);
}

unsigned int Options::getVerboseLogLevel() const
{
    return get<unsigned int>({"verbose-log-level"}).get_value_or(0);
}

bool Options::getSingleThread() const
{
    return get<bool>({"single-thread", "fuse_single_thread"})
        .get_value_or(false);
}

boost::optional<std::string> Options::getProviderHost() const
{
    return get<std::string>({"host", "provider_host", "provider_hostname"});
}

unsigned int Options::getProviderPort() const
{
    return get<unsigned int>({"port", "provider_port"})
        .get_value_or(DEFAULT_PROVIDER_PORT);
}

bool Options::isInsecure() const
{
    return get<bool>(
        {"insecure", "no-check-certificate", "no_check_certificate"})
        .get_value_or(false);
}

boost::optional<std::string> Options::getAccessToken() const
{
    return get<std::string>({"token", "access_token", "authorization_token"});
}

boost::filesystem::path Options::getConfigFilePath() const
{
    return get<boost::filesystem::path>({"config"})
        .get_value_or(m_defaultConfigFilePath);
}

boost::filesystem::path Options::getLogDirPath() const
{
    return get<boost::filesystem::path>({"log-dir", "log_dir"})
        .get_value_or(m_defaultLogDirPath);
}

bool Options::isIOTraceLoggerEnabled() const
{
    return get<bool>({"io-trace-log", "io_trace_log"}).get_value_or(false);
}

bool Options::isProxyIOForced() const
{
    return get<bool>({"force-proxy-io", "force_proxy_io"}).get_value_or(false);
}

bool Options::isDirectIOForced() const
{
    return get<bool>({"force-direct-io", "force_direct_io"})
        .get_value_or(false);
}

unsigned int Options::getBufferSchedulerThreadCount() const
{
    return get<unsigned int>(
        {"buffer-scheduler-thread-count", "buffer_scheduler_thread_count"})
        .get_value_or(DEFAULT_BUFFER_SCHEDULER_THREAD_COUNT);
}

unsigned int Options::getCommunicatorConnectionPoolSize() const
{
    return get<unsigned int>(
        {"communicator-pool-size", "communicator_pool_size"})
        .get_value_or(DEFAULT_COMMUNICATOR_POOL_SIZE);
}

unsigned int Options::getCommunicatorThreadCount() const
{
    return get<unsigned int>(
        {"communicator-thread-count", "communicator_thread_count"})
        .get_value_or(DEFAULT_COMMUNICATOR_THREAD_COUNT);
}

unsigned int Options::getSchedulerThreadCount() const
{
    return get<unsigned int>(
        {"scheduler-thread-count", "scheduler_thread_count"})
        .get_value_or(DEFAULT_SCHEDULER_THREAD_COUNT);
}

unsigned int Options::getStorageHelperThreadCount() const
{
    return get<unsigned int>(
        {"storage-helper-thread-count", "storage_helper_thread_count"})
        .get_value_or(DEFAULT_STORAGE_HELPER_THREAD_COUNT);
}

bool Options::areFileReadEventsDisabled() const
{
    return get<bool>({"disable-read-events", "disable_read_events"})
        .get_value_or(false);
}

bool Options::isFullblockReadForced() const
{
    return get<bool>({"force-fullblock-read", "force_fullblock_read"})
        .get_value_or(false);
}

bool Options::isIOBuffered() const
{
    return !get<bool>({"no-buffer", "no_buffer"}).get_value_or(false);
}

std::chrono::seconds Options::getProviderTimeout() const
{
    return std::chrono::seconds{
        get<unsigned int>({"provider-timeout", "provider_timeout"})
            .get_value_or(DEFAULT_PROVIDER_TIMEOUT)};
}

unsigned int Options::getReadBufferMinSize() const
{
    return get<unsigned int>({"read-buffer-min-size", "read_buffer_min_size"})
        .get_value_or(DEFAULT_READ_BUFFER_MIN_SIZE);
}

unsigned int Options::getReadBufferMaxSize() const
{
    return get<unsigned int>({"read-buffer-max-size", "read_buffer_max_size"})
        .get_value_or(DEFAULT_READ_BUFFER_MAX_SIZE);
}

std::chrono::seconds Options::getReadBufferPrefetchDuration() const
{
    return std::chrono::seconds{
        get<unsigned int>(
            {"read-buffer-prefetch-duration", "read_buffer_prefetch_duration"})
            .get_value_or(DEFAULT_READ_BUFFER_PREFETCH_DURATION)};
}

unsigned int Options::getWriteBufferMinSize() const
{
    return get<unsigned int>({"write-buffer-min-size", "write_buffer_min_size"})
        .get_value_or(DEFAULT_WRITE_BUFFER_MIN_SIZE);
}

unsigned int Options::getWriteBufferMaxSize() const
{
    return get<unsigned int>({"write-buffer-max-size", "write_buffer_max_size"})
        .get_value_or(DEFAULT_WRITE_BUFFER_MAX_SIZE);
}

std::chrono::seconds Options::getWriteBufferFlushDelay() const
{
    return std::chrono::seconds{
        get<unsigned int>(
            {"write-buffer-flush-delay", "write_buffer_flush_delay"})
            .get_value_or(DEFAULT_WRITE_BUFFER_FLUSH_DELAY)};
}

double Options::getLinearReadPrefetchThreshold() const
{
    return get<double>({"seqrd-prefetch-threshold", "seqrd_prefetch_threshold"})
        .get_value_or(1.0);
}

double Options::getRandomReadPrefetchThreshold() const
{
    return get<double>({"rndrd-prefetch-threshold", "rndrd_prefetch_threshold"})
        .get_value_or(1.0);
}

<<<<<<< HEAD
=======
std::string Options::getPrefetchMode() const
{
    return get<std::string>({"prefetch-mode", "prefetch_mode"})
        .get_value_or("async");
}

>>>>>>> 474dec75
bool Options::isClusterPrefetchThresholdRandom() const
{
    return get<bool>({"cluster-prefetch-threshold-random",
                         "cluster_prefetch_threshold_random"})
        .get_value_or(false);
}

unsigned int Options::getRandomReadPrefetchBlockThreshold() const
{
    return get<unsigned int>(
        {"rndrd-prefetch-block-threshold", "rndrd_prefetch_block_threshold"})
        .get_value_or(0);
}

int Options::getRandomReadPrefetchClusterWindow() const
{
    return get<int>(
        {"rndrd-prefetch-cluster-window", "rndrd_prefetch_cluster_window"})
        .get_value_or(DEFAULT_PREFETCH_CLUSTER_WINDOW_SIZE);
}

unsigned int Options::getRandomReadPrefetchClusterBlockThreshold() const
{
    return get<unsigned int>({"rndrd-prefetch-cluster-block-threshold",
                                 "rndrd_prefetch_cluster_block_threshold"})
        .get_value_or(DEFAULT_PREFETCH_CLUSTER_BLOCK_THRESHOLD);
}

double Options::getRandomReadPrefetchClusterWindowGrowFactor() const
{
    return get<double>({"rndrd-prefetch-cluster-window-grow-factor",
                           "rndrd_prefetch_cluster_window_grow_factor"})
        .get_value_or(0.0);
}

unsigned int Options::getMetadataCacheSize() const
{
    return get<unsigned int>({"metadata-cache-size", "metadata_cache_size"})
        .get_value_or(DEFAULT_METADATA_CACHE_SIZE);
}

unsigned int Options::getReaddirPrefetchSize() const
{
    return get<unsigned int>({"readdir-prefetch-size", "readdir_prefetch_size"})
        .get_value_or(DEFAULT_READDIR_PREFETCH_SIZE);
}

bool Options::isMonitoringEnabled() const
{
    return get<std::string>({"monitoring-type", "monitoring_type"})
        .
        operator bool();
}

boost::optional<std::string> Options::getMonitoringType() const
{
    return get<std::string>({"monitoring-type", "monitoring_type"});
}

bool Options::isMonitoringLevelBasic() const
{
    return get<bool>({"monitoring-level-basic", "monitoring_level_basic"})
        .get_value_or(true);
}

bool Options::isMonitoringLevelFull() const
{
    return get<bool>({"monitoring-level-full", "monitoring_level_full"})
        .get_value_or(false);
}

boost::optional<std::string> Options::getMonitoringGraphiteUrl() const
{
    return get<std::string>({"graphite-url", "graphite_url"});
}

boost::optional<std::string>
Options::getMonitoringGraphiteNamespacePrefix() const
{
    return get<std::string>(
        {"graphite-namespace-prefix", "graphite_namespace_prefix"});
}

unsigned int Options::getMonitoringReportingPeriod() const
{
    return get<unsigned int>({"monitoring-period", "monitoring_period"})
        .get_value_or(30);
}

boost::filesystem::path Options::getMountpoint() const
{
    return get<boost::filesystem::path>({"mountpoint"}).get();
}

std::vector<std::string> Options::getFuseOpts() const
{
    return get<std::vector<std::string>>({"opt", "fuse_mount_opt"})
        .get_value_or({});
}

struct fuse_args Options::getFuseArgs(const char *programName) const
{
    struct fuse_args args = FUSE_ARGS_INIT(0, nullptr);

    fuse_opt_add_arg(&args, programName);
    fuse_opt_add_arg(&args, "-obig_writes");

    if (getDebug())
        fuse_opt_add_arg(&args, "-d");
    if (getForeground())
        fuse_opt_add_arg(&args, "-f");
    if (getSingleThread())
        fuse_opt_add_arg(&args, "-s");

    for (const auto &opt : getFuseOpts())
        fuse_opt_add_arg(&args, ("-o" + opt).c_str());

    fuse_opt_add_arg(&args, getMountpoint().c_str());

    return args;
}

void Options::selectCommandLine(
    boost::program_options::options_description &desc,
    const OptionGroup &group) const
{
    for (const auto &option : m_options) {
        if (option->hasGroup(group))
            option->addCommandLine(desc);
    }
}

std::vector<std::string> Options::selectDeprecated() const
{
    std::vector<std::string> deprecated;
    for (const auto &option : m_options) {
        if (option->hasGroup(OptionGroup::DEPRECATED) && option->isSet(m_vm))
            deprecated.push_back(option->name());
    }
    return deprecated;
}

} // namespace options
} // namespace client
} // namespace one<|MERGE_RESOLUTION|>--- conflicted
+++ resolved
@@ -328,16 +328,10 @@
         .withValueName("<size>")
         .withDefaultValue(0, std::to_string(0))
         .withGroup(OptionGroup::ADVANCED)
-<<<<<<< HEAD
-        .withDescription("Cluster window size for prefetching [bytes]. When -1 "
-                         "is provided, the entire file is considered "
-                         "(experimental).");
-=======
         .withDescription("Cluster window size for prefetching in "
                          "[bytes]. When -1 is provided, the "
                          "entire file is considered for "
                          "prefetching (experimental).");
->>>>>>> 474dec75
 
     add<unsigned int>()
         ->withLongName("rndrd-prefetch-cluster-block-threshold")
@@ -363,8 +357,6 @@
             "initial_window_size*[1+grow_factor*file_size*replication_progress/"
             "initial_window_size)] (experimental).");
 
-<<<<<<< HEAD
-=======
     add<std::string>()
         ->withLongName("prefetch-mode")
         .withConfigName("prefetch_mode")
@@ -375,7 +367,6 @@
                          "values are: async, sync. Default is: async "
                          "(experimental).");
 
->>>>>>> 474dec75
     add<bool>()
         ->asSwitch()
         .withLongName("cluster-prefetch-threshold-random")
@@ -810,15 +801,12 @@
         .get_value_or(1.0);
 }
 
-<<<<<<< HEAD
-=======
 std::string Options::getPrefetchMode() const
 {
     return get<std::string>({"prefetch-mode", "prefetch_mode"})
         .get_value_or("async");
 }
 
->>>>>>> 474dec75
 bool Options::isClusterPrefetchThresholdRandom() const
 {
     return get<bool>({"cluster-prefetch-threshold-random",
