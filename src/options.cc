/**
 * @file options.cc
 * @author Konrad Zemek
 * @copyright (C) 2014 ACK CYFRONET AGH
 * @copyright This software is released under the MIT license cited in
 * 'LICENSE.txt'
 */

#include "options.h"

#include "logging.h"
#include "oneException.h"

#include <boost/algorithm/string.hpp>
#include <boost/filesystem.hpp>
#include <boost/program_options.hpp>
#include <boost/xpressive/xpressive.hpp>

#include <fstream>
#include <functional>
#include <sstream>
#include <utility>
#include <vector>

using namespace boost::program_options;

namespace one {
namespace client {

Options::Options(boost::filesystem::path globalConfigPath)
    : m_common("Common config file and environment options")
    , m_restricted("Global config file restricted options")
    , m_commandline("General options")
    , m_fuse("FUSE options")
    , m_hidden("Hidden commandline options")
    , m_globalConfigPath(std::move(globalConfigPath))
{
    setDescriptions();
}

Options::~Options() {}

void Options::setDescriptions()
{
    // Common options found in environment, global and user config files
    add_provider_hostname(m_common);
    add_provider_port(m_common);
    add_peer_certificate_file(m_common);
    add_no_check_certificate(m_common);
    add_fuse_group_id(m_common);
    add_enable_attr_cache(m_common);
    add_attr_cache_expiration_time(m_common);
    add_log_dir(m_common);
    add_fuse_id(m_common);
    add_jobscheduler_threads(m_common);
    add_enable_dir_prefetch(m_common);
    add_enable_parallel_getattr(m_common);
    add_enable_permission_checking(m_common);
    add_enable_location_cache(m_common);
    add_global_registry_url(m_common);
    add_global_registry_port(m_common);
    add_authentication(m_common);

    // Restricted options exclusive to global config file
    add_enable_env_option_override(m_restricted);
    add_cluster_ping_interval(m_restricted);
    add_alive_meta_connections_count(m_restricted);
    add_alive_data_connections_count(m_restricted);
    add_write_buffer_max_size(m_restricted);
    add_read_buffer_max_size(m_restricted);
    add_write_buffer_max_file_size(m_restricted);
    add_read_buffer_max_file_size(m_restricted);
    add_file_buffer_prefered_block_size(m_restricted);
    add_file_sync_timeout(m_restricted);

    // General commandline options
    add_switch_help(m_commandline);
    add_switch_version(m_commandline);
    add_config(m_commandline);
    add_authentication(m_commandline);
    add_switch_debug(m_commandline);
    add_switch_debug_gsi(m_commandline);
    add_switch_no_check_certificate(m_commandline);
    add_switch_proxyio(m_commandline);

    // FUSE-specific commandline options
    m_fuse.add_options()(",o",
        value<std::vector<std::string>>()->value_name("opt,..."),
        "mount options")(",f", "foreground operation")(
        ",s", "disable multi-threaded operation");

    // Hidden commandline options (positional)
<<<<<<< HEAD
    add_mountpoint(m_hidden);;
=======
    m_hidden.add_options()(
        "mountpoint", value<std::string>()->required(), "mount point");
>>>>>>> eff05dd7
}

void Options::parseConfigs(const int argc, const char *const argv[])
{
    if (argc > 0)
        argv0 = argv[0];

    try {
        if (!parseCommandLine(argc, argv))
            return;
    }
    catch (boost::program_options::error &e) {
        LOG(ERROR) << "Error while parsing command line arguments: "
                   << e.what();
        throw OneException("", e.what());
    }

    variables_map fileConfigMap;
    try {
        parseUserConfig(fileConfigMap);
    }
    catch (boost::program_options::unknown_option &e) {
        LOG(ERROR) << "Error while parsing user configuration file: "
                   << e.what();
        if (m_restricted.find_nothrow(e.get_option_name(), false))
            throw OneException("", "restricted option '" + e.get_option_name() +
                    "' found in user configuration file");

        throw OneException("", e.what());
    }
    catch (boost::program_options::error &e) {
        LOG(ERROR) << "Error while parsing user configuration file: "
                   << e.what();
        throw OneException("", e.what());
    }

    try {
        parseGlobalConfig(fileConfigMap);
    }
    catch (boost::program_options::error &e) {
        LOG(ERROR) << "Error while parsing global configuration file: "
                   << e.what();
        throw OneException("", e.what());
    }

    // If override is allowed then we merge in environment variables first
    auto overrideIt = fileConfigMap.find("enable_env_option_override");
    if (overrideIt == fileConfigMap.end() || overrideIt->second.as<bool>()) {
        parseEnv();
        m_vm.insert(fileConfigMap.begin(), fileConfigMap.end());
    }
    else {
        m_vm.insert(fileConfigMap.begin(), fileConfigMap.end());
        parseEnv();
    }

    notify(m_vm);
}

/**
* Parses commandline-options with dashes as commandline_options with
* underscores.
* @param str The command line argument to parse.
* @returns A pair of argument name and argument value parsed from the input
* string. The argument name has dashes replaced with underscores.
*/
static std::pair<std::string, std::string> cmdParser(const std::string &str)
{
    using namespace boost::xpressive;

    static const sregex rex =
        sregex::compile(R"(\s*--([\w\-]+)(?:=(\S+))?\s*)");

    smatch what;
    if (regex_match(str, what, rex))
        return std::make_pair(
            boost::algorithm::replace_all_copy(what[1].str(), "-", "_"),
            what.size() > 1 ? what[2].str() : std::string());

    return std::pair<std::string, std::string>();
}

bool Options::parseCommandLine(const int argc, const char *const argv[])
{
    positional_options_description pos;
    pos.add("mountpoint", 1);

    options_description all("Allowed options");
    all.add(m_commandline).add(m_fuse).add(m_hidden);

    store(command_line_parser(argc, argv)
              .options(all)
              .positional(pos)
              .extra_parser(cmdParser)
              .run(),
        m_vm);

    return !m_vm.count("help") && !m_vm.count("version");
}

void Options::parseUserConfig(variables_map &fileConfigMap)
{
    using namespace boost::filesystem;
    if (!m_vm.count("config"))
        return;

    const path userConfigPath = absolute(m_vm.at("config").as<std::string>());
    std::ifstream userConfig(userConfigPath.c_str());

    if (userConfig)
        LOG(INFO) << "Parsing user configuration file: '" << userConfigPath
                  << "'";
    else
        LOG(WARNING) << "Couldn't open user configuration file: '"
                     << userConfigPath << "'";

    store(parse_config_file(userConfig, m_common), fileConfigMap);
}

void Options::parseGlobalConfig(variables_map &fileConfigMap)
{
    options_description global("Global configuration");
    global.add(m_restricted).add(m_common);

    std::ifstream globalConfig(m_globalConfigPath.c_str());

    if (globalConfig)
        LOG(INFO) << "Parsing global configuration file: '"
                  << m_globalConfigPath << "'";
    else
        LOG(WARNING) << "Couldn't open global configuration file: '"
                     << m_globalConfigPath << "'";

    store(parse_config_file(globalConfig, global), fileConfigMap);
}

std::string Options::mapEnvNames(std::string env) const
{
    boost::algorithm::to_lower(env);
    if (m_common.find_nothrow(env, false) && m_vm.count(env) == 0) {
        LOG(INFO) << "Using environment configuration variable: '" << env
                  << "'";
        return env;
    }

    return std::string();
}

void Options::parseEnv()
{
    LOG(INFO) << "Parsing environment variables";
    store(parse_environment(m_common,
              std::bind(&Options::mapEnvNames, this, std::placeholders::_1)),
        m_vm);
}

struct fuse_args Options::getFuseArgs() const
{
    struct fuse_args args = FUSE_ARGS_INIT(0, nullptr);

    fuse_opt_add_arg(&args, argv0.c_str());
    fuse_opt_add_arg(&args, "-obig_writes");

    if (m_vm.count("debug"))
        fuse_opt_add_arg(&args, "-d");
    if (m_vm.count("-f"))
        fuse_opt_add_arg(&args, "-f");
    if (m_vm.count("-s"))
        fuse_opt_add_arg(&args, "-s");

    if (m_vm.count("-o")) {
        for (const auto &opt : m_vm.at("-o").as<std::vector<std::string>>())
            fuse_opt_add_arg(&args, ("-o" + opt).c_str());
    }

    if (m_vm.count("mountpoint"))
        fuse_opt_add_arg(
            &args, m_vm.at("mountpoint").as<std::string>().c_str());

    return args;
}

std::string Options::describeCommandlineOptions() const
{
    options_description visible("");
    visible.add(m_commandline).add(m_fuse);

    std::stringstream ss;
    ss << visible;

    return ss.str();
}

} // namespace client
} // namespace one<|MERGE_RESOLUTION|>--- conflicted
+++ resolved
@@ -90,12 +90,7 @@
         ",s", "disable multi-threaded operation");
 
     // Hidden commandline options (positional)
-<<<<<<< HEAD
-    add_mountpoint(m_hidden);;
-=======
-    m_hidden.add_options()(
-        "mountpoint", value<std::string>()->required(), "mount point");
->>>>>>> eff05dd7
+    add_mountpoint(m_hidden);
 }
 
 void Options::parseConfigs(const int argc, const char *const argv[])
