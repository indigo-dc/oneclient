--- conflicted
+++ resolved
@@ -13,23 +13,15 @@
 using namespace veil::protocol::communication_protocol;
 using namespace veil::protocol::fuse_messages;
 
-<<<<<<< HEAD
-static inline string tolower(string input) {
-    to_lower(input);
-    return input;
-}
-
-namespace veil {
-namespace client {
+namespace veil
+{
+namespace client
+{
 
 MessageBuilder::MessageBuilder(std::weak_ptr<Context> context)
     : m_context{std::move(context)}
-=======
-namespace veil
->>>>>>> 68b095fe
 {
-namespace client
-{
+}
 
 FuseMessage MessageBuilder::createFuseMessage(
         const google::protobuf::Message &content) const
