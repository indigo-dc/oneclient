/**
 * @file fsLogic.cc
 * @author Rafal Slota
 * @copyright (C) 2013 ACK CYFRONET AGH
 * @copyright This software is released under the MIT license cited in
 * 'LICENSE.txt'
 */

#include "fsLogic.h"

#include "context.h"
#include "events/eventManager.h"
#include "logging.h"
#include "shMock.h"

#include <boost/algorithm/string.hpp>
#include <glog/logging.h>

namespace one {
namespace client {

FsLogic::FsLogic(std::string root, std::shared_ptr<Context> context)
    : m_root{std::move(root)}
    , m_uid{geteuid()}
    , m_gid{getegid()}
    , m_context{std::move(context)}
    , m_shMock{std::make_unique<SHMock>("/tmp")}
    , m_eventManager{std::make_unique<events::EventManager>(m_context)}
{
    if (m_root.size() > 1 && m_root.back() == '/')
        m_root.pop_back();

    LOG(INFO) << "Setting file system root directory to: '" << m_root << "'";
}

int FsLogic::access(const std::string &path, const int mask)
{
    DLOG(INFO) << "FUSE: access(path: '" << path << "', mask: " << mask << ")";
    return m_shMock->shAccess(path, mask);
}

int FsLogic::getattr(const std::string &path, struct stat *const statbuf)
{
    DLOG(INFO) << "FUSE: getattr(path: '" << path << ", ...)";
    return m_shMock->shGetattr(path, statbuf);
}

int FsLogic::readlink(const std::string &path, boost::asio::mutable_buffer buf)
{
    DLOG(INFO) << "FUSE: readlink(path: '" << path
               << "', bufferSize: " << boost::asio::buffer_size(buf) << ")";

    return m_shMock->shReadlink(path, buf);
}

int FsLogic::mknod(const std::string &path, const mode_t mode, const dev_t dev)
{
    DLOG(INFO) << "FUSE: mknod(path: '" << path << "', mode: " << mode
               << ", dev: " << dev << ")";
    return m_shMock->shMknod(path, mode, dev);
}

int FsLogic::mkdir(const std::string &path, const mode_t mode)
{
    DLOG(INFO) << "FUSE: mkdir(path: '" << path << "', mode: " << mode << ")";
    return m_shMock->shMkdir(path, mode);
}

int FsLogic::unlink(const std::string &path)
{
    DLOG(INFO) << "FUSE: unlink(path: '" << path << "')";
    return m_shMock->shUnlink(path);
}

int FsLogic::rmdir(const std::string &path)
{
    DLOG(INFO) << "FUSE: rmdir(path: '" << path << "')";
    return m_shMock->shRmdir(path);
}

int FsLogic::symlink(const std::string &target, const std::string &linkPath)
{
    DLOG(INFO) << "FUSE: symlink(target: " << target
               << ", linkPath: " << linkPath << ")";

    return m_shMock->shSymlink(target, linkPath);
}

int FsLogic::rename(const std::string &oldPath, const std::string &newPath)
{
<<<<<<< HEAD
    DLOG(INFO) << "FUSE: rename(oldPath: '" << oldPath << "', newPath: '"
               << newPath << "')";

=======
    DLOG(INFO) << "FUSE: rename(path: '" << oldPath << "', newPath: '" << newPath
               << "')";
>>>>>>> cd9de09c
    return m_shMock->shRename(oldPath, newPath);
}

int FsLogic::chmod(const std::string &path, const mode_t mode)
{
    DLOG(INFO) << "FUSE: chmod(path: '" << path << "', mode: " << mode << ")";
    return m_shMock->shChmod(path, mode);
}

int FsLogic::chown(const std::string &path, const uid_t uid, const gid_t gid)
{
    DLOG(INFO) << "FUSE: chown(path: '" << path << "', uid: " << uid
               << ", gid: " << gid << ")";

    return m_shMock->shChown(path, uid, gid);
}

int FsLogic::truncate(const std::string &path, const off_t newSize)
{
    DLOG(INFO) << "FUSE: truncate(path: '" << path << "', newSize: " << newSize
               << ")";

    int res = m_shMock->shTruncate(path, newSize);
    if (res == 0)
        m_eventManager->emitTruncateEvent(path, newSize);
    return res;
}

int FsLogic::utime(const std::string &path, struct utimbuf *const ubuf)
{
    DLOG(INFO) << "FUSE: utime(path: '" << path << "', ...)";
    return m_shMock->shUtime(path, ubuf);
}

int FsLogic::open(
    const std::string &path, struct fuse_file_info *const fileInfo)
{
    DLOG(INFO) << "FUSE: open(path: '" << path << "', ...)";
    return m_shMock->shOpen(path, fileInfo);
}

int FsLogic::read(const std::string &path, boost::asio::mutable_buffer buf,
    const off_t offset, struct fuse_file_info *const fileInfo)
{
    DLOG(INFO) << "FUSE: read(path: '" << path
               << "', bufferSize: " << boost::asio::buffer_size(buf)
               << ", offset: " << offset << ", ...)";

    int res = m_shMock->shRead(path, buf, offset, fileInfo);
    if (res > 0)
        m_eventManager->emitReadEvent(path, offset, static_cast<size_t>(res));

    return res;
}

int FsLogic::write(const std::string &path, boost::asio::const_buffer buf,
    const off_t offset, struct fuse_file_info *const fileInfo)
{
    DLOG(INFO) << "FUSE: write(path: '" << path
               << "', bufferSize: " << boost::asio::buffer_size(buf)
               << ", offset: " << offset << ", ...)";

    int res = m_shMock->shWrite(path, buf, offset, fileInfo);
    if (res > 0) {
        struct stat statbuf;
        if (m_shMock->shGetattr(path, &statbuf) == 0) {
            m_eventManager->emitWriteEvent(path, offset,
                static_cast<size_t>(res),
                std::max(offset + res, statbuf.st_size));
        }
        else {
            m_eventManager->emitWriteEvent(
                path, offset, static_cast<size_t>(res), offset + res);
        }
    }
    return res;
}

int FsLogic::statfs(const std::string &path, struct statvfs *const statInfo)
{
    DLOG(INFO) << "FUSE: statfs(path: '" << path << "', ...)";
    return m_shMock->shStatfs(path, statInfo);
}

int FsLogic::flush(
    const std::string &path, struct fuse_file_info *const fileInfo)
{
    DLOG(INFO) << "FUSE: flush(path: '" << path << "', ...)";
    return m_shMock->shFlush(path, fileInfo);
}

int FsLogic::release(
    const std::string &path, struct fuse_file_info *const fileInfo)
{
    DLOG(INFO) << "FUSE: release(path: '" << path << "', ...)";
    return m_shMock->shRelease(path, fileInfo);
}

int FsLogic::fsync(const std::string &path, const int datasync,
    struct fuse_file_info *const fileInfo)
{
    DLOG(INFO) << "FUSE: fsync(path: '" << path << "', datasync: " << datasync
               << ", ...)";

    return m_shMock->shFsync(path, datasync, fileInfo);
}

int FsLogic::opendir(
    const std::string &path, struct fuse_file_info *const fileInfo)
{
    DLOG(INFO) << "FUSE: opendir(path: '" << path << "', ...)";
    return m_shMock->shOpendir(path, fileInfo);
}

int FsLogic::readdir(const std::string &path, void *const buf,
    const fuse_fill_dir_t filler, const off_t offset,
    struct fuse_file_info *const fileInfo)
{
    DLOG(INFO) << "FUSE: readdir(path: '" << path
               << "', ..., offset: " << offset << ", ...)";

    return m_shMock->shReaddir(path, buf, filler, offset, fileInfo);
}

int FsLogic::releasedir(
    const std::string &path, struct fuse_file_info *const fileInfo)
{
    DLOG(INFO) << "FUSE: releasedir(path: '" << path << "', ...)";
    return m_shMock->shReleasedir(path, fileInfo);
}

int FsLogic::fsyncdir(const std::string &path, const int datasync,
    struct fuse_file_info *const fileInfo)
{
    DLOG(INFO) << "FUSE: fsyncdir(path: '" << path
               << "', datasync: " << datasync << ", ...)";

    return m_shMock->shFsyncdir(path, datasync, fileInfo);
}

} // namespace client
} // namespace one<|MERGE_RESOLUTION|>--- conflicted
+++ resolved
@@ -14,7 +14,6 @@
 #include "shMock.h"
 
 #include <boost/algorithm/string.hpp>
-#include <glog/logging.h>
 
 namespace one {
 namespace client {
@@ -88,14 +87,9 @@
 
 int FsLogic::rename(const std::string &oldPath, const std::string &newPath)
 {
-<<<<<<< HEAD
     DLOG(INFO) << "FUSE: rename(oldPath: '" << oldPath << "', newPath: '"
                << newPath << "')";
 
-=======
-    DLOG(INFO) << "FUSE: rename(path: '" << oldPath << "', newPath: '" << newPath
-               << "')";
->>>>>>> cd9de09c
     return m_shMock->shRename(oldPath, newPath);
 }
 
