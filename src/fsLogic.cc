/**
 * @file fsLogic.cc
 * @author Rafal Slota
 * @author Konrad Zemek
 * @copyright (C) 2013-2015 ACK CYFRONET AGH
 * @copyright This software is released under the MIT license cited in
 * 'LICENSE.txt'
 */

#include "fsLogic.h"

#include "context.h"
#include "directIOHelper.h"
#include "helpers/IStorageHelper.h"
#include "logging.h"
#include "options.h"

#include "messages/configuration.h"
#include "messages/fuse/changeMode.h"
#include "messages/fuse/createDir.h"
#include "messages/fuse/deleteFile.h"
#include "messages/fuse/fileAttr.h"
#include "messages/fuse/fileChildren.h"
#include "messages/fuse/fileLocation.h"
#include "messages/fuse/getFileAttr.h"
#include "messages/fuse/getFileChildren.h"
#include "messages/fuse/getFileLocation.h"
#include "messages/fuse/getHelperParams.h"
#include "messages/fuse/getNewFileLocation.h"
#include "messages/fuse/helperParams.h"
#include "messages/fuse/release.h"
#include "messages/fuse/rename.h"
#include "messages/fuse/synchronizeBlockAndComputeChecksum.h"
#include "messages/fuse/truncate.h"
#include "messages/fuse/updateTimes.h"

#include <boost/algorithm/string.hpp>
#include <openssl/md4.h>

#include <sys/stat.h>

#include <algorithm>
#include <memory>

using namespace std::literals;

namespace one {
namespace client {

FsLogic::FsLogic(std::shared_ptr<Context> context,
    std::shared_ptr<messages::Configuration> configuration)
    : m_uid{geteuid()}
    , m_gid{getegid()}
    , m_context{std::move(context)}
    , m_eventManager{m_context}
    , m_helpersCache{*m_context->communicator(), *m_context->scheduler()}
    , m_metadataCache{*m_context->communicator()}
    , m_fsSubscriptions{m_eventManager}
    , m_forceProxyIOCache{m_fsSubscriptions}
{
    m_eventManager.setFileAttrHandler(fileAttrHandler());
    m_eventManager.setFileLocationHandler(fileLocationHandler());
    m_eventManager.setPermissionChangedHandler(permissionChangedHandler());
    m_eventManager.setFileRemovalHandler(fileRemovalHandler());
    m_eventManager.subscribe(configuration->subscriptionContainer());

    scheduleCacheExpirationTick();
}

FsLogic::~FsLogic()
{
    std::lock_guard<std::mutex> guard{m_cancelCacheExpirationTickMutex};
    m_cancelCacheExpirationTick();
}

void FsLogic::scheduleCacheExpirationTick()
{
    std::lock_guard<std::mutex> guard{m_cancelCacheExpirationTickMutex};
    m_cancelCacheExpirationTick = m_context->scheduler()->schedule(1s, [this] {
        m_locExpirationHelper.tick([this](const std::string &uuid) {
            m_metadataCache.remove(uuid);
            m_fsSubscriptions.removeFileLocationSubscription(uuid);
        });

        m_attrExpirationHelper.tick([this](const std::string &uuid) {
            m_metadataCache.remove(uuid);
            m_fsSubscriptions.removeFileAttrSubscription(uuid);
            m_fsSubscriptions.removeFileRemovalSubscription(uuid);
        });

        scheduleCacheExpirationTick();
    });
}

int FsLogic::access(boost::filesystem::path path, const int mask)
{
    DLOG(INFO) << "FUSE: access(path: " << path << ", mask: " << mask << ")";
    return 0;
}

int FsLogic::getattr(boost::filesystem::path path, struct stat *const statbuf)
{
    DLOG(INFO) << "FUSE: getattr(path: " << path << ", ...)";

    auto attr = m_metadataCache.getAttr(path);

    statbuf->st_atime = std::chrono::system_clock::to_time_t(attr.atime());
    statbuf->st_mtime = std::chrono::system_clock::to_time_t(attr.mtime());
    statbuf->st_ctime = std::chrono::system_clock::to_time_t(attr.ctime());
    statbuf->st_gid = attr.gid();
    statbuf->st_uid = attr.uid();
    statbuf->st_mode = attr.mode();
    statbuf->st_size = attr.size().get();
    statbuf->st_nlink = 1;
    statbuf->st_blocks = 0;

    switch (attr.type()) {
        case messages::fuse::FileAttr::FileType::directory:
            statbuf->st_mode |= S_IFDIR;
            break;
        case messages::fuse::FileAttr::FileType::link:
            statbuf->st_mode |= S_IFLNK;
            break;
        case messages::fuse::FileAttr::FileType::regular:
            statbuf->st_mode |= S_IFREG;
            break;
    }

    m_attrExpirationHelper.markInteresting(attr.uuid(), [&] {
        m_metadataCache.getAttr(attr.uuid());
        m_fsSubscriptions.addFileAttrSubscription(attr.uuid());
        m_fsSubscriptions.addFileRemovalSubscription(attr.uuid());
    });

    return 0;
}

int FsLogic::readlink(boost::filesystem::path path, asio::mutable_buffer buf)
{
    DLOG(INFO) << "FUSE: readlink(path: " << path
               << ", bufferSize: " << asio::buffer_size(buf) << ")";

    throw std::errc::function_not_supported;
}

int FsLogic::mknod(
    boost::filesystem::path path, const mode_t mode, const dev_t dev)
{
    DLOG(INFO) << "FUSE: mknod(path: " << path << ", mode: " << std::oct << mode
               << ", dev: " << dev << ")";

    createFile(std::move(path), mode);
    return 0;
}

int FsLogic::mkdir(boost::filesystem::path path, const mode_t mode)
{
    DLOG(INFO) << "FUSE: mkdir(path: " << path << ", mode: " << std::oct << mode
               << ")";

    auto parentAttr = m_metadataCache.getAttr(path.parent_path());
    if (parentAttr.type() != messages::fuse::FileAttr::FileType::directory)
        throw std::errc::not_a_directory;

    messages::fuse::CreateDir msg{
        parentAttr.uuid(), path.filename().string(), mode};

    auto future =
        m_context->communicator()->communicate<messages::fuse::FuseResponse>(
            std::move(msg));

    communication::wait(future);

    return 0;
}

int FsLogic::unlink(boost::filesystem::path path)
{
    DLOG(INFO) << "FUSE: unlink(path: " << path << "')";
    removeFile(std::move(path));
    return 0;
}

int FsLogic::rmdir(boost::filesystem::path path)
{
    DLOG(INFO) << "FUSE: rmdir(path: " << path << "')";
    removeFile(std::move(path));
    return 0;
}

int FsLogic::symlink(
    boost::filesystem::path target, boost::filesystem::path linkPath)
{
    DLOG(INFO) << "FUSE: symlink(target: " << target
               << ", linkPath: " << linkPath << ")";

    throw std::errc::function_not_supported;
}

int FsLogic::rename(
    boost::filesystem::path oldPath, boost::filesystem::path newPath)
{
    DLOG(INFO) << "FUSE: rename(oldpath: " << oldPath
               << ", newpath: " << newPath << "')";

    m_metadataCache.rename(oldPath, newPath);

    return 0;
}

int FsLogic::chmod(boost::filesystem::path path, const mode_t mode)
{
    DLOG(INFO) << "FUSE: chmod(path: " << path << ", mode: " << std::oct << mode
               << ")";

    const mode_t normalizedMode = mode & ALLPERMS;

    MetadataCache::UuidAccessor uuidAcc;
    MetadataCache::MetaAccessor metaAcc;
    m_metadataCache.getAttr(uuidAcc, metaAcc, path);

    auto future =
        m_context->communicator()->communicate<messages::fuse::FuseResponse>(
            messages::fuse::ChangeMode{uuidAcc->second, normalizedMode});

    communication::wait(future);
    metaAcc->second.attr.get().mode(normalizedMode);

    return 0;
}

int FsLogic::chown(
    boost::filesystem::path path, const uid_t uid, const gid_t gid)
{
    DLOG(INFO) << "FUSE: chown(path: " << path << ", uid: " << uid
               << ", gid: " << gid << ")";

    throw std::errc::function_not_supported;
}

int FsLogic::truncate(boost::filesystem::path path, const off_t newSize)
{
    DLOG(INFO) << "FUSE: truncate(path: " << path << ", newSize: " << newSize
               << ")";

    MetadataCache::MetaAccessor acc;
    m_metadataCache.getAttr(acc, path);
    auto &attr = acc->second.attr.get();

    auto future =
        m_context->communicator()->communicate<messages::fuse::FuseResponse>(
            messages::fuse::Truncate{attr.uuid(), newSize});

    communication::wait(future);
    attr.size(newSize);

    m_metadataCache.getLocation(acc, attr.uuid());
    acc->second.location.get().blocks() &=
        boost::icl::discrete_interval<off_t>::right_open(0, newSize);

    m_eventManager.emitTruncateEvent(newSize, attr.uuid());

    return 0;
}

int FsLogic::utime(boost::filesystem::path path, struct utimbuf *const ubuf)
{
    DLOG(INFO) << "FUSE: utime(path: " << path << ", ...)";

    MetadataCache::UuidAccessor uuidAcc;
    MetadataCache::MetaAccessor metaAcc;
    m_metadataCache.getAttr(uuidAcc, metaAcc, path);

    messages::fuse::UpdateTimes msg{uuidAcc->second};

    if (!ubuf) {
        const auto now = std::chrono::system_clock::now();
        msg.atime(now);
        msg.mtime(now);
    }
    else {
        msg.atime(std::chrono::system_clock::from_time_t(ubuf->actime));
        msg.mtime(std::chrono::system_clock::from_time_t(ubuf->modtime));
    }

    auto future =
        m_context->communicator()->communicate<messages::fuse::FuseResponse>(
            std::move(msg));

    communication::wait(future);

    auto &attr = metaAcc->second.attr.get();
    attr.atime(msg.atime().get());
    attr.mtime(msg.mtime().get());

    return 0;
}

int FsLogic::open(
    boost::filesystem::path path, struct fuse_file_info *const fileInfo)
{
    DLOG(INFO) << "FUSE: open(path: " << path << ", ...)";

    auto attr = m_metadataCache.getAttr(path);
    auto location = m_metadataCache.getLocation(attr.uuid());
    auto helper = getHelper(attr.uuid(), location.storageId());
    openFile(location, fileInfo);

    return 0;
}

namespace {

std::unordered_map<std::string, std::string> makeParameters(
    FileContextCache::FileContext &fileCtx)
{
    std::unordered_map<std::string, std::string> parameters{
        {"file_uuid", fileCtx.uuid}};

    if (fileCtx.handleId->is_initialized())
        parameters.emplace("handle_id", fileCtx.handleId->get());

    return parameters;
};

int openFile(const FileContextCache::HelperCtxMapAccessor &ctxAcc,
    FileContextCache::FileContext &fileCtx,
    const HelpersCache::HelperPtr &helper, const std::string &fileId,
    std::unordered_map<std::string, std::string> parameters)
{
<<<<<<< HEAD
    auto helperCtx = helper->createCTX();
    helperCtx->setUserCTX({{one::helpers::DIRECT_IO_HELPER_UID_ARG,
                               std::to_string(geteuid())},
        {one::helpers::DIRECT_IO_HELPER_GID_ARG, std::to_string(getegid())}});
=======
    auto helperCtx = helper->createCTX(std::move(parameters));
>>>>>>> 1e181eef
    int fh = helper->sh_open(helperCtx, fileId, fileCtx.flags);
    ctxAcc->second = helperCtx;
    return fh;
}

helpers::CTXPtr getHelperCtx(FileContextCache::FileContext &fileCtx,
    const HelpersCache::HelperPtr &helper, const std::string &storageId,
    const std::string &fileId)
{
    FileContextCache::HelperCtxMapKey ctxMapKey{storageId, fileId};
    FileContextCache::HelperCtxMapAccessor ctxAcc;
    if (fileCtx.helperCtxMap->insert(ctxAcc, std::move(ctxMapKey)))
        openFile(ctxAcc, fileCtx, helper, fileId, makeParameters(fileCtx));

    return ctxAcc->second;
}

} // namespace

int FsLogic::read(boost::filesystem::path path, asio::mutable_buffer buf,
    const off_t offset, struct fuse_file_info *const fileInfo)
{
    DLOG(INFO) << "FUSE: read(path: " << path
               << ", bufferSize: " << asio::buffer_size(buf)
               << ", offset: " << offset << ", ...)";

    auto context = m_fileContextCache.get(fileInfo->fh);
    auto attr = m_metadataCache.getAttr(context.uuid);
    auto location = m_metadataCache.getLocation(context.uuid);

    const auto possibleRange =
        boost::icl::discrete_interval<off_t>::right_open(0, attr.size().get());

    const auto requestedRange =
        boost::icl::discrete_interval<off_t>::right_open(
            offset, offset + asio::buffer_size(buf));

    const auto wantedRange = requestedRange & possibleRange;

    if (boost::icl::size(wantedRange) == 0)
        return 0;

    // Even if several "touching" blocks with different helpers are available to
    // read right now, for simplicity we'll only read a single block per a read
    // operation.
    auto availableBlockIt =
        location.blocks().find(boost::icl::discrete_interval<off_t>(offset));

    boost::optional<messages::fuse::Checksum> serverChecksum;
    bool dataNeedsSynchronization = availableBlockIt == location.blocks().end();
    if (dataNeedsSynchronization) {
        if (serverChecksum =
                waitForBlockSynchronization(context.uuid, wantedRange)) {
            location = m_metadataCache.getLocation(context.uuid);
            availableBlockIt = location.blocks().find(
                boost::icl::discrete_interval<off_t>(offset));
        }
        else
            throw std::errc::resource_unavailable_try_again;
    }

    const messages::fuse::FileBlock &fileBlock = availableBlockIt->second;
    auto availableRange = availableBlockIt->first & wantedRange;
    buf = asio::buffer(buf, boost::icl::size(availableRange));

    auto helper = getHelper(context.uuid, fileBlock.storageId());
    auto helperCtx = getHelperCtx(
        context, helper, fileBlock.storageId(), fileBlock.fileId());
<<<<<<< HEAD
    auto parameters = makeParameters(context);
    auto original_buf = buf;

    try {
        buf = helper->sh_read(
            helperCtx, fileBlock.fileId(), buf, offset, parameters);

        if (helper->needsDataConsistencyCheck() && dataNeedsSynchronization) {
            std::string data = std::string(
                asio::buffer_cast<char *>(buf), asio::buffer_size(buf));
            auto checksum = availableRange == wantedRange
                ? compute_hash(data)
                : syncAndFetchActualChecksum(context.uuid, availableRange)
                      .value();

            if (serverChecksum.get().value() != checksum) {
                helper->sh_release(helperCtx, fileBlock.fileId());
                helperCtx = getHelperCtx(
                    context, helper, fileBlock.storageId(), fileBlock.fileId());
                buf = helper->sh_read(helperCtx, fileBlock.fileId(),
                    original_buf, offset, parameters);
            }
        }
=======

    try {
        buf = helper->sh_read(helperCtx, fileBlock.fileId(), buf, offset);
>>>>>>> 1e181eef
    }
    catch (const std::system_error &e) {
        if (e.code().value() != EPERM && e.code().value() != EACCES)
            throw;
        if (m_forceProxyIOCache.contains(context.uuid))
            throw;

        m_forceProxyIOCache.insert(context.uuid);
        return read(path, buf, offset, fileInfo);
    }

    const auto bytesRead = asio::buffer_size(buf);
    m_eventManager.emitReadEvent(offset, bytesRead, context.uuid);

    return bytesRead;
}

boost::optional<messages::fuse::Checksum> FsLogic::waitForBlockSynchronization(
    const std::string &uuid, const boost::icl::discrete_interval<off_t> &range)
{
    auto checksum = syncAndFetchActualChecksum(uuid, range);

    if (m_metadataCache.waitForNewLocation(
            uuid, range, std::chrono::seconds{
                             m_context->options()->get_file_sync_timeout()}))
        return {std::move(checksum)};
    return {};
}

messages::fuse::Checksum FsLogic::syncAndFetchActualChecksum(
    const std::string &uuid, const boost::icl::discrete_interval<off_t> &range)
{
    messages::fuse::SynchronizeBlockAndComputeChecksum request{uuid, range};
    auto future =
        m_context->communicator()->communicate<messages::fuse::Checksum>(
            std::move(request));
    return communication::wait(future);
}

int FsLogic::write(boost::filesystem::path path, asio::const_buffer buf,
    const off_t offset, struct fuse_file_info *const fileInfo)
{
    DLOG(INFO) << "FUSE: write(path: " << path
               << ", bufferSize: " << asio::buffer_size(buf)
               << ", offset: " << offset << ", ...)";

    if (asio::buffer_size(buf) == 0)
        return 0;

    auto context = m_fileContextCache.get(fileInfo->fh);
    auto attr = m_metadataCache.getAttr(context.uuid);
    auto location = m_metadataCache.getLocation(context.uuid);

    messages::fuse::FileBlock fileBlock;
    std::tie(fileBlock, buf) = findWriteLocation(location, offset, buf);

    auto helper = getHelper(context.uuid, location.storageId());
    auto helperCtx = getHelperCtx(
        context, helper, fileBlock.storageId(), fileBlock.fileId());

    size_t bytesWritten = 0;
    try {
        bytesWritten =
            helper->sh_write(helperCtx, fileBlock.fileId(), buf, offset);
    }
    catch (const std::system_error &e) {
        if (e.code().value() != EPERM && e.code().value() != EACCES)
            throw;
        if (m_forceProxyIOCache.contains(context.uuid))
            throw;

        m_forceProxyIOCache.insert(context.uuid);
        return write(path, buf, offset, fileInfo);
    }

    m_eventManager.emitWriteEvent(offset, bytesWritten, context.uuid,
        location.storageId(), fileBlock.fileId());

    MetadataCache::MetaAccessor acc;
    m_metadataCache.getAttr(acc, context.uuid);
    acc->second.attr.get().size(std::max(acc->second.attr.get().size().get(),
        static_cast<off_t>(offset + bytesWritten)));

    auto writtenRange = boost::icl::discrete_interval<off_t>::right_open(
        offset, offset + bytesWritten);

    // Call `getLocation` instead of using existing acc for a corner case
    // where location has been removed since initial `getLocation` call.
    m_metadataCache.getLocation(acc, context.uuid);
    acc->second.location.get().blocks() +=
        std::make_pair(writtenRange, std::move(fileBlock));

    return bytesWritten;
}

std::tuple<messages::fuse::FileBlock, asio::const_buffer>
FsLogic::findWriteLocation(const messages::fuse::FileLocation &fileLocation,
    const off_t offset, const asio::const_buffer &buf)
{
    const auto wantedRange = boost::icl::discrete_interval<off_t>::right_open(
        offset, offset + asio::buffer_size(buf));

    // Even if several "touching" blocks with different helpers are
    // available to write right now, for simplicity we'll only write to a
    // single block per a write operation.

    boost::icl::discrete_interval<off_t> offsetInterval{offset};
    auto availableBlockIt = fileLocation.blocks().lower_bound(offsetInterval);

    messages::fuse::FileBlock defaultBlock{
        fileLocation.storageId(), fileLocation.fileId()};

    if (availableBlockIt == fileLocation.blocks().end())
        return std::make_tuple(defaultBlock, buf);

    if (boost::icl::contains(availableBlockIt->first, offsetInterval))
        return std::make_tuple(availableBlockIt->second,
            asio::buffer(buf, boost::icl::size(
                                  availableBlockIt->first & wantedRange)));

    auto blankRange = boost::icl::discrete_interval<off_t>::right_open(
        offset, boost::icl::first(availableBlockIt->first));

    return std::make_tuple(defaultBlock,
        asio::buffer(buf, boost::icl::size(blankRange & wantedRange)));
}

events::FileAttrEventStream::Handler FsLogic::fileAttrHandler()
{
    using namespace events;
    return [this](std::vector<FileAttrEventStream::EventPtr> events) {
        for (const auto &event : events) {
            const auto &newAttr = event->wrapped();
            MetadataCache::MetaAccessor acc;
            if (!m_metadataCache.get(acc, newAttr.uuid()) ||
                !acc->second.attr) {
                LOG(INFO) << "No attributes to update for uuid: '"
                          << newAttr.uuid() << "'";
                continue;
            }

            LOG(INFO) << "Updating attributes for uuid: '" << newAttr.uuid()
                      << "'";
            auto &attr = acc->second.attr.get();

            if (newAttr.size().is_initialized() &&
                newAttr.size().get() < attr.size() && acc->second.location) {
                LOG(INFO) << "Truncating blocks attributes for uuid: '"
                          << newAttr.uuid() << "'";

                acc->second.location.get().blocks() &=
                    boost::icl::discrete_interval<off_t>::right_open(
                        0, newAttr.size().get());
            }

            attr.atime(std::max(attr.atime(), newAttr.atime()));
            attr.ctime(std::max(attr.ctime(), newAttr.ctime()));
            attr.mtime(std::max(attr.mtime(), newAttr.mtime()));
            attr.gid(newAttr.gid());
            attr.mode(newAttr.mode());
            if (newAttr.size().is_initialized())
                attr.size(newAttr.size().get());
            attr.uid(newAttr.uid());
        }
    };
}

events::FileLocationEventStream::Handler FsLogic::fileLocationHandler()
{
    using namespace events;
    return [this](std::vector<FileLocationEventStream::EventPtr> events) {
        for (const auto &event : events) {
            const auto &newLocation = event->wrapped();
            MetadataCache::MetaAccessor acc;
            if (!m_metadataCache.get(acc, newLocation.uuid()) ||
                !acc->second.attr) {
                LOG(INFO) << "No location to update for uuid: '"
                          << newLocation.uuid() << "'";
                continue;
            }

            LOG(INFO) << "Updating location for uuid: '" << newLocation.uuid()
                      << "'";
            auto &location = acc->second.location.get();

            location.storageId(newLocation.storageId());
            location.fileId(newLocation.fileId());

            location.blocks() = newLocation.blocks();

            m_metadataCache.notifyNewLocationArrived(newLocation.uuid());
        }
    };
}

events::PermissionChangedEventStream::Handler
FsLogic::permissionChangedHandler()
{
    using namespace events;
    return [this](std::vector<PermissionChangedEventStream::EventPtr> events) {
        for (const auto &event : events) {
            LOG(INFO) << "Invalidating forceProxyIOCache for uuid: '"
                      << event->fileUuid() << "'";
            m_forceProxyIOCache.erase(event->fileUuid());
        }
    };
}

int FsLogic::statfs(
    boost::filesystem::path path, struct statvfs *const statInfo)
{
    DLOG(INFO) << "FUSE: statfs(path: " << path << ", ...)";
    throw std::errc::function_not_supported;
}

int FsLogic::flush(
    boost::filesystem::path path, struct fuse_file_info *const fileInfo)
{
    DLOG(INFO) << "FUSE: flush(path: " << path << ", ...)";
    return 0;
}

int FsLogic::release(
    boost::filesystem::path path, struct fuse_file_info *const fileInfo)
{
    DLOG(INFO) << "FUSE: release(path: " << path << ", ...)";
    auto attr = m_metadataCache.getAttr(path);
    MetadataCache::MetaAccessor acc;
    m_metadataCache.getLocation(acc, attr.uuid());
    auto &location = acc->second.location.get();

    m_locExpirationHelper.unpin(attr.uuid());
    m_attrExpirationHelper.unpin(attr.uuid());

    auto context = m_fileContextCache.get(fileInfo->fh);
    std::exception_ptr lastReleaseException;
    for (auto &it : *context.helperCtxMap) {
        auto &storageId = it.first.first;
        auto &fileId = it.first.second;
        auto helper = getHelper(attr.uuid(), storageId);
        try {
            helper->sh_release(it.second, fileId);
        }
        catch (std::system_error &e) {
            LOG(ERROR) << "release(storageId: " << storageId
                       << ", fileId: " << fileId << ") failed" << e.what();
            lastReleaseException = std::current_exception();
        }
    }

    if (context.handleId->is_initialized()) {
        auto future = m_context->communicator()
                          ->communicate<messages::fuse::FuseResponse>(
                              messages::fuse::Release{context.handleId->get()});

        communication::wait(future);
        location.unsetHandleId();

        *context.handleId = boost::none;
    }
    context.helperCtxMap->clear();

    if (lastReleaseException)
        std::rethrow_exception(lastReleaseException);
    return 0;
}

int FsLogic::fsync(boost::filesystem::path path, const int datasync,
    struct fuse_file_info *const fileInfo)
{
    DLOG(INFO) << "FUSE: fsync(path: " << path << ", datasync: " << datasync
               << ", ...)";

    throw std::errc::function_not_supported;
}

int FsLogic::opendir(
    boost::filesystem::path path, struct fuse_file_info *const fileInfo)
{
    DLOG(INFO) << "FUSE: opendir(path: " << path << ", ...)";
    return 0;
}

int FsLogic::readdir(boost::filesystem::path path, void *const buf,
    const fuse_fill_dir_t filler, const off_t offset,
    struct fuse_file_info *const /*fileInfo*/)
{
    DLOG(INFO) << "FUSE: readdir(path: " << path << ", ..., offset: " << offset
               << ", ...)";

    auto attr = m_metadataCache.getAttr(path);
    if (attr.type() != messages::fuse::FileAttr::FileType::directory)
        throw std::errc::not_a_directory;

    messages::fuse::GetFileChildren msg{attr.uuid(), offset, 1000};
    auto future =
        m_context->communicator()->communicate<messages::fuse::FileChildren>(
            std::move(msg));

    auto fileChildren = communication::wait(future);
    auto currentOffset = offset;

    for (const auto &uuidAndName : fileChildren.uuidsAndNames()) {
        auto name = std::get<1>(uuidAndName);
        auto childPath = path / name;
        m_metadataCache.map(std::move(childPath), std::get<0>(uuidAndName));

        if (filler(buf, name.c_str(), nullptr, ++currentOffset))
            break;
    }

    return 0;
}

int FsLogic::releasedir(
    boost::filesystem::path path, struct fuse_file_info *const fileInfo)
{
    DLOG(INFO) << "FUSE: releasedir(path: " << path << ", ...)";
    return 0;
}

int FsLogic::fsyncdir(boost::filesystem::path path, const int datasync,
    struct fuse_file_info *const fileInfo)
{
    DLOG(INFO) << "FUSE: fsyncdir(path: " << path << ", datasync: " << datasync
               << ", ...)";

    return 0;
}

int FsLogic::create(boost::filesystem::path path, const mode_t mode,
    struct fuse_file_info *const fileInfo)
{
    DLOG(INFO) << "FUSE: create(path: " << path << ", mode: " << std::oct
               << mode << ")";

    // Potential race condition, file might be modified between create and open
    auto location = createFile(std::move(path), mode);
    openFile(location, fileInfo);

    return 0;
}

HelpersCache::HelperPtr FsLogic::getHelper(
    const std::string &fileUuid, const std::string &storageId)
{
    auto forceProxyIO = m_context->options()->get_proxyio() ||
        m_forceProxyIOCache.contains(fileUuid);
    return m_helpersCache.get(fileUuid, storageId, forceProxyIO);
}

void FsLogic::removeFile(boost::filesystem::path path)
{
    MetadataCache::UuidAccessor uuidAcc;
    MetadataCache::MetaAccessor metaAcc;
    m_metadataCache.getAttr(uuidAcc, metaAcc, path);

    if (!metaAcc->second.removedUpstream) {
        auto future = m_context->communicator()
                          ->communicate<messages::fuse::FuseResponse>(
                              messages::fuse::DeleteFile{uuidAcc->second});

        communication::wait(future);
    }
}

messages::fuse::FileLocation FsLogic::createFile(
    boost::filesystem::path path, const mode_t mode)
{
    auto parentAttr = m_metadataCache.getAttr(path.parent_path());
    if (parentAttr.type() != messages::fuse::FileAttr::FileType::directory)
        throw std::errc::not_a_directory;

    messages::fuse::GetNewFileLocation msg{
        path.filename().string(), parentAttr.uuid(), mode};

    auto future =
        m_context->communicator()->communicate<messages::fuse::FileLocation>(
            std::move(msg));

    auto location = communication::wait(future);
    m_metadataCache.map(path, location);

    return location;
}

void FsLogic::openFile(messages::fuse::FileLocation &location,
    struct fuse_file_info *const fileInfo)
{
    FileContextCache::Accessor acc;
    m_fileContextCache.create(acc);

    fileInfo->direct_io = 1;
    fileInfo->fh = acc->first;

    acc->second.uuid = location.uuid();
    acc->second.flags = fileInfo->flags;
    acc->second.handleId =
        std::make_shared<boost::optional<std::string>>(location.handleId());
    acc->second.helperCtxMap =
        std::make_shared<FileContextCache::HelperCtxMap>();

    m_locExpirationHelper.pin(location.uuid(), [&] {
        m_metadataCache.getLocation(location.uuid());
        m_fsSubscriptions.addFileLocationSubscription(location.uuid());
    });

    m_attrExpirationHelper.pin(location.uuid(), [&] {
        m_metadataCache.getAttr(location.uuid());
        m_fsSubscriptions.addFileAttrSubscription(location.uuid());
        m_fsSubscriptions.addFileRemovalSubscription(location.uuid());
    });
}

events::FileRemovalEventStream::Handler FsLogic::fileRemovalHandler()
{
    using namespace events;
    return [this](std::vector<FileRemovalEventStream::EventPtr> events) {
        for (const auto &event : events) {

            MetadataCache::MetaAccessor metaAcc;
            m_metadataCache.getAttr(metaAcc, event->fileUuid());

            metaAcc->second.removedUpstream = true;
            auto paths = metaAcc->second.paths;
            metaAcc.release();

            auto dir = m_context->options()->get_mountpoint();
            for (auto &path : paths) {
                try {
                    std::remove((dir / path).c_str());
                }
                catch (std::system_error &e) {
                    LOG(WARNING) << "Unable to remove file (path: " << path
                                 << "): " << e.what();
                }
            }

            m_locExpirationHelper.expire(event->fileUuid());
            m_attrExpirationHelper.expire(event->fileUuid());
            LOG(INFO) << "File remove event received: " << event->fileUuid();
        }
    };
}

std::string FsLogic::compute_hash(const std::string &data)
{
    unsigned char hash[MD4_DIGEST_LENGTH];
    MD4_CTX ctx;
    MD4_Init(&ctx);
    MD4_Update(&ctx, data.c_str(), data.size());
    MD4_Final(hash, &ctx);
    return {reinterpret_cast<const char *>(hash), MD4_DIGEST_LENGTH};
}

} // namespace client
} // namespace one<|MERGE_RESOLUTION|>--- conflicted
+++ resolved
@@ -328,14 +328,10 @@
     const HelpersCache::HelperPtr &helper, const std::string &fileId,
     std::unordered_map<std::string, std::string> parameters)
 {
-<<<<<<< HEAD
-    auto helperCtx = helper->createCTX();
+    auto helperCtx = helper->createCTX(std::move(parameters));
     helperCtx->setUserCTX({{one::helpers::DIRECT_IO_HELPER_UID_ARG,
                                std::to_string(geteuid())},
         {one::helpers::DIRECT_IO_HELPER_GID_ARG, std::to_string(getegid())}});
-=======
-    auto helperCtx = helper->createCTX(std::move(parameters));
->>>>>>> 1e181eef
     int fh = helper->sh_open(helperCtx, fileId, fileCtx.flags);
     ctxAcc->second = helperCtx;
     return fh;
@@ -404,13 +400,11 @@
     auto helper = getHelper(context.uuid, fileBlock.storageId());
     auto helperCtx = getHelperCtx(
         context, helper, fileBlock.storageId(), fileBlock.fileId());
-<<<<<<< HEAD
-    auto parameters = makeParameters(context);
     auto original_buf = buf;
 
     try {
         buf = helper->sh_read(
-            helperCtx, fileBlock.fileId(), buf, offset, parameters);
+            helperCtx, fileBlock.fileId(), buf, offset);
 
         if (helper->needsDataConsistencyCheck() && dataNeedsSynchronization) {
             std::string data = std::string(
@@ -425,14 +419,9 @@
                 helperCtx = getHelperCtx(
                     context, helper, fileBlock.storageId(), fileBlock.fileId());
                 buf = helper->sh_read(helperCtx, fileBlock.fileId(),
-                    original_buf, offset, parameters);
+                    original_buf, offset);
             }
         }
-=======
-
-    try {
-        buf = helper->sh_read(helperCtx, fileBlock.fileId(), buf, offset);
->>>>>>> 1e181eef
     }
     catch (const std::system_error &e) {
         if (e.code().value() != EPERM && e.code().value() != EACCES)
