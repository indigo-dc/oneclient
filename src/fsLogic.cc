--- conflicted
+++ resolved
@@ -720,28 +720,15 @@
     communication::wait(future);
 }
 
-<<<<<<< HEAD
 events::RemoveFileEventStream::Handler FsLogic::removeFileHandler()
 {
     using namespace events;
     return [this](std::vector<RemoveFileEventStream::EventPtr> events) {
         for (const auto &event : events) {
-            MetadataCache::MetaAccessor metaAcc;
-            MetadataCache::UuidAccessor uuidAcc;
-            m_metadataCache.get(metaAcc, event->fileUuid());
-            if (metaAcc->second.path) {
-                m_metadataCache.getAttr(
-                    uuidAcc, metaAcc, metaAcc->second.path.get());
-            }
-            m_metadataCache.remove(uuidAcc, metaAcc);
-            LOG(INFO) << "Metadata cache entry removed for uuid: "
-                      << event->fileUuid();
+            m_expirationHelper.expire(events->first);
+            LOG(INFO) << "File remove event received: " << event->fileUuid()
         }
     };
-=======
-    m_metadataCache.removePathMapping(uuidAcc, metaAcc);
-    m_expirationHelper.expire(metaAcc->first);
->>>>>>> 325305dc
 }
 
 } // namespace client
