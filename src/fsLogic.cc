/**
 * @file fsLogic.cc
 * @author Rafal Slota
 * @author Konrad Zemek
 * @copyright (C) 2013-2015 ACK CYFRONET AGH
 * @copyright This software is released under the MIT license cited in
 * 'LICENSE.txt'
 */

#include "fsLogic.h"

#include "context.h"
#include "helpers/IStorageHelper.h"
#include "logging.h"
#include "options.h"

#include "messages/configuration.h"
#include "messages/fuse/changeMode.h"
#include "messages/fuse/close.h"
#include "messages/fuse/createDir.h"
#include "messages/fuse/deleteFile.h"
#include "messages/fuse/fileAttr.h"
#include "messages/fuse/fileChildren.h"
#include "messages/fuse/fileLocation.h"
#include "messages/fuse/getFileAttr.h"
#include "messages/fuse/getFileChildren.h"
#include "messages/fuse/getFileLocation.h"
#include "messages/fuse/getHelperParams.h"
#include "messages/fuse/getNewFileLocation.h"
#include "messages/fuse/helperParams.h"
#include "messages/fuse/rename.h"
#include "messages/fuse/synchronizeBlock.h"
#include "messages/fuse/truncate.h"
#include "messages/fuse/updateTimes.h"

#include <boost/algorithm/string.hpp>

#include <sys/stat.h>

#include <algorithm>
#include <memory>

using namespace std::literals;

namespace one {
namespace client {

FsLogic::FsLogic(std::shared_ptr<Context> context,
    std::shared_ptr<messages::Configuration> configuration)
    : m_uid{geteuid()}
    , m_gid{getegid()}
    , m_context{std::move(context)}
    , m_eventManager{m_context}
    , m_helpersCache{*m_context->communicator(), *m_context->scheduler()}
    , m_metadataCache{*m_context->communicator()}
    , m_fsSubscriptions{m_eventManager}
    , m_forceProxyIOCache{m_fsSubscriptions}
{
    m_eventManager.setFileAttrHandler(fileAttrHandler());
    m_eventManager.setFileLocationHandler(fileLocationHandler());
    m_eventManager.setPermissionChangedHandler(permissionChangedHandler());
    m_eventManager.setFileRemovalHandler(fileRemovalHandler());
    m_eventManager.subscribe(configuration->subscriptionContainer());

    scheduleCacheExpirationTick();
}

FsLogic::~FsLogic()
{
    std::lock_guard<std::mutex> guard{m_cancelCacheExpirationTickMutex};
    m_cancelCacheExpirationTick();
}

void FsLogic::scheduleCacheExpirationTick()
{
    std::lock_guard<std::mutex> guard{m_cancelCacheExpirationTickMutex};
    m_cancelCacheExpirationTick = m_context->scheduler()->schedule(1s, [this] {
        m_locExpirationHelper.tick([this](const std::string &uuid) {
            m_metadataCache.remove(uuid);
            m_fsSubscriptions.removeFileLocationSubscription(uuid);
        });

        m_attrExpirationHelper.tick([this](const std::string &uuid) {
            m_metadataCache.remove(uuid);
            m_fsSubscriptions.removeFileAttrSubscription(uuid);
            m_fsSubscriptions.removeFileRemovalSubscription(uuid);
        });

        scheduleCacheExpirationTick();
    });
}

int FsLogic::access(boost::filesystem::path path, const int mask)
{
    DLOG(INFO) << "FUSE: access(path: " << path << ", mask: " << mask << ")";
    return 0;
}

int FsLogic::getattr(boost::filesystem::path path, struct stat *const statbuf)
{
    DLOG(INFO) << "FUSE: getattr(path: " << path << ", ...)";

    auto attr = m_metadataCache.getAttr(path);

    statbuf->st_atime = std::chrono::system_clock::to_time_t(attr.atime());
    statbuf->st_mtime = std::chrono::system_clock::to_time_t(attr.mtime());
    statbuf->st_ctime = std::chrono::system_clock::to_time_t(attr.ctime());
    statbuf->st_gid = attr.gid();
    statbuf->st_uid = attr.uid();
    statbuf->st_mode = attr.mode();
    statbuf->st_size = attr.size().get();
    statbuf->st_nlink = 1;
    statbuf->st_blocks = 0;

    switch (attr.type()) {
        case messages::fuse::FileAttr::FileType::directory:
            statbuf->st_mode |= S_IFDIR;
            break;
        case messages::fuse::FileAttr::FileType::link:
            statbuf->st_mode |= S_IFLNK;
            break;
        case messages::fuse::FileAttr::FileType::regular:
            statbuf->st_mode |= S_IFREG;
            break;
    }

    m_attrExpirationHelper.markInteresting(attr.uuid(), [&] {
        m_metadataCache.getAttr(attr.uuid());
        m_fsSubscriptions.addFileAttrSubscription(attr.uuid());
        m_fsSubscriptions.addFileRemovalSubscription(attr.uuid());
    });

    return 0;
}

int FsLogic::readlink(boost::filesystem::path path, asio::mutable_buffer buf)
{
    DLOG(INFO) << "FUSE: readlink(path: " << path
               << ", bufferSize: " << asio::buffer_size(buf) << ")";

    throw std::errc::function_not_supported;
}

int FsLogic::mknod(
    boost::filesystem::path path, const mode_t mode, const dev_t dev)
{
    DLOG(INFO) << "FUSE: mknod(path: " << path << ", mode: " << std::oct << mode
               << ", dev: " << dev << ")";

    auto parentAttr = m_metadataCache.getAttr(path.parent_path());
    if (parentAttr.type() != messages::fuse::FileAttr::FileType::directory)
        throw std::errc::not_a_directory;

    messages::fuse::GetNewFileLocation msg{
        path.filename().string(), parentAttr.uuid(), mode};

    auto future =
        m_context->communicator()->communicate<messages::fuse::FileLocation>(
            std::move(msg));

    auto location = communication::wait(future);
    m_metadataCache.map(path, location);

    return 0;
}

int FsLogic::mkdir(boost::filesystem::path path, const mode_t mode)
{
    DLOG(INFO) << "FUSE: mkdir(path: " << path << ", mode: " << std::oct << mode
               << ")";

    auto parentAttr = m_metadataCache.getAttr(path.parent_path());
    if (parentAttr.type() != messages::fuse::FileAttr::FileType::directory)
        throw std::errc::not_a_directory;

    messages::fuse::CreateDir msg{
        parentAttr.uuid(), path.filename().string(), mode};

    auto future =
        m_context->communicator()->communicate<messages::fuse::FuseResponse>(
            std::move(msg));

    communication::wait(future);

    return 0;
}

int FsLogic::unlink(boost::filesystem::path path)
{
    DLOG(INFO) << "FUSE: unlink(path: " << path << "')";
    removeFile(std::move(path));
    return 0;
}

int FsLogic::rmdir(boost::filesystem::path path)
{
    DLOG(INFO) << "FUSE: rmdir(path: " << path << "')";
    removeFile(std::move(path));
    return 0;
}

int FsLogic::symlink(
    boost::filesystem::path target, boost::filesystem::path linkPath)
{
    DLOG(INFO) << "FUSE: symlink(target: " << target
               << ", linkPath: " << linkPath << ")";

    throw std::errc::function_not_supported;
}

int FsLogic::rename(
    boost::filesystem::path oldPath, boost::filesystem::path newPath)
{
    DLOG(INFO) << "FUSE: rename(oldpath: " << oldPath
               << ", newpath: " << newPath << "')";

    m_metadataCache.rename(oldPath, newPath);

    return 0;
}

int FsLogic::chmod(boost::filesystem::path path, const mode_t mode)
{
    DLOG(INFO) << "FUSE: chmod(path: " << path << ", mode: " << std::oct << mode
               << ")";

    const mode_t normalizedMode = mode & ALLPERMS;

    MetadataCache::UuidAccessor uuidAcc;
    MetadataCache::MetaAccessor metaAcc;
    m_metadataCache.getAttr(uuidAcc, metaAcc, path);

    auto future =
        m_context->communicator()->communicate<messages::fuse::FuseResponse>(
            messages::fuse::ChangeMode{uuidAcc->second, normalizedMode});

    communication::wait(future);
    metaAcc->second.attr.get().mode(normalizedMode);

    return 0;
}

int FsLogic::chown(
    boost::filesystem::path path, const uid_t uid, const gid_t gid)
{
    DLOG(INFO) << "FUSE: chown(path: " << path << ", uid: " << uid
               << ", gid: " << gid << ")";

    throw std::errc::function_not_supported;
}

int FsLogic::truncate(boost::filesystem::path path, const off_t newSize)
{
    DLOG(INFO) << "FUSE: truncate(path: " << path << ", newSize: " << newSize
               << ")";

    MetadataCache::MetaAccessor acc;
    m_metadataCache.getAttr(acc, path);
    auto &attr = acc->second.attr.get();

    auto future =
        m_context->communicator()->communicate<messages::fuse::FuseResponse>(
            messages::fuse::Truncate{attr.uuid(), newSize});

    communication::wait(future);
    attr.size(newSize);

    m_metadataCache.getLocation(acc, attr.uuid());
    acc->second.location.get().blocks() &=
        boost::icl::discrete_interval<off_t>::right_open(0, newSize);

    m_eventManager.emitTruncateEvent(newSize, attr.uuid());

    return 0;
}

int FsLogic::utime(boost::filesystem::path path, struct utimbuf *const ubuf)
{
    DLOG(INFO) << "FUSE: utime(path: " << path << ", ...)";

    MetadataCache::UuidAccessor uuidAcc;
    MetadataCache::MetaAccessor metaAcc;
    m_metadataCache.getAttr(uuidAcc, metaAcc, path);

    messages::fuse::UpdateTimes msg{uuidAcc->second};

    if (!ubuf) {
        const auto now = std::chrono::system_clock::now();
        msg.atime(now);
        msg.mtime(now);
    }
    else {
        msg.atime(std::chrono::system_clock::from_time_t(ubuf->actime));
        msg.mtime(std::chrono::system_clock::from_time_t(ubuf->modtime));
    }

    auto future =
        m_context->communicator()->communicate<messages::fuse::FuseResponse>(
            std::move(msg));

    communication::wait(future);

    auto &attr = metaAcc->second.attr.get();
    attr.atime(msg.atime().get());
    attr.mtime(msg.mtime().get());

    return 0;
}

int FsLogic::open(
    boost::filesystem::path path, struct fuse_file_info *const fileInfo)
{
    DLOG(INFO) << "FUSE: open(path: " << path << ", ...)";

    auto attr = m_metadataCache.getAttr(path);
    auto location = m_metadataCache.getLocation(attr.uuid());
    auto helper = getHelper(attr.uuid(), location.storageId());

    FileContextCache::Accessor acc;
    m_fileContextCache.create(acc);

    fileInfo->direct_io = 1;
    fileInfo->fh = acc->first;

    acc->second.uuid = attr.uuid();
    acc->second.flags = fileInfo->flags;
    acc->second.helperCtxMap =
        std::make_shared<FileContextCache::HelperCtxMap>();

    m_locExpirationHelper.pin(attr.uuid(), [&] {
        m_metadataCache.getLocation(attr.uuid());
        m_fsSubscriptions.addFileLocationSubscription(attr.uuid());
    });

    m_attrExpirationHelper.pin(attr.uuid(), [&] {
        m_metadataCache.getAttr(attr.uuid());
        m_fsSubscriptions.addFileAttrSubscription(attr.uuid());
        m_fsSubscriptions.addFileRemovalSubscription(attr.uuid());
    });

    return 0;
}

namespace {
int openFile(const FileContextCache::HelperCtxMapAccessor &ctxAcc,
    FileContextCache::FileContext &fileCtx,
    const HelpersCache::HelperPtr &helper, const std::string &fileId)
{
    auto helperCtx = helper->createCTX();
    int fh = helper->sh_open(helperCtx, fileId, fileCtx.flags);
    ctxAcc->second = helperCtx;
    return fh;
}

helpers::CTXPtr getHelperCtx(FileContextCache::FileContext &fileCtx,
    const HelpersCache::HelperPtr &helper, const std::string &storageId,
    const std::string &fileId)
{
    FileContextCache::HelperCtxMapKey ctxMapKey{storageId, fileId};
    FileContextCache::HelperCtxMapAccessor ctxAcc;
    if (fileCtx.helperCtxMap->insert(ctxAcc, std::move(ctxMapKey)))
        openFile(ctxAcc, fileCtx, helper, fileId);

    return ctxAcc->second;
}
}

int FsLogic::read(boost::filesystem::path path, asio::mutable_buffer buf,
    const off_t offset, struct fuse_file_info *const fileInfo)
{
    DLOG(INFO) << "FUSE: read(path: " << path
               << ", bufferSize: " << asio::buffer_size(buf)
               << ", offset: " << offset << ", ...)";

    auto context = m_fileContextCache.get(fileInfo->fh);
    auto attr = m_metadataCache.getAttr(context.uuid);
    auto location = m_metadataCache.getLocation(context.uuid);

    const auto possibleRange =
        boost::icl::discrete_interval<off_t>::right_open(0, attr.size().get());

    const auto requestedRange =
        boost::icl::discrete_interval<off_t>::right_open(
            offset, offset + asio::buffer_size(buf));

    const auto wantedRange = requestedRange & possibleRange;

    if (boost::icl::size(wantedRange) == 0)
        return 0;

    // Even if several "touching" blocks with different helpers are available to
    // read right now, for simplicity we'll only read a single block per a read
    // operation.
    auto availableBlockIt =
        location.blocks().find(boost::icl::discrete_interval<off_t>(offset));

    if (availableBlockIt == location.blocks().end()) {
        if (!waitForBlockSynchronization(context.uuid, wantedRange))
            throw std::errc::resource_unavailable_try_again;
        location = m_metadataCache.getLocation(context.uuid);
        availableBlockIt = location.blocks().find(
            boost::icl::discrete_interval<off_t>(offset));
    }

    const messages::fuse::FileBlock &fileBlock = availableBlockIt->second;
    auto availableRange = availableBlockIt->first & wantedRange;
    buf = asio::buffer(buf, boost::icl::size(availableRange));

    auto helper = getHelper(context.uuid, fileBlock.storageId());
    auto helperCtx = getHelperCtx(
        context, helper, fileBlock.storageId(), fileBlock.fileId());

    try {
        buf = helper->sh_read(
            helperCtx, fileBlock.fileId(), buf, offset, context.uuid);
    }
    catch (const std::system_error &e) {
        if (e.code().value() != EPERM && e.code().value() != EACCES)
            throw;
        if (m_forceProxyIOCache.contains(context.uuid))
            throw;

        m_forceProxyIOCache.insert(context.uuid);
        return read(path, buf, offset, fileInfo);
    }

    const auto bytesRead = asio::buffer_size(buf);
    m_eventManager.emitReadEvent(offset, bytesRead, context.uuid);

    return bytesRead;
}

bool FsLogic::waitForBlockSynchronization(
    const std::string &uuid, const boost::icl::discrete_interval<off_t> &range)
{
    messages::fuse::SynchronizeBlock msg{uuid, range};
    m_context->communicator()->send(std::move(msg));
    return m_metadataCache.waitForNewLocation(uuid, range,
        std::chrono::seconds{m_context->options()->get_file_sync_timeout()});
}

int FsLogic::write(boost::filesystem::path path, asio::const_buffer buf,
    const off_t offset, struct fuse_file_info *const fileInfo)
{
    DLOG(INFO) << "FUSE: write(path: " << path
               << ", bufferSize: " << asio::buffer_size(buf)
               << ", offset: " << offset << ", ...)";

    if (asio::buffer_size(buf) == 0)
        return 0;

    auto context = m_fileContextCache.get(fileInfo->fh);
    auto attr = m_metadataCache.getAttr(context.uuid);
    auto location = m_metadataCache.getLocation(context.uuid);

    messages::fuse::FileBlock fileBlock;
    std::tie(fileBlock, buf) = findWriteLocation(location, offset, buf);

    auto helper = getHelper(context.uuid, location.storageId());
    auto helperCtx = getHelperCtx(
        context, helper, fileBlock.storageId(), fileBlock.fileId());

    size_t bytesWritten = 0;
    try {
        bytesWritten = helper->sh_write(
            helperCtx, fileBlock.fileId(), buf, offset, context.uuid);
    }
    catch (const std::system_error &e) {
        if (e.code().value() != EPERM && e.code().value() != EACCES)
            throw;
        if (m_forceProxyIOCache.contains(context.uuid))
            throw;

        m_forceProxyIOCache.insert(context.uuid);
        return write(path, buf, offset, fileInfo);
    }

    m_eventManager.emitWriteEvent(offset, bytesWritten, context.uuid,
        location.storageId(), fileBlock.fileId());

    MetadataCache::MetaAccessor acc;
    m_metadataCache.getAttr(acc, context.uuid);
    acc->second.attr.get().size(std::max(acc->second.attr.get().size().get(),
        static_cast<off_t>(offset + bytesWritten)));

    auto writtenRange = boost::icl::discrete_interval<off_t>::right_open(
        offset, offset + bytesWritten);

    // Call `getLocation` instead of using existing acc for a corner case
    // where location has been removed since initial `getLocation` call.
    m_metadataCache.getLocation(acc, context.uuid);
    acc->second.location.get().blocks() +=
        std::make_pair(writtenRange, std::move(fileBlock));

    return bytesWritten;
}

std::tuple<messages::fuse::FileBlock, asio::const_buffer>
FsLogic::findWriteLocation(const messages::fuse::FileLocation &fileLocation,
    const off_t offset, const asio::const_buffer &buf)
{
    const auto wantedRange = boost::icl::discrete_interval<off_t>::right_open(
        offset, offset + asio::buffer_size(buf));

    // Even if several "touching" blocks with different helpers are
    // available to write right now, for simplicity we'll only write to a
    // single block per a write operation.

    boost::icl::discrete_interval<off_t> offsetInterval{offset};
    auto availableBlockIt = fileLocation.blocks().lower_bound(offsetInterval);

    messages::fuse::FileBlock defaultBlock{
        fileLocation.storageId(), fileLocation.fileId()};

    if (availableBlockIt == fileLocation.blocks().end())
        return std::make_tuple(defaultBlock, buf);

    if (boost::icl::contains(availableBlockIt->first, offsetInterval))
        return std::make_tuple(availableBlockIt->second,
            asio::buffer(buf, boost::icl::size(
                                  availableBlockIt->first & wantedRange)));

    auto blankRange = boost::icl::discrete_interval<off_t>::right_open(
        offset, boost::icl::first(availableBlockIt->first));

    return std::make_tuple(defaultBlock,
        asio::buffer(buf, boost::icl::size(blankRange & wantedRange)));
}

events::FileAttrEventStream::Handler FsLogic::fileAttrHandler()
{
    using namespace events;
    return [this](std::vector<FileAttrEventStream::EventPtr> events) {
        for (const auto &event : events) {
            const auto &newAttr = event->wrapped();
            MetadataCache::MetaAccessor acc;
            if (!m_metadataCache.get(acc, newAttr.uuid()) ||
                !acc->second.attr) {
                LOG(INFO) << "No attributes to update for uuid: '"
                          << newAttr.uuid() << "'";
                continue;
            }

            LOG(INFO) << "Updating attributes for uuid: '" << newAttr.uuid()
                      << "'";
            auto &attr = acc->second.attr.get();

            if (newAttr.size().is_initialized() &&
                newAttr.size().get() < attr.size() && acc->second.location) {
                LOG(INFO) << "Truncating blocks attributes for uuid: '"
                          << newAttr.uuid() << "'";

                acc->second.location.get().blocks() &=
                    boost::icl::discrete_interval<off_t>::right_open(
                        0, newAttr.size().get());
            }

            attr.atime(std::max(attr.atime(), newAttr.atime()));
            attr.ctime(std::max(attr.ctime(), newAttr.ctime()));
            attr.mtime(std::max(attr.mtime(), newAttr.mtime()));
            attr.gid(newAttr.gid());
            attr.mode(newAttr.mode());
            if (newAttr.size().is_initialized())
                attr.size(newAttr.size().get());
            attr.uid(newAttr.uid());
        }
    };
}

events::FileLocationEventStream::Handler FsLogic::fileLocationHandler()
{
    using namespace events;
    return [this](std::vector<FileLocationEventStream::EventPtr> events) {
        for (const auto &event : events) {
            const auto &newLocation = event->wrapped();
            MetadataCache::MetaAccessor acc;
            if (!m_metadataCache.get(acc, newLocation.uuid()) ||
                !acc->second.attr) {
                LOG(INFO) << "No location to update for uuid: '"
                          << newLocation.uuid() << "'";
                continue;
            }

            LOG(INFO) << "Updating location for uuid: '" << newLocation.uuid()
                      << "'";
            auto &location = acc->second.location.get();

            location.storageId(newLocation.storageId());
            location.fileId(newLocation.fileId());

            location.blocks() = newLocation.blocks();

            m_metadataCache.notifyNewLocationArrived(newLocation.uuid());
        }
    };
}

events::PermissionChangedEventStream::Handler
FsLogic::permissionChangedHandler()
{
    using namespace events;
    return [this](std::vector<PermissionChangedEventStream::EventPtr> events) {
        for (const auto &event : events) {
            LOG(INFO) << "Invalidating forceProxyIOCache for uuid: '"
                      << event->fileUuid() << "'";
            m_forceProxyIOCache.erase(event->fileUuid());
        }
    };
}

int FsLogic::statfs(
    boost::filesystem::path path, struct statvfs *const statInfo)
{
    DLOG(INFO) << "FUSE: statfs(path: " << path << ", ...)";
    throw std::errc::function_not_supported;
}

int FsLogic::flush(
    boost::filesystem::path path, struct fuse_file_info *const fileInfo)
{
    DLOG(INFO) << "FUSE: flush(path: " << path << ", ...)";
    return 0;
}

int FsLogic::release(
    boost::filesystem::path path, struct fuse_file_info *const fileInfo)
{
    DLOG(INFO) << "FUSE: release(path: " << path << ", ...)";
    auto attr = m_metadataCache.getAttr(path);
    m_locExpirationHelper.unpin(attr.uuid());
    m_attrExpirationHelper.unpin(attr.uuid());

    auto context = m_fileContextCache.get(fileInfo->fh);
    std::exception_ptr lastReleaseException;
    for (auto &it : *context.helperCtxMap) {
        auto &storageId = it.first.first;
        auto &fileId = it.first.second;
        auto helper = getHelper(attr.uuid(), storageId);
        try {
            helper->sh_release(it.second, fileId);
        }
        catch (std::system_error &e) {
            LOG(ERROR) << "release(storageId: " << storageId
                       << ", fileId: " << fileId << ") failed" << e.what();
            lastReleaseException = std::current_exception();
        }
    }
    context.helperCtxMap->clear();
    if (lastReleaseException)
        std::rethrow_exception(lastReleaseException);
    return 0;
}

int FsLogic::fsync(boost::filesystem::path path, const int datasync,
    struct fuse_file_info *const fileInfo)
{
    DLOG(INFO) << "FUSE: fsync(path: " << path << ", datasync: " << datasync
               << ", ...)";

    throw std::errc::function_not_supported;
}

int FsLogic::opendir(
    boost::filesystem::path path, struct fuse_file_info *const fileInfo)
{
    DLOG(INFO) << "FUSE: opendir(path: " << path << ", ...)";
    return 0;
}

int FsLogic::readdir(boost::filesystem::path path, void *const buf,
    const fuse_fill_dir_t filler, const off_t offset,
    struct fuse_file_info *const /*fileInfo*/)
{
    DLOG(INFO) << "FUSE: readdir(path: " << path << ", ..., offset: " << offset
               << ", ...)";

    auto attr = m_metadataCache.getAttr(path);
    if (attr.type() != messages::fuse::FileAttr::FileType::directory)
        throw std::errc::not_a_directory;

    messages::fuse::GetFileChildren msg{attr.uuid(), offset, 1000};
    auto future =
        m_context->communicator()->communicate<messages::fuse::FileChildren>(
            std::move(msg));

    auto fileChildren = communication::wait(future);
    auto currentOffset = offset;

    for (const auto &uuidAndName : fileChildren.uuidsAndNames()) {
        auto name = std::get<1>(uuidAndName);
        auto childPath = path / name;
        m_metadataCache.map(std::move(childPath), std::get<0>(uuidAndName));

        if (filler(buf, name.c_str(), nullptr, ++currentOffset))
            break;
    }

    return 0;
}

int FsLogic::releasedir(
    boost::filesystem::path path, struct fuse_file_info *const fileInfo)
{
    DLOG(INFO) << "FUSE: releasedir(path: " << path << ", ...)";
    return 0;
}

int FsLogic::fsyncdir(boost::filesystem::path path, const int datasync,
    struct fuse_file_info *const fileInfo)
{
    DLOG(INFO) << "FUSE: fsyncdir(path: " << path << ", datasync: " << datasync
               << ", ...)";

    return 0;
}

HelpersCache::HelperPtr FsLogic::getHelper(
    const std::string &fileUuid, const std::string &storageId)
{
    auto forceProxyIO = m_context->options()->get_proxyio() ||
        m_forceProxyIOCache.contains(fileUuid);
    return m_helpersCache.get(fileUuid, storageId, forceProxyIO);
}

void FsLogic::removeFile(boost::filesystem::path path)
{
    MetadataCache::UuidAccessor uuidAcc;
    MetadataCache::MetaAccessor metaAcc;
    m_metadataCache.getAttr(uuidAcc, metaAcc, path);
    auto uuid = uuidAcc->second;
    auto removedUpstream = metaAcc->second.removedUpstream;

    if (removedUpstream) {
        m_metadataCache.removePathMapping(uuidAcc, metaAcc);
        m_locExpirationHelper.expire(metaAcc->first);
        m_attrExpirationHelper.expire(metaAcc->first);
    }
    else {
        auto future = m_context->communicator()
                          ->communicate<messages::fuse::FuseResponse>(
                              messages::fuse::DeleteFile{uuid});

        communication::wait(future);
    }
}

<<<<<<< HEAD
    auto uuid = metaAcc->first;
    m_metadataCache.removePathMappings(uuidAcc, metaAcc);
    m_locExpirationHelper.expire(uuid);
    m_attrExpirationHelper.expire(uuid);
=======
events::FileRemovalEventStream::Handler FsLogic::fileRemovalHandler()
{
    using namespace events;
    return [this](std::vector<FileRemovalEventStream::EventPtr> events) {
        for (const auto &event : events) {

            MetadataCache::MetaAccessor metaAcc;
            m_metadataCache.get(metaAcc, event->fileUuid());
            metaAcc->second.removedUpstream = true;
            if (metaAcc->second.path) {
                auto fileName = metaAcc->second.path.get();
                metaAcc.release();
                try {
                    auto dir = m_context->options()->get_mountpoint();
                    std::remove((dir / fileName).c_str());
                }
                catch (std::system_error &e) {
                    LOG(WARNING) << "Unable to remove file: " << e.what();
                }
            }

            m_locExpirationHelper.expire(event->fileUuid());
            m_attrExpirationHelper.expire(event->fileUuid());
            LOG(INFO) << "File remove event received: " << event->fileUuid();
        }
    };
>>>>>>> a480e4aa
}

} // namespace client
} // namespace one<|MERGE_RESOLUTION|>--- conflicted
+++ resolved
@@ -727,29 +727,16 @@
     MetadataCache::UuidAccessor uuidAcc;
     MetadataCache::MetaAccessor metaAcc;
     m_metadataCache.getAttr(uuidAcc, metaAcc, path);
-    auto uuid = uuidAcc->second;
-    auto removedUpstream = metaAcc->second.removedUpstream;
-
-    if (removedUpstream) {
-        m_metadataCache.removePathMapping(uuidAcc, metaAcc);
-        m_locExpirationHelper.expire(metaAcc->first);
-        m_attrExpirationHelper.expire(metaAcc->first);
-    }
-    else {
+
+    if (!metaAcc->second.removedUpstream) {
         auto future = m_context->communicator()
                           ->communicate<messages::fuse::FuseResponse>(
-                              messages::fuse::DeleteFile{uuid});
+                              messages::fuse::DeleteFile{uuidAcc->second});
 
         communication::wait(future);
     }
 }
 
-<<<<<<< HEAD
-    auto uuid = metaAcc->first;
-    m_metadataCache.removePathMappings(uuidAcc, metaAcc);
-    m_locExpirationHelper.expire(uuid);
-    m_attrExpirationHelper.expire(uuid);
-=======
 events::FileRemovalEventStream::Handler FsLogic::fileRemovalHandler()
 {
     using namespace events;
@@ -758,16 +745,19 @@
 
             MetadataCache::MetaAccessor metaAcc;
             m_metadataCache.get(metaAcc, event->fileUuid());
+
             metaAcc->second.removedUpstream = true;
-            if (metaAcc->second.path) {
-                auto fileName = metaAcc->second.path.get();
-                metaAcc.release();
+            auto paths = metaAcc->second.paths;
+            metaAcc.release();
+
+            auto dir = m_context->options()->get_mountpoint();
+            for (auto &path : paths) {
                 try {
-                    auto dir = m_context->options()->get_mountpoint();
-                    std::remove((dir / fileName).c_str());
+                    std::remove((dir / path).c_str());
                 }
                 catch (std::system_error &e) {
-                    LOG(WARNING) << "Unable to remove file: " << e.what();
+                    LOG(WARNING) << "Unable to remove file (path: " << path
+                                 << "): " << e.what();
                 }
             }
 
@@ -776,7 +766,6 @@
             LOG(INFO) << "File remove event received: " << event->fileUuid();
         }
     };
->>>>>>> a480e4aa
 }
 
 } // namespace client
