--- conflicted
+++ resolved
@@ -19,18 +19,13 @@
 #include <boost/filesystem/path.hpp>
 #include <boost/algorithm/string.hpp>
 #include <boost/functional.hpp>
-<<<<<<< HEAD
 #include <boost/algorithm/string/predicate.hpp>
 #include <google/protobuf/descriptor.h>
 
 #include "communication_protocol.pb.h"
 #include "fuse_messages.pb.h"
 #include "messageBuilder.h"
-=======
-#include "communication_protocol.pb.h"
-#include <google/protobuf/descriptor.h>
-
->>>>>>> ed291477
+
 
 #include <sys/stat.h>
 
@@ -156,7 +151,6 @@
     m_pushListener.reset();
 }
 
-<<<<<<< HEAD
 // Function called when cluster sends message with event producer configuration
 bool VeilFS::pushMessagesHandler(const protocol::communication_protocol::Answer &msg)
 {
@@ -180,7 +174,8 @@
     }
 
     return true;
-=======
+}
+
 void VeilFS::sendPushMessageAck(const string & moduleName, int messageId){
     protocol::communication_protocol::ClusterMsg clm;
     clm.set_protocol_version(PROTOCOL_VERSION);
@@ -203,7 +198,6 @@
     }else{
         DLOG(INFO) << "push message ack sent successfully";
     }
->>>>>>> ed291477
 }
 
 int VeilFS::access(const char *path, int mask)
