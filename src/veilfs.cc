--- conflicted
+++ resolved
@@ -237,7 +237,6 @@
         {
             statbuf->st_mode |= S_IFDIR;
 
-<<<<<<< HEAD
             // Prefetch "ls" resault
             if(fuse_ctx && m_context->getOptions()->get_enable_dir_prefetch()  && m_context->getOptions()->get_enable_attr_cache()) {
                 Job readDirTask = Job(time(NULL), shared_from_this(), ISchedulable::TASK_ASYNC_READDIR, string(path), "0");
@@ -245,17 +244,11 @@
             }
         }
         else if(attr.type() == "LNK")
-=======
-        // Check cache for validity
-        boost::unique_lock<boost::upgrade_mutex> lock{m_linkCacheMutex};
-        map<string, pair<string, time_t> >::iterator it = m_linkCache.find(string(path));
-        if(it != m_linkCache.end() && statbuf->st_mtime > (*it).second.second)
->>>>>>> 68b095fe
         {
             statbuf->st_mode |= S_IFLNK;
 
             // Check cache for validity
-            AutoLock lock(m_linkCacheLock, WRITE_LOCK);
+        boost::unique_lock<boost::upgrade_mutex> lock{m_linkCacheMutex};
             map<string, pair<string, time_t> >::iterator it = m_linkCache.find(string(path));
             if(it != m_linkCache.end() && statbuf->st_mtime > (*it).second.second)
             {
