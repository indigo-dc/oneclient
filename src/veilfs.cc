/**
 * @file veilfs.cc
 * @author Rafal Slota
 * @copyright (C) 2013 ACK CYFRONET AGH
 * @copyright This software is released under the MIT license cited in 'LICENSE.txt'
 */

#include "veilfs.h"
#include "fslogicProxy.h"
#include "helpers/storageHelperFactory.h"
#include "metaCache.h"
#include "logging.h"
#include "cstring"
#include "veilErrors.h"
#include <sys/types.h>
#include <pwd.h>
#include <grp.h>
#include <algorithm>
#include <boost/filesystem/path.hpp>
#include <boost/algorithm/string.hpp>
#include <boost/functional.hpp>
<<<<<<< HEAD
#include <boost/lexical_cast.hpp>
=======
#include <boost/algorithm/string/predicate.hpp>
#include <google/protobuf/descriptor.h>

#include "communication_protocol.pb.h"
#include "fuse_messages.pb.h"
#include "messageBuilder.h"
>>>>>>> cc9f06a0

#include <sys/stat.h>

/// Runs FUN on NAME storage helper with constructed with ARGS. Return value is avaiable in 'int sh_return'.
#define CUSTOM_SH_RUN(PTR, FUN) if(!PTR) { LOG(ERROR) << "Invalid storage helper's pointer!"; return -EIO; } \
                                int sh_return = PTR->FUN; \
                                if(sh_return < 0) LOG(INFO) << "Storage helper returned error: " << sh_return;
#define SH_RUN(NAME, ARGS, FUN) boost::shared_ptr<helpers::IStorageHelper> ptr = m_shFactory->getStorageHelper(NAME, ARGS); \
                                if(!ptr) { LOG(ERROR) << "storage helper '" << NAME << "' not found"; return -EIO; } \
                                CUSTOM_SH_RUN(ptr, FUN)

/// If given veilError does not produce POSIX 0 return code, interrupt execution by returning POSIX error code.
#define RETURN_IF_ERROR(X)  { \
                                int err = translateError(X); \
                                if(err != 0) { LOG(INFO) << "Returning error: " << err; return err; } \
                            }

/// Fetch locationInfo and storageInfo for given file.
/// On success - lInfo and sInfo variables will be set.
/// On error - POSIX error code will be returned, interrupting code execution.
#define GET_LOCATION_INFO(PATH) locationInfo lInfo; \
                                storageInfo sInfo; \
                                try \
                                { \
                                    pair<locationInfo, storageInfo> tmpLoc = m_storageMapper->getLocationInfo(string(PATH), true); \
                                    lInfo = tmpLoc.first; \
                                    sInfo = tmpLoc.second; \
                                } \
                                catch(VeilException e) \
                                { \
                                    LOG(WARNING) << "cannot get file mapping for file: " << string(PATH) << " (error: " << e.what() << ")"; \
                                    return translateError(e.veilError()); \
                                }

/// Get parent path (as string)
#define PARENT(X) filesystem::path(X).branch_path().string()


using namespace std;
using namespace boost;
using namespace veil::protocol::fuse_messages;


namespace veil {
namespace client {

boost::shared_ptr<Config> VeilFS::m_config;
boost::shared_ptr<Options> VeilFS::m_options;
list<boost::shared_ptr<JobScheduler> > VeilFS::m_jobSchedulers;
boost::shared_ptr<SimpleConnectionPool> VeilFS::m_connectionPool;
ReadWriteLock VeilFS::m_schedulerPoolLock;
boost::shared_ptr<PushListener> VeilFS::m_pushListener;

VeilFS::VeilFS(string path, boost::shared_ptr<Config> cnf, boost::shared_ptr<JobScheduler> scheduler,
               boost::shared_ptr<FslogicProxy> fslogic,  boost::shared_ptr<MetaCache> metaCache,
<<<<<<< HEAD
               boost::shared_ptr<StorageMapper> mapper, boost::shared_ptr<helpers::StorageHelperFactory> sh_factory) :
=======
               boost::shared_ptr<StorageMapper> mapper, boost::shared_ptr<helpers::StorageHelperFactory> sh_factory,
               boost::shared_ptr<events::EventCommunicator> eventCommunicator) :
    m_fh(0),
>>>>>>> cc9f06a0
    m_fslogic(fslogic),
    m_storageMapper(mapper),
    m_metaCache(metaCache),
    m_shFactory(sh_factory),
    m_eventCommunicator(eventCommunicator)
{
    if(path.size() > 1 && path[path.size()-1] == '/')
        path = path.substr(0, path.size()-1);
    LOG(INFO) << "setting VFS root dir as: " << string(path);
    m_root = path;

    m_config = cnf;
    VeilFS::addScheduler(scheduler);

    // Construct new PushListener
    m_pushListener.reset(new PushListener());

    // Update FUSE_ID in current connection pool
    VeilFS::getConnectionPool()->setPushCallback(VeilFS::getConfig()->getFuseID(), boost::bind(&PushListener::onMessage, VeilFS::getPushListener(), _1));

    // Maximum connection count setup
    VeilFS::getConnectionPool()->setPoolSize(SimpleConnectionPool::META_POOL, VeilFS::getOptions()->get_alive_meta_connections_count());
    VeilFS::getConnectionPool()->setPoolSize(SimpleConnectionPool::DATA_POOL, VeilFS::getOptions()->get_alive_data_connections_count());

    // Initialize cluster handshake in order to receive FuseID
    if(VeilFS::getConfig()->getFuseID() == "")
        VeilFS::getConfig()->negotiateFuseID();

    if(m_fslogic) {
        if(VeilFS::getScheduler() && VeilFS::getConfig()) {
            int alive = VeilFS::getOptions()->get_alive_meta_connections_count();
            for(int i = 0; i < alive; ++i) {
                Job pingTask = Job(time(NULL) + i, m_fslogic, ISchedulable::TASK_PING_CLUSTER, boost::lexical_cast<string>(VeilFS::getOptions()->get_alive_meta_connections_count()));
                VeilFS::getScheduler(ISchedulable::TASK_PING_CLUSTER)->addTask(pingTask);
            }

        } else
            LOG(WARNING) << "Connection keep-alive subsystem cannot be started.";
    }

    m_uid = geteuid();
    m_gid = getegid();
    // Real IDs should be set real owner's ID of "/" directory by first getattr call
    m_ruid = -1;
    m_rgid = -1;
<<<<<<< HEAD
=======

    if(m_eventCommunicator){
        eventCommunicator->setFslogic(m_fslogic);
        eventCommunicator->setMetaCache(m_metaCache);

        m_eventCommunicator->addStatAfterWritesRule(VeilFS::getConfig()->getInt(WRITE_BYTES_BEFORE_STAT_OPT));
    }

    VeilFS::getPushListener()->subscribe(boost::bind(&events::EventCommunicator::pushMessagesHandler, m_eventCommunicator.get(), _1));
    VeilFS::getScheduler(ISchedulable::TASK_GET_EVENT_PRODUCER_CONFIG)->addTask(Job(time(NULL), m_eventCommunicator, ISchedulable::TASK_GET_EVENT_PRODUCER_CONFIG));
    VeilFS::getScheduler(ISchedulable::TASK_IS_WRITE_ENABLED)->addTask(Job(time(NULL), m_eventCommunicator, ISchedulable::TASK_IS_WRITE_ENABLED));
>>>>>>> cc9f06a0
}

VeilFS::~VeilFS()
{
}

void VeilFS::staticDestroy()
{
    m_options.reset();
    m_config.reset();
    while(m_jobSchedulers.size()) {
        m_jobSchedulers.front().reset();
        m_jobSchedulers.pop_front();
    }
    m_connectionPool.reset();
    m_pushListener.reset();
}

int VeilFS::access(const char *path, int mask)
{
    LOG(INFO) << "FUSE: access(path: " << string(path) << ", mask: " << mask << ")";

    // Always allow accessing file
    // This method should be not called in first place. If it is, use 'default_permissions' FUSE flag.
    // Even without this flag, letting this method to return always (int)0 is just OK.
    return 0;
}

int VeilFS::getattr(const char *path, struct stat *statbuf, bool fuse_ctx)
{
    if(fuse_ctx)
        LOG(INFO) << "FUSE: getattr(path: " << string(path) << ", statbuf)";

    FileAttr attr;

    statbuf->st_blocks = 0;
    statbuf->st_nlink = 1;
    statbuf->st_uid = -1;
    statbuf->st_gid = -1;
    statbuf->st_size = 0;
    statbuf->st_atime = 0;
    statbuf->st_mtime = 0;
    statbuf->st_ctime = 0;

    if(m_metaCache->getAttr(string(path), statbuf))
        return 0;

    // We do not have storage mapping so we have to comunicate with cluster anyway
    LOG(INFO) << "storage mapping not exists in cache for file: " << string(path);

    if(!m_fslogic->getFileAttr(string(path), attr))
        return -EIO;

    if(attr.answer() != VOK)
    {
        LOG(WARNING) << "Cluster answer: " << attr.answer();
        return translateError(attr.answer());
    }

    if(attr.type() == "REG" && fuse_ctx) // We'll need storage mapping for regular file
    {
        Job getLocTask = Job(time(NULL), m_storageMapper, ISchedulable::TASK_ASYNC_GET_FILE_LOCATION, string(path));
        VeilFS::getScheduler()->addTask(getLocTask);
    }

    // At this point we have attributes from cluster

    statbuf->st_mode = attr.mode(); // File type still has to be set, fslogic gives only permissions in mode field
    statbuf->st_nlink = attr.links();

    statbuf->st_atime = attr.atime();
    statbuf->st_mtime = attr.mtime();
    statbuf->st_ctime = attr.ctime();

    uid_t uid = attr.uid();
    gid_t gid = attr.gid();

    if(string(path) == "/") { // VeilFS root should always belong to FUSE owner
        m_ruid = uid;
        m_rgid = gid;
    }

    // If file belongs to filesystems owner, show FUSE owner ID
    if(m_ruid == uid)
        uid = m_uid;
    if(m_rgid == gid)
        gid = m_gid;

    struct passwd *ownerInfo = getpwnam(attr.uname().c_str()); // Static buffer, do NOT free !
    struct group *groupInfo = getgrnam(attr.gname().c_str());  // Static buffer, do NOT free !

    statbuf->st_uid   = (ownerInfo ? ownerInfo->pw_uid : uid);
    statbuf->st_gid   = (groupInfo ? groupInfo->gr_gid : gid);

    if(attr.type() == "DIR")
    {
        statbuf->st_mode |= S_IFDIR;

        // Prefetch "ls" resault
        if(fuse_ctx && VeilFS::getOptions()->get_enable_dir_prefetch()  && VeilFS::getOptions()->get_enable_attr_cache()) {
            Job readDirTask = Job(time(NULL), shared_from_this(), ISchedulable::TASK_ASYNC_READDIR, string(path), "0");
            VeilFS::getScheduler()->addTask(readDirTask);
        }
    }
    else if(attr.type() == "LNK")
    {
        statbuf->st_mode |= S_IFLNK;

        // Check cache for validity
        AutoLock lock(m_linkCacheLock, WRITE_LOCK);
        map<string, pair<string, time_t> >::iterator it = m_linkCache.find(string(path));
        if(it != m_linkCache.end() && statbuf->st_mtime > (*it).second.second)
        {
            m_linkCache.erase(it);
        }
    }
    else
    {
        statbuf->st_mode |= S_IFREG;
        statbuf->st_size = attr.size();
    }

    m_metaCache->addAttr(string(path), *statbuf);
    return 0;
}

int VeilFS::readlink(const char *path, char *link, size_t size)
{
    LOG(INFO) << "FUSE: readlink(path: " << string(path) << ")";
    string target;

    AutoLock lock(m_linkCacheLock, READ_LOCK);
    map<string, pair<string, time_t> >::const_iterator it = m_linkCache.find(string(path));
    if(it != m_linkCache.end()) {
        target = (*it).second.first;
    } else {
        pair<string, string> resp = m_fslogic->getLink(string(path));
        target = resp.second;
        RETURN_IF_ERROR(resp.first);

        lock.changeType(WRITE_LOCK);
        m_linkCache[string(path)] = pair<string, time_t>(target, time(NULL));
    }

    if(target.size() == 0) {
        link[0] = 0;
        return 0;
    }

    if(target[0] == '/')
        target = m_root + target;

    int path_size = min(size - 1, target.size()); // truncate path if needed
    memcpy(link, target.c_str(), path_size);
    link[path_size] = 0;

    return 0;
}

int VeilFS::mknod(const char *path, mode_t mode, dev_t dev)
{
    LOG(INFO) << "FUSE: mknod(path: " << string(path) << ", mode: " << mode << ", ...)";
    if(!(mode & S_IFREG))
    {
        LOG(WARNING) << "cannot create non-regular file"; // TODO: or maybe it could be?
        return -EFAULT;
    }

    m_metaCache->clearAttr(string(path));

    FileLocation location;
    if(!m_fslogic->getNewFileLocation(string(path), mode & ALLPERMS, location))
    {
        LOG(WARNING) << "cannot fetch new file location mapping";
        return -EIO;
    }

    if(location.answer() != VOK)
    {
        LOG(WARNING) << "cannot create node due to cluster error: " << location.answer();
        return translateError(location.answer());
    }

    m_storageMapper->addLocation(string(path), location);
    GET_LOCATION_INFO(path);

    SH_RUN(sInfo.storageHelperName, sInfo.storageHelperArgs, sh_mknod(lInfo.fileId.c_str(), mode, dev));

    // if file existed before we consider it as a success and we want to apply same actions (chown and sending an acknowledgement)
    if(sh_return == -EEXIST)
        sh_return = 0;

    if(sh_return != 0)
        (void) m_fslogic->deleteFile(string(path));
    else { // File created, now we shall take care of its owner.
        std::vector<std::string> tokens;
        std::string sPath = string(path).substr(1);
        boost::split(tokens, sPath, boost::is_any_of("/"));

        if(tokens.size() > 2 && tokens[0] == "groups") // We are creating file in groups directory
        {
            string groupName = tokens[1];
            struct group *groupInfo = getgrnam(groupName.c_str());  // Static buffer, do NOT free !
            gid_t gid = (groupInfo ? groupInfo->gr_gid : -1);

            // We need to change group owner of this file
            SH_RUN(sInfo.storageHelperName, sInfo.storageHelperArgs, sh_chown(lInfo.fileId.c_str(), -1, gid));
            if(sh_return != 0)
                LOG(ERROR) << "Cannot change group owner of file " << sPath << " to: " << groupName;
        }

        VeilFS::getScheduler()->addTask(Job(time(NULL) + 5, shared_from_this(), TASK_CLEAR_ATTR, PARENT(path))); // Clear cache of parent (possible change of modify time)

        RETURN_IF_ERROR(m_fslogic->sendFileCreatedAck(string(path)));
    }
    return sh_return;
}

int VeilFS::mkdir(const char *path, mode_t mode)
{
    LOG(INFO) << "FUSE: mkdir(path: " << string(path) << ", mode: " << mode << ")";
    m_metaCache->clearAttr(string(path));
    // Clear parent's cache
    m_metaCache->clearAttr(PARENT(path));

    RETURN_IF_ERROR(m_fslogic->createDir(string(path), mode & ALLPERMS));
    VeilFS::getScheduler()->addTask(Job(time(NULL) + 5, shared_from_this(), TASK_CLEAR_ATTR, PARENT(path))); // Clear cache of parent (possible change of modify time)

    boost::shared_ptr<events::Event> mkdirEvent = events::Event::createMkdirEvent(path);
    m_eventCommunicator->processEvent(mkdirEvent);

    return 0;
}

int VeilFS::unlink(const char *path)
{
    LOG(INFO) << "FUSE: unlink(path: " << string(path) << ")";
    struct stat statbuf;
    FileAttr attr;
    int isLink = 0;

    if(m_metaCache->getAttr(string(path), &statbuf)) // Check file type in cache
        isLink = S_ISLNK(statbuf.st_mode);
    else if(m_fslogic->getFileAttr(string(path), attr)) // ... or fetch it from cluster
        isLink = (attr.type() == "LNK");

    m_metaCache->clearAttr(string(path)); // Clear cache

    if(!isLink)
    {
        GET_LOCATION_INFO(path);
        SH_RUN(sInfo.storageHelperName, sInfo.storageHelperArgs, sh_unlink(lInfo.fileId.c_str()));
        if(sh_return < 0)
            return sh_return;
    }

    RETURN_IF_ERROR(m_fslogic->deleteFile(string(path)));
    VeilFS::getScheduler()->addTask(Job(time(NULL) + 5, shared_from_this(), TASK_CLEAR_ATTR, PARENT(path))); // Clear cache of parent (possible change of modify time)

    boost::shared_ptr<events::Event> rmEvent = events::Event::createRmEvent(path);
    m_eventCommunicator->processEvent(rmEvent);

    return 0;
}

int VeilFS::rmdir(const char *path)
{
    LOG(INFO) << "FUSE: rmdir(path: " << string(path) << ")";
    m_metaCache->clearAttr(string(path));
    // Clear parent's cache
    m_metaCache->clearAttr(PARENT(path));

    RETURN_IF_ERROR(m_fslogic->deleteFile(string(path)));
    VeilFS::getScheduler()->addTask(Job(time(NULL) + 5, shared_from_this(), TASK_CLEAR_ATTR, PARENT(path))); // Clear cache of parent (possible change of modify time)

    return 0;
}

int VeilFS::symlink(const char *to, const char *from)
{
    LOG(INFO) << "FUSE: symlink(path: " << string(from) << ", link: "<< string(to)  <<")";
    string toStr = string(to);
    if(toStr.size() >= m_root.size() && mismatch(m_root.begin(), m_root.end(), toStr.begin()).first == m_root.end()) {
        toStr = toStr.substr(m_root.size());
        if(toStr.size() == 0)
            toStr = "/";
        else if(toStr[0] != '/')
            toStr = string(to);
    }

    LOG(INFO) << "Creating link " << string(from) << "pointing to: " << toStr;

    RETURN_IF_ERROR(m_fslogic->createLink(string(from), toStr));
    return 0;
}

int VeilFS::rename(const char *path, const char *newpath)
{
    LOG(INFO) << "FUSE: rename(path: " << string(path) << ", newpath: "<< string(newpath)  <<")";

    RETURN_IF_ERROR(m_fslogic->renameFile(string(path), string(newpath)));
    VeilFS::getScheduler()->addTask(Job(time(NULL) + 5, shared_from_this(), TASK_CLEAR_ATTR, PARENT(path))); // Clear cache of parent (possible change of modify time)
    VeilFS::getScheduler()->addTask(Job(time(NULL) + 5, shared_from_this(), TASK_CLEAR_ATTR, PARENT(newpath))); // Clear cache of parent (possible change of modify time)

    m_metaCache->clearAttr(string(path));
    return 0;
}

int VeilFS::link(const char *path, const char *newpath)
{
    LOG(INFO) << "FUSE: link(path: " << string(path) << ", newpath: "<< string(newpath)  <<")";
    return -ENOTSUP;
}

int VeilFS::chmod(const char *path, mode_t mode)
{
    LOG(INFO) << "FUSE: chmod(path: " << string(path) << ", mode: "<< mode << ")";
    RETURN_IF_ERROR(m_fslogic->changeFilePerms(string(path), mode & ALLPERMS)); // ALLPERMS = 07777

    m_metaCache->clearAttr(string(path));

    // Chceck is its not regular file
    if(!S_ISREG(mode))
        return 0;

    // If it is, we have to call storage haleper's chmod
    GET_LOCATION_INFO(path);

    SH_RUN(sInfo.storageHelperName, sInfo.storageHelperArgs, sh_chmod(lInfo.fileId.c_str(), mode));
    return sh_return;
}

int VeilFS::chown(const char *path, uid_t uid, gid_t gid)
{
    LOG(INFO) << "FUSE: chown(path: " << string(path) << ", uid: "<< uid << ", gid: " << gid <<")";

    struct passwd *ownerInfo = getpwuid(uid); // Static buffer, do NOT free !
    struct group *groupInfo = getgrgid(gid); // Static buffer, do NOT free !

    string uname = "", gname = "";
    if(ownerInfo)
        uname = ownerInfo->pw_name;
    if(groupInfo)
        gname = groupInfo->gr_name;

    m_metaCache->clearAttr(string(path));

    if((uid_t)-1 != uid)
        RETURN_IF_ERROR(m_fslogic->changeFileOwner(string(path), uid, uname));

    if((gid_t)-1 != gid)
        RETURN_IF_ERROR(m_fslogic->changeFileGroup(string(path), gid, gname));

    return 0;
}

int VeilFS::truncate(const char *path, off_t newSize)
{
    LOG(INFO) << "FUSE: truncate(path: " << string(path) << ", newSize: "<< newSize <<")";
    GET_LOCATION_INFO(path);

    SH_RUN(sInfo.storageHelperName, sInfo.storageHelperArgs, sh_truncate(lInfo.fileId.c_str(), newSize));

<<<<<<< HEAD
    if(sh_return == 0)
=======
    if(sh_return == 0) {
>>>>>>> cc9f06a0
        (void) m_metaCache->updateSize(string(path), newSize);

        Job postTruncateTask = Job(time(NULL), shared_from_this(), TASK_POST_TRUNCATE_ACTIONS, path, utils::toString(newSize));
        VeilFS::getScheduler()->addTask(postTruncateTask);
    }

    return sh_return;
}

int VeilFS::utime(const char *path, struct utimbuf *ubuf)
{
    LOG(INFO) << "FUSE: utime(path: " << string(path) << ", ...)";

    // Update access times in meta cache right away
    (void) m_metaCache->updateTimes(string(path), ubuf->actime, ubuf->modtime);

    VeilFS::getScheduler()->addTask(Job(time(NULL), shared_from_this(), TASK_ASYNC_UPDATE_TIMES, string(path), utils::toString(ubuf->actime), utils::toString(ubuf->modtime)));

    return 0;
}

int VeilFS::open(const char *path, struct fuse_file_info *fileInfo)
{
    LOG(INFO) << "FUSE: open(path: " << string(path) << ", ...)";
    fileInfo->direct_io = 1;
    fileInfo->fh = ++m_fh;

    GET_LOCATION_INFO(path);

    m_storageMapper->openFile(string(path));

    SH_RUN(sInfo.storageHelperName, sInfo.storageHelperArgs, sh_open(lInfo.fileId.c_str(), fileInfo));

    if(sh_return == 0) {
        AutoLock guard(m_shCacheLock, WRITE_LOCK);
        m_shCache[fileInfo->fh] = ptr;

        time_t atime = 0, mtime = 0;
        mode_t accMode = fileInfo->flags & O_ACCMODE;

        if((accMode == O_WRONLY) || (fileInfo->flags & O_APPEND) || (accMode == O_RDWR))
            mtime = time(NULL);
#ifdef __APPLE__
        if( ( (accMode == O_RDONLY) || (accMode == O_RDWR) ) )
#else
        if( ( (accMode == O_RDONLY) || (accMode == O_RDWR) ) && !(fileInfo->flags & O_NOATIME) )
#endif
            atime = time(NULL);

        if(atime || mtime)
        {
            // Update access times in meta cache right away
            (void) m_metaCache->updateTimes(string(path), atime, mtime);

            VeilFS::getScheduler()->addTask(Job(time(NULL), shared_from_this(), TASK_ASYNC_UPDATE_TIMES, string(path), utils::toString(atime), utils::toString(mtime)));
        }
    }

    return sh_return;
}

int VeilFS::read(const char *path, char *buf, size_t size, off_t offset, struct fuse_file_info *fileInfo)
{
    //LOG(INFO) << "FUSE: read(path: " << string(path) << ", size: " << size << ", offset: " << offset << ", ...)";
    GET_LOCATION_INFO(path);

    AutoLock guard(m_shCacheLock, READ_LOCK);
    CUSTOM_SH_RUN(m_shCache[fileInfo->fh], sh_read(lInfo.fileId.c_str(), buf, size, offset, fileInfo));

    boost::shared_ptr<events::Event> writeEvent = events::Event::createReadEvent(path, sh_return);
    m_eventCommunicator->processEvent(writeEvent);

    return sh_return;
}

int VeilFS::write(const char *path, const char *buf, size_t size, off_t offset, struct fuse_file_info *fileInfo)
{
    //LOG(INFO) << "FUSE: write(path: " << string(path) << ", size: " << size << ", offset: " << offset << ", ...)";

    if(!m_eventCommunicator->isWriteEnabled()){
        LOG(WARNING) << "Attempt to write when write disabled.";
        return -EDQUOT;
    }

    GET_LOCATION_INFO(path);

    AutoLock guard(m_shCacheLock, READ_LOCK);
    CUSTOM_SH_RUN(m_shCache[fileInfo->fh], sh_write(lInfo.fileId.c_str(), buf, size, offset, fileInfo));
    guard.release();

    if(sh_return > 0) { // Update file size in cache
        struct stat buf;
        if(!m_metaCache->getAttr(string(path), &buf))
            buf.st_size = 0;
        if(offset + sh_return > buf.st_size) {
            m_metaCache->updateSize(string(path), offset + sh_return);
        }

        boost::shared_ptr<events::Event> writeEvent = events::Event::createWriteEvent(path, size);
        m_eventCommunicator->processEvent(writeEvent);
    }

    return sh_return;
}

// not yet implemented
int VeilFS::statfs(const char *path, struct statvfs *statInfo)
{
    LOG(INFO) << "FUSE: statfs(path: " << string(path) << ", ...)";

    pair<string, struct statvfs> resp = m_fslogic->getStatFS();
    RETURN_IF_ERROR(resp.first);

    memcpy(statInfo, &resp.second, sizeof(struct statvfs));
    return 0;
}

// not yet implemented
int VeilFS::flush(const char *path, struct fuse_file_info *fileInfo)
{
    LOG(INFO) << "FUSE: flush(path: " << string(path) << ", ...)";
    GET_LOCATION_INFO(path);

    sh_ptr storage_helper;
    {
        AutoLock guard(m_shCacheLock, READ_LOCK);
        storage_helper = m_shCache[fileInfo->fh];
    }
    CUSTOM_SH_RUN(storage_helper , sh_flush(lInfo.fileId.c_str(), fileInfo));

    VeilFS::getScheduler()->addTask(Job(time(NULL) + 3, shared_from_this(), TASK_CLEAR_ATTR, string(path)));

    return sh_return;
}

int VeilFS::release(const char *path, struct fuse_file_info *fileInfo)
{
    LOG(INFO) << "FUSE: release(path: " << string(path) << ", ...)";

    /// Remove Storage Helper's pointer from cache
    AutoLock guard(m_shCacheLock, WRITE_LOCK);

    GET_LOCATION_INFO(path);

    CUSTOM_SH_RUN(m_shCache[fileInfo->fh], sh_release(lInfo.fileId.c_str(), fileInfo));

    m_shCache.erase(fileInfo->fh);

    m_storageMapper->releaseFile(string(path));

    return sh_return;
}

// not yet implemented
int VeilFS::fsync(const char *path, int datasync, struct fuse_file_info *fi)
{
    LOG(INFO) << "FUSE: fsync(path: " << string(path) << ", datasync: " << datasync << ")";
    /* Just a stub.  This method is optional and can safely be left
       unimplemented */

    (void) path;
    (void) datasync;
    (void) fi;
    return 0;
}

int VeilFS::opendir(const char *path, struct fuse_file_info *fileInfo)
{
    LOG(INFO) << "FUSE: opendir(path: " << string(path) << ", ...)";

    VeilFS::getScheduler()->addTask(Job(time(NULL), shared_from_this(), TASK_ASYNC_UPDATE_TIMES, string(path), utils::toString(time(NULL))));

    return 0;
}

int VeilFS::readdir(const char *path, void *buf, fuse_fill_dir_t filler, off_t offset, struct fuse_file_info *fileInfo)
{
    LOG(INFO) << "FUSE: readdir(path: " << string(path) << ", ..., offset: " << offset << ", ...)";
    vector<string> children;

    if(offset == 0) {
        children.push_back(".");
        children.push_back("..");
    }

    if(!m_fslogic->getFileChildren(path, DIR_BATCH_SIZE, offset >= 2 ? offset - 2 : 0, children))
    {
        return -EIO;
    }

    for(std::vector<string>::iterator it = children.begin(); it < children.end(); ++it)
    {
        if(VeilFS::getOptions()->get_enable_parallel_getattr() && VeilFS::getOptions()->get_enable_attr_cache()) {
            Job readDirTask = Job(time(NULL), shared_from_this(), ISchedulable::TASK_ASYNC_GETATTR, (filesystem::path(path) / (*it)).normalize().string());
            VeilFS::getScheduler()->addTask(readDirTask);
        }

        if(filler(buf, it->c_str(), NULL, ++offset))
        {
            LOG(WARNING) << "filler buffer overflow";
            break;
        }
    }


    return 0;
}

int VeilFS::releasedir(const char *path, struct fuse_file_info *fileInfo)
{
    LOG(INFO) << "FUSE: releasedir(path: " << string(path) << ", ...)";
    return 0;
}

int VeilFS::fsyncdir(const char *path, int datasync, struct fuse_file_info *fileInfo)
{
    LOG(INFO) << "FUSE: fsyncdir(path: " << string(path) << ", datasync: " << datasync << ", ...)";
    return 0;
}

int VeilFS::setxattr(const char *path, const char *name, const char *value, size_t size, int flags)
{
    return -EIO;
}

int VeilFS::getxattr(const char *path, const char *name, char *value, size_t size)
{
    return -EIO;
}

int VeilFS::listxattr(const char *path, char *list, size_t size)
{
    return -EIO;
}

int VeilFS::removexattr(const char *path, const char *name)
{
    return -EIO;
}

int VeilFS::init(struct fuse_conn_info *conn) {
    LOG(INFO) << "FUSE: init(...)";
    return 0;
}

boost::shared_ptr<JobScheduler> VeilFS::getScheduler(TaskID taskId)
{
    AutoLock lock(m_schedulerPoolLock, WRITE_LOCK);
    boost::shared_ptr<JobScheduler> front = m_jobSchedulers.front();
    boost::shared_ptr<JobScheduler> tmp = front;

    list<boost::shared_ptr<JobScheduler> >::const_iterator it;
    for(list<boost::shared_ptr<JobScheduler> >::const_iterator it = m_jobSchedulers.begin();
        it != m_jobSchedulers.end(); ++it)
    {
        if((*it)->hasTask(taskId))
            tmp = (*it);
    }

    // Round robin
    m_jobSchedulers.pop_front();
    m_jobSchedulers.push_back(front);

    return tmp;
}

boost::shared_ptr<Config> VeilFS::getConfig()
{
    return m_config;
}

boost::shared_ptr<SimpleConnectionPool> VeilFS::getConnectionPool()
{
    return m_connectionPool;
}

boost::shared_ptr<PushListener> VeilFS::getPushListener()
{
    return m_pushListener;
}

<<<<<<< HEAD
boost::shared_ptr<Options> VeilFS::getOptions()
{
    return m_options;
}

=======
>>>>>>> cc9f06a0
void VeilFS::addScheduler(boost::shared_ptr<JobScheduler> injected)
{
    AutoLock lock(m_schedulerPoolLock, WRITE_LOCK);
    m_jobSchedulers.push_back(injected);
}

void VeilFS::setConfig(boost::shared_ptr<Config> injected)
{
    m_config = injected;
}

<<<<<<< HEAD
void VeilFS::setOptions(boost::shared_ptr<Options> injected)
{
    m_options = injected;
}

=======
>>>>>>> cc9f06a0
void VeilFS::setConnectionPool(boost::shared_ptr<SimpleConnectionPool> injected)
{
    m_connectionPool = injected;
}

bool VeilFS::runTask(TaskID taskId, string arg0, string arg1, string arg2)
{
    struct stat attr;
    vector<string> children;
    time_t currentTime;
    boost::shared_ptr<events::Event> truncateEvent;

    switch(taskId)
    {
    case TASK_ASYNC_READDIR: // arg0 = path, arg1 = offset
        if(!VeilFS::getOptions()->get_enable_attr_cache())
            return true;

        if(!m_fslogic->getFileChildren(arg0, DIR_BATCH_SIZE, utils::fromString<unsigned int>(arg1), children)) {
            return false;
        }

        for(vector<string>::iterator it = children.begin(); it < children.end(); ++it) {
            Job readDirTask = Job(time(NULL), shared_from_this(), ISchedulable::TASK_ASYNC_GETATTR, (filesystem::path(arg0) / (*it)).normalize().string());
            VeilFS::getScheduler()->addTask(readDirTask);
        }

        if(children.size() > 0) {
            Job readDirTask = Job(time(NULL), shared_from_this(), ISchedulable::TASK_ASYNC_READDIR, arg0, utils::toString(utils::fromString<unsigned int>(arg1) + children.size()));
            VeilFS::getScheduler()->addTask(readDirTask);
        }

        return true;

    case TASK_CLEAR_ATTR:
        m_metaCache->clearAttr(arg0);
        return true;

    case TASK_ASYNC_GETATTR:
<<<<<<< HEAD
        if(VeilFS::getOptions()->get_enable_attr_cache())
            (void) getattr(arg0.c_str(), &attr, false);
=======
        if(VeilFS::getConfig()->getBool(ENABLE_ATTR_CACHE_OPT))
            getattr(arg0.c_str(), &attr, false);
>>>>>>> cc9f06a0
        return true;

    case TASK_ASYNC_UPDATE_TIMES: // arg0 = path, arg1 = atime, arg2 = mtime
        if(m_fslogic->updateTimes(arg0, utils::fromString<time_t>(arg1), utils::fromString<time_t>(arg2)) == VOK)
            m_metaCache->updateTimes(arg0, utils::fromString<time_t>(arg1), utils::fromString<time_t>(arg2));
        return true;

    case TASK_POST_TRUNCATE_ACTIONS: // arg0 = path, arg1 = newSize
        // we need to statAndUpdatetimes before processing event because we want event to be run with new size value on cluster
        currentTime = time(NULL);
        m_fslogic->updateTimes(arg0, 0, currentTime, currentTime);

        m_metaCache->clearAttr(arg0);
        if(VeilFS::getConfig()->getBool(ENABLE_ATTR_CACHE_OPT))
            getattr(arg0.c_str(), &attr, false);

        truncateEvent = events::Event::createTruncateEvent(arg0, utils::fromString<off_t>(arg1));
        m_eventCommunicator->processEvent(truncateEvent);
        return true;

    default:
        return false;
    }
}

} // namespace client
} // namespace veil<|MERGE_RESOLUTION|>--- conflicted
+++ resolved
@@ -19,16 +19,13 @@
 #include <boost/filesystem/path.hpp>
 #include <boost/algorithm/string.hpp>
 #include <boost/functional.hpp>
-<<<<<<< HEAD
 #include <boost/lexical_cast.hpp>
-=======
 #include <boost/algorithm/string/predicate.hpp>
 #include <google/protobuf/descriptor.h>
 
 #include "communication_protocol.pb.h"
 #include "fuse_messages.pb.h"
 #include "messageBuilder.h"
->>>>>>> cc9f06a0
 
 #include <sys/stat.h>
 
@@ -84,13 +81,9 @@
 
 VeilFS::VeilFS(string path, boost::shared_ptr<Config> cnf, boost::shared_ptr<JobScheduler> scheduler,
                boost::shared_ptr<FslogicProxy> fslogic,  boost::shared_ptr<MetaCache> metaCache,
-<<<<<<< HEAD
-               boost::shared_ptr<StorageMapper> mapper, boost::shared_ptr<helpers::StorageHelperFactory> sh_factory) :
-=======
                boost::shared_ptr<StorageMapper> mapper, boost::shared_ptr<helpers::StorageHelperFactory> sh_factory,
                boost::shared_ptr<events::EventCommunicator> eventCommunicator) :
     m_fh(0),
->>>>>>> cc9f06a0
     m_fslogic(fslogic),
     m_storageMapper(mapper),
     m_metaCache(metaCache),
@@ -136,20 +129,17 @@
     // Real IDs should be set real owner's ID of "/" directory by first getattr call
     m_ruid = -1;
     m_rgid = -1;
-<<<<<<< HEAD
-=======
 
     if(m_eventCommunicator){
         eventCommunicator->setFslogic(m_fslogic);
         eventCommunicator->setMetaCache(m_metaCache);
 
-        m_eventCommunicator->addStatAfterWritesRule(VeilFS::getConfig()->getInt(WRITE_BYTES_BEFORE_STAT_OPT));
+        m_eventCommunicator->addStatAfterWritesRule(VeilFS::getOptions()->get_write_bytes_before_stat());
     }
 
     VeilFS::getPushListener()->subscribe(boost::bind(&events::EventCommunicator::pushMessagesHandler, m_eventCommunicator.get(), _1));
     VeilFS::getScheduler(ISchedulable::TASK_GET_EVENT_PRODUCER_CONFIG)->addTask(Job(time(NULL), m_eventCommunicator, ISchedulable::TASK_GET_EVENT_PRODUCER_CONFIG));
     VeilFS::getScheduler(ISchedulable::TASK_IS_WRITE_ENABLED)->addTask(Job(time(NULL), m_eventCommunicator, ISchedulable::TASK_IS_WRITE_ENABLED));
->>>>>>> cc9f06a0
 }
 
 VeilFS::~VeilFS()
@@ -513,11 +503,7 @@
 
     SH_RUN(sInfo.storageHelperName, sInfo.storageHelperArgs, sh_truncate(lInfo.fileId.c_str(), newSize));
 
-<<<<<<< HEAD
-    if(sh_return == 0)
-=======
     if(sh_return == 0) {
->>>>>>> cc9f06a0
         (void) m_metaCache->updateSize(string(path), newSize);
 
         Job postTruncateTask = Job(time(NULL), shared_from_this(), TASK_POST_TRUNCATE_ACTIONS, path, utils::toString(newSize));
@@ -799,14 +785,11 @@
     return m_pushListener;
 }
 
-<<<<<<< HEAD
 boost::shared_ptr<Options> VeilFS::getOptions()
 {
     return m_options;
 }
 
-=======
->>>>>>> cc9f06a0
 void VeilFS::addScheduler(boost::shared_ptr<JobScheduler> injected)
 {
     AutoLock lock(m_schedulerPoolLock, WRITE_LOCK);
@@ -818,14 +801,11 @@
     m_config = injected;
 }
 
-<<<<<<< HEAD
 void VeilFS::setOptions(boost::shared_ptr<Options> injected)
 {
     m_options = injected;
 }
 
-=======
->>>>>>> cc9f06a0
 void VeilFS::setConnectionPool(boost::shared_ptr<SimpleConnectionPool> injected)
 {
     m_connectionPool = injected;
@@ -865,13 +845,8 @@
         return true;
 
     case TASK_ASYNC_GETATTR:
-<<<<<<< HEAD
         if(VeilFS::getOptions()->get_enable_attr_cache())
-            (void) getattr(arg0.c_str(), &attr, false);
-=======
-        if(VeilFS::getConfig()->getBool(ENABLE_ATTR_CACHE_OPT))
             getattr(arg0.c_str(), &attr, false);
->>>>>>> cc9f06a0
         return true;
 
     case TASK_ASYNC_UPDATE_TIMES: // arg0 = path, arg1 = atime, arg2 = mtime
@@ -885,7 +860,7 @@
         m_fslogic->updateTimes(arg0, 0, currentTime, currentTime);
 
         m_metaCache->clearAttr(arg0);
-        if(VeilFS::getConfig()->getBool(ENABLE_ATTR_CACHE_OPT))
+        if(VeilFS::getOptions()->get_enable_attr_cache())
             getattr(arg0.c_str(), &attr, false);
 
         truncateEvent = events::Event::createTruncateEvent(arg0, utils::fromString<off_t>(arg1));
