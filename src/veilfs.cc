/**
 * @file veilfs.cc
 * @author Rafal Slota
 * @copyright (C) 2013 ACK CYFRONET AGH
 * @copyright This software is released under the MIT license cited in 'LICENSE.txt'
 */

#include "veilfs.h"

#include "context.h"
#include "fslogicProxy.h"
#include "helpers/storageHelperFactory.h"
#include "metaCache.h"
#include "logging.h"
#include "cstring"
#include "veilErrors.h"
#include "config.h"
#include "communication_protocol.pb.h"
#include "fuse_messages.pb.h"
#include "messageBuilder.h"

#include <sys/types.h>
#include <pwd.h>
#include <grp.h>
#include <sys/stat.h>

#include <boost/filesystem/path.hpp>
#include <boost/algorithm/string.hpp>
#include <boost/functional.hpp>
#include <boost/lexical_cast.hpp>
#include <boost/algorithm/string/predicate.hpp>
#include <google/protobuf/descriptor.h>

#include <algorithm>
#include <functional>


/// Runs FUN on NAME storage helper with constructed with ARGS. Return value is avaiable in 'int sh_return'.
#define CUSTOM_SH_RUN(PTR, FUN) if(!PTR) { LOG(ERROR) << "Invalid storage helper's pointer!"; return -EIO; } \
                                int sh_return = PTR->FUN; \
                                if(sh_return < 0) LOG(INFO) << "Storage helper returned error: " << sh_return;
#define SH_RUN(NAME, ARGS, FUN) boost::shared_ptr<helpers::IStorageHelper> ptr = m_shFactory->getStorageHelper(NAME, ARGS); \
                                if(!ptr) { LOG(ERROR) << "storage helper '" << NAME << "' not found"; return -EIO; } \
                                CUSTOM_SH_RUN(ptr, FUN)

/// If given veilError does not produce POSIX 0 return code, interrupt execution by returning POSIX error code.
#define RETURN_IF_ERROR(X)  { \
                                int err = translateError(X); \
                                if(err != 0) { LOG(INFO) << "Returning error: " << err; return err; } \
                            }

/// Fetch locationInfo and storageInfo for given file.
/// On success - lInfo and sInfo variables will be set.
/// On error - POSIX error code will be returned, interrupting code execution.
#define GET_LOCATION_INFO(PATH) locationInfo lInfo; \
                                storageInfo sInfo; \
                                try \
                                { \
                                    pair<locationInfo, storageInfo> tmpLoc = m_storageMapper->getLocationInfo(string(PATH), true); \
                                    lInfo = tmpLoc.first; \
                                    sInfo = tmpLoc.second; \
                                } \
                                catch(VeilException e) \
                                { \
                                    LOG(WARNING) << "cannot get file mapping for file: " << string(PATH) << " (error: " << e.what() << ")"; \
                                    return translateError(e.veilError()); \
                                }

/// Get parent path (as string)
#define PARENT(X) filesystem::path(X).branch_path().string()


using namespace std;
using namespace boost;
using namespace veil::protocol::fuse_messages;


namespace veil {
namespace client {

VeilFS::VeilFS(string path, std::shared_ptr<Context> context,
               boost::shared_ptr<FslogicProxy> fslogic,  boost::shared_ptr<MetaCache> metaCache,
               boost::shared_ptr<LocalStorageManager> sManager, boost::shared_ptr<StorageMapper> mapper,
               boost::shared_ptr<helpers::StorageHelperFactory> sh_factory,
               boost::shared_ptr<events::EventCommunicator> eventCommunicator) :
    m_fh(0),
    m_fslogic(fslogic),
    m_storageMapper(mapper),
    m_metaCache(metaCache),
    m_sManager(sManager),
    m_shFactory(sh_factory),
    m_eventCommunicator(eventCommunicator),
    m_context{std::move(context)}
{
    if(path.size() > 1 && path[path.size()-1] == '/')
        path = path.substr(0, path.size()-1);
    LOG(INFO) << "setting VFS root dir as: " << string(path);
    m_root = path;

    // Construct new PushListener
    auto pushListener = std::make_shared<PushListener>(m_context);
    m_context->setPushListener(pushListener);

    // Update FUSE_ID in current connection pool
<<<<<<< HEAD
    m_context->getConnectionPool()->setPushCallback(m_context->getConfig()->getFuseID(), boost::bind(&PushListener::onMessage, pushListener, _1));
=======
    m_context->getConnectionPool()->setPushCallback(m_context->getConfig()->getFuseID(), std::bind(&PushListener::onMessage, pushListener, std::placeholders::_1));
>>>>>>> 4492e746

    // Maximum connection count setup
    m_context->getConnectionPool()->setPoolSize(SimpleConnectionPool::META_POOL, m_context->getOptions()->get_alive_meta_connections_count());
    m_context->getConnectionPool()->setPoolSize(SimpleConnectionPool::DATA_POOL, m_context->getOptions()->get_alive_data_connections_count());

    // Initialize cluster handshake in order to receive FuseID
    if(m_context->getConfig()->getFuseID() == "")
        m_context->getConfig()->negotiateFuseID();

    if(m_fslogic) {
        if(m_context->getScheduler() && m_context->getConfig()) {
            int alive = m_context->getOptions()->get_alive_meta_connections_count();
            for(int i = 0; i < alive; ++i) {
                Job pingTask = Job(time(NULL) + i, m_fslogic, ISchedulable::TASK_PING_CLUSTER, boost::lexical_cast<string>(m_context->getOptions()->get_alive_meta_connections_count()));
                m_context->getScheduler(ISchedulable::TASK_PING_CLUSTER)->addTask(pingTask);
            }

        } else
            LOG(WARNING) << "Connection keep-alive subsystem cannot be started.";
    }

    if(!m_context->getOptions()->has_fuse_group_id() && !m_context->getConfig()->isEnvSet(string(FUSE_OPT_PREFIX) + string("GROUP_ID"))) {
        if(m_sManager) {
            vector<boost::filesystem::path> mountPoints = m_sManager->getMountPoints();
            vector< pair<int, string> > clientStorageInfo = m_sManager->getClientStorageInfo(mountPoints);
            if(!clientStorageInfo.empty()) {
                m_sManager->sendClientStorageInfo(clientStorageInfo);
            }
        }
    }

    m_uid = geteuid();
    m_gid = getegid();
    // Real IDs should be set real owner's ID of "/" directory by first getattr call
    m_ruid = -1;
    m_rgid = -1;

    if(m_eventCommunicator){
        eventCommunicator->setFslogic(m_fslogic);
        eventCommunicator->setMetaCache(m_metaCache);

        m_eventCommunicator->addStatAfterWritesRule(m_context->getOptions()->get_write_bytes_before_stat());
    }

    m_context->getPushListener()->subscribe(boost::bind(&events::EventCommunicator::pushMessagesHandler, m_eventCommunicator.get(), _1));
    m_context->getScheduler(ISchedulable::TASK_GET_EVENT_PRODUCER_CONFIG)->addTask(Job(time(NULL), m_eventCommunicator, ISchedulable::TASK_GET_EVENT_PRODUCER_CONFIG));
    m_context->getScheduler(ISchedulable::TASK_IS_WRITE_ENABLED)->addTask(Job(time(NULL), m_eventCommunicator, ISchedulable::TASK_IS_WRITE_ENABLED));
}

VeilFS::~VeilFS()
{
}

int VeilFS::access(const char *path, int mask)
{
    LOG(INFO) << "FUSE: access(path: " << string(path) << ", mask: " << mask << ")";

    // Always allow accessing file
    // This method should be not called in first place. If it is, use 'default_permissions' FUSE flag.
    // Even without this flag, letting this method to return always (int)0 is just OK.
    return 0;
}

int VeilFS::getattr(const char *path, struct stat *statbuf, bool fuse_ctx)
{
    if(fuse_ctx)
        LOG(INFO) << "FUSE: getattr(path: " << string(path) << ", statbuf)";

    FileAttr attr;

    statbuf->st_blocks = 0;
    statbuf->st_nlink = 1;
    statbuf->st_uid = -1;
    statbuf->st_gid = -1;
    statbuf->st_size = 0;
    statbuf->st_atime = 0;
    statbuf->st_mtime = 0;
    statbuf->st_ctime = 0;

    if(m_metaCache->getAttr(string(path), statbuf))
        return 0;

    // We do not have storage mapping so we have to comunicate with cluster anyway
    LOG(INFO) << "storage mapping not exists in cache for file: " << string(path);

    if(!m_fslogic->getFileAttr(string(path), attr))
        return -EIO;

    if(attr.answer() != VOK)
    {
        LOG(WARNING) << "Cluster answer: " << attr.answer();
        return translateError(attr.answer());
    }

    if(attr.type() == "REG" && fuse_ctx) // We'll need storage mapping for regular file
    {
        Job getLocTask = Job(time(NULL), m_storageMapper, ISchedulable::TASK_ASYNC_GET_FILE_LOCATION, string(path));
        m_context->getScheduler()->addTask(getLocTask);
    }

    // At this point we have attributes from cluster

    statbuf->st_mode = attr.mode(); // File type still has to be set, fslogic gives only permissions in mode field
    statbuf->st_nlink = attr.links();

    statbuf->st_atime = attr.atime();
    statbuf->st_mtime = attr.mtime();
    statbuf->st_ctime = attr.ctime();

    uid_t uid = attr.uid();
    gid_t gid = attr.gid();

    if(string(path) == "/") { // VeilFS root should always belong to FUSE owner
        m_ruid = uid;
        m_rgid = gid;
    }

    // If file belongs to filesystems owner, show FUSE owner ID
    if(m_ruid == uid)
        uid = m_uid;
    if(m_rgid == gid)
        gid = m_gid;

    struct passwd *ownerInfo = getpwnam(attr.uname().c_str()); // Static buffer, do NOT free !
    struct group *groupInfo = getgrnam(attr.gname().c_str());  // Static buffer, do NOT free !

    statbuf->st_uid   = (ownerInfo ? ownerInfo->pw_uid : uid);
    statbuf->st_gid   = (groupInfo ? groupInfo->gr_gid : gid);

    if(attr.type() == "DIR")
    {
        statbuf->st_mode |= S_IFDIR;

        // Prefetch "ls" resault
        if(fuse_ctx && m_context->getOptions()->get_enable_dir_prefetch()  && m_context->getOptions()->get_enable_attr_cache()) {
            Job readDirTask = Job(time(NULL), shared_from_this(), ISchedulable::TASK_ASYNC_READDIR, string(path), "0");
            m_context->getScheduler()->addTask(readDirTask);
        }
    }
    else if(attr.type() == "LNK")
    {
        statbuf->st_mode |= S_IFLNK;

        // Check cache for validity
        AutoLock lock(m_linkCacheLock, WRITE_LOCK);
        map<string, pair<string, time_t> >::iterator it = m_linkCache.find(string(path));
        if(it != m_linkCache.end() && statbuf->st_mtime > (*it).second.second)
        {
            m_linkCache.erase(it);
        }
    }
    else
    {
        statbuf->st_mode |= S_IFREG;
        statbuf->st_size = attr.size();
    }

    m_metaCache->addAttr(string(path), *statbuf);
    return 0;
}

int VeilFS::readlink(const char *path, char *link, size_t size)
{
    LOG(INFO) << "FUSE: readlink(path: " << string(path) << ")";
    string target;

    AutoLock lock(m_linkCacheLock, READ_LOCK);
    map<string, pair<string, time_t> >::const_iterator it = m_linkCache.find(string(path));
    if(it != m_linkCache.end()) {
        target = (*it).second.first;
    } else {
        pair<string, string> resp = m_fslogic->getLink(string(path));
        target = resp.second;
        RETURN_IF_ERROR(resp.first);

        lock.changeType(WRITE_LOCK);
        m_linkCache[string(path)] = pair<string, time_t>(target, time(NULL));
    }

    if(target.size() == 0) {
        link[0] = 0;
        return 0;
    }

    if(target[0] == '/')
        target = m_root + target;

    int path_size = min(size - 1, target.size()); // truncate path if needed
    memcpy(link, target.c_str(), path_size);
    link[path_size] = 0;

    return 0;
}

int VeilFS::mknod(const char *path, mode_t mode, dev_t dev)
{
    LOG(INFO) << "FUSE: mknod(path: " << string(path) << ", mode: " << mode << ", ...)";
    if(!(mode & S_IFREG))
    {
        LOG(WARNING) << "cannot create non-regular file"; // TODO: or maybe it could be?
        return -EFAULT;
    }

    m_metaCache->clearAttr(string(path));

    FileLocation location;
    if(!m_fslogic->getNewFileLocation(string(path), mode & ALLPERMS, location))
    {
        LOG(WARNING) << "cannot fetch new file location mapping";
        return -EIO;
    }

    if(location.answer() != VOK)
    {
        LOG(WARNING) << "cannot create node due to cluster error: " << location.answer();
        return translateError(location.answer());
    }

    m_storageMapper->addLocation(string(path), location);
    GET_LOCATION_INFO(path);

    SH_RUN(sInfo.storageHelperName, sInfo.storageHelperArgs, sh_mknod(lInfo.fileId.c_str(), mode, dev));

    // if file existed before we consider it as a success and we want to apply same actions (chown and sending an acknowledgement)
    if(sh_return == -EEXIST)
        sh_return = 0;

    if(sh_return != 0)
        (void) m_fslogic->deleteFile(string(path));
    else { // File created, now we shall take care of its owner.
        std::vector<std::string> tokens;
        std::string sPath = string(path).substr(1);
        boost::split(tokens, sPath, boost::is_any_of("/"));

        if(tokens.size() > 2 && tokens[0] == "groups") // We are creating file in groups directory
        {
            string groupName = tokens[1];
            struct group *groupInfo = getgrnam(groupName.c_str());  // Static buffer, do NOT free !
            gid_t gid = (groupInfo ? groupInfo->gr_gid : -1);

            // We need to change group owner of this file
            SH_RUN(sInfo.storageHelperName, sInfo.storageHelperArgs, sh_chown(lInfo.fileId.c_str(), -1, gid));
            if(sh_return != 0)
                LOG(ERROR) << "Cannot change group owner of file " << sPath << " to: " << groupName;
        }

        m_context->getScheduler()->addTask(Job(time(NULL) + 5, shared_from_this(), TASK_CLEAR_ATTR, PARENT(path))); // Clear cache of parent (possible change of modify time)

        RETURN_IF_ERROR(m_fslogic->sendFileCreatedAck(string(path)));
    }
    return sh_return;
}

int VeilFS::mkdir(const char *path, mode_t mode)
{
    LOG(INFO) << "FUSE: mkdir(path: " << string(path) << ", mode: " << mode << ")";
    m_metaCache->clearAttr(string(path));
    // Clear parent's cache
    m_metaCache->clearAttr(PARENT(path));

    RETURN_IF_ERROR(m_fslogic->createDir(string(path), mode & ALLPERMS));
    m_context->getScheduler()->addTask(Job(time(NULL) + 5, shared_from_this(), TASK_CLEAR_ATTR, PARENT(path))); // Clear cache of parent (possible change of modify time)

    boost::shared_ptr<events::Event> mkdirEvent = events::Event::createMkdirEvent(path);
    m_eventCommunicator->processEvent(mkdirEvent);

    return 0;
}

int VeilFS::unlink(const char *path)
{
    LOG(INFO) << "FUSE: unlink(path: " << string(path) << ")";
    struct stat statbuf;
    FileAttr attr;
    int isLink = 0;

    if(m_metaCache->getAttr(string(path), &statbuf)) // Check file type in cache
        isLink = S_ISLNK(statbuf.st_mode);
    else if(m_fslogic->getFileAttr(string(path), attr)) // ... or fetch it from cluster
        isLink = (attr.type() == "LNK");

    m_metaCache->clearAttr(string(path)); // Clear cache

    if(!isLink)
    {
        GET_LOCATION_INFO(path); //Get file location from cluster
        RETURN_IF_ERROR(m_fslogic->deleteFile(string(path)));

        SH_RUN(sInfo.storageHelperName, sInfo.storageHelperArgs, sh_unlink(lInfo.fileId.c_str()));
        if(sh_return < 0)
            return sh_return;
    } else
    {
        RETURN_IF_ERROR(m_fslogic->deleteFile(string(path)));
    }

<<<<<<< HEAD
=======
    RETURN_IF_ERROR(m_fslogic->deleteFile(string(path)));
>>>>>>> 4492e746
    m_context->getScheduler()->addTask(Job(time(NULL) + 5, shared_from_this(), TASK_CLEAR_ATTR, PARENT(path))); // Clear cache of parent (possible change of modify time)

    boost::shared_ptr<events::Event> rmEvent = events::Event::createRmEvent(path);
    m_eventCommunicator->processEvent(rmEvent);

    return 0;
}

int VeilFS::rmdir(const char *path)
{
    LOG(INFO) << "FUSE: rmdir(path: " << string(path) << ")";
    m_metaCache->clearAttr(string(path));
    // Clear parent's cache
    m_metaCache->clearAttr(PARENT(path));

    RETURN_IF_ERROR(m_fslogic->deleteFile(string(path)));
    m_context->getScheduler()->addTask(Job(time(NULL) + 5, shared_from_this(), TASK_CLEAR_ATTR, PARENT(path))); // Clear cache of parent (possible change of modify time)

    return 0;
}

int VeilFS::symlink(const char *to, const char *from)
{
    LOG(INFO) << "FUSE: symlink(path: " << string(from) << ", link: "<< string(to)  <<")";
    string toStr = string(to);
    if(toStr.size() >= m_root.size() && mismatch(m_root.begin(), m_root.end(), toStr.begin()).first == m_root.end()) {
        toStr = toStr.substr(m_root.size());
        if(toStr.size() == 0)
            toStr = "/";
        else if(toStr[0] != '/')
            toStr = string(to);
    }

    LOG(INFO) << "Creating link " << string(from) << "pointing to: " << toStr;

    RETURN_IF_ERROR(m_fslogic->createLink(string(from), toStr));
    return 0;
}

int VeilFS::rename(const char *path, const char *newpath)
{
    LOG(INFO) << "FUSE: rename(path: " << string(path) << ", newpath: "<< string(newpath)  <<")";

    RETURN_IF_ERROR(m_fslogic->renameFile(string(path), string(newpath)));
    m_context->getScheduler()->addTask(Job(time(NULL) + 5, shared_from_this(), TASK_CLEAR_ATTR, PARENT(path))); // Clear cache of parent (possible change of modify time)
    m_context->getScheduler()->addTask(Job(time(NULL) + 5, shared_from_this(), TASK_CLEAR_ATTR, PARENT(newpath))); // Clear cache of parent (possible change of modify time)

    m_metaCache->clearAttr(string(path));
    return 0;
}

int VeilFS::link(const char *path, const char *newpath)
{
    LOG(INFO) << "FUSE: link(path: " << string(path) << ", newpath: "<< string(newpath)  <<")";
    return -ENOTSUP;
}

int VeilFS::chmod(const char *path, mode_t mode)
{
    LOG(INFO) << "FUSE: chmod(path: " << string(path) << ", mode: "<< mode << ")";
    RETURN_IF_ERROR(m_fslogic->changeFilePerms(string(path), mode & ALLPERMS)); // ALLPERMS = 07777

    m_metaCache->clearAttr(string(path));

    // Chceck is its not regular file
    if(!S_ISREG(mode))
        return 0;

    // If it is, we have to call storage haleper's chmod
    GET_LOCATION_INFO(path);

    SH_RUN(sInfo.storageHelperName, sInfo.storageHelperArgs, sh_chmod(lInfo.fileId.c_str(), mode));
    return sh_return;
}

int VeilFS::chown(const char *path, uid_t uid, gid_t gid)
{
    LOG(INFO) << "FUSE: chown(path: " << string(path) << ", uid: "<< uid << ", gid: " << gid <<")";

    struct passwd *ownerInfo = getpwuid(uid); // Static buffer, do NOT free !
    struct group *groupInfo = getgrgid(gid); // Static buffer, do NOT free !

    string uname = "", gname = "";
    if(ownerInfo)
        uname = ownerInfo->pw_name;
    if(groupInfo)
        gname = groupInfo->gr_name;

    m_metaCache->clearAttr(string(path));

    if((uid_t)-1 != uid)
        RETURN_IF_ERROR(m_fslogic->changeFileOwner(string(path), uid, uname));

    if((gid_t)-1 != gid)
        RETURN_IF_ERROR(m_fslogic->changeFileGroup(string(path), gid, gname));

    return 0;
}

int VeilFS::truncate(const char *path, off_t newSize)
{
    LOG(INFO) << "FUSE: truncate(path: " << string(path) << ", newSize: "<< newSize <<")";
    GET_LOCATION_INFO(path);

    SH_RUN(sInfo.storageHelperName, sInfo.storageHelperArgs, sh_truncate(lInfo.fileId.c_str(), newSize));

    if(sh_return == 0) {
        (void) m_metaCache->updateSize(string(path), newSize);

        Job postTruncateTask = Job(time(NULL), shared_from_this(), TASK_POST_TRUNCATE_ACTIONS, path, utils::toString(newSize));
        m_context->getScheduler()->addTask(postTruncateTask);
    }

    return sh_return;
}

int VeilFS::utime(const char *path, struct utimbuf *ubuf)
{
    LOG(INFO) << "FUSE: utime(path: " << string(path) << ", ...)";

    // Update access times in meta cache right away
    (void) m_metaCache->updateTimes(string(path), ubuf->actime, ubuf->modtime);

    m_context->getScheduler()->addTask(Job(time(NULL), shared_from_this(), TASK_ASYNC_UPDATE_TIMES, string(path), utils::toString(ubuf->actime), utils::toString(ubuf->modtime)));

    return 0;
}

int VeilFS::open(const char *path, struct fuse_file_info *fileInfo)
{
    LOG(INFO) << "FUSE: open(path: " << string(path) << ", ...)";
    fileInfo->direct_io = 1;
    fileInfo->fh = ++m_fh;
    mode_t accMode = fileInfo->flags & O_ACCMODE;

    if(m_context->getOptions()->get_enable_permission_checking()){
        string openMode = UNSPECIFIED_MODE;
        if(accMode == O_RDWR)
            openMode = RDWR_MODE;
        else if(accMode== O_RDONLY)
            openMode = READ_MODE;
        else if(accMode == O_WRONLY)
            openMode = WRITE_MODE;
        std::string status;
        if(VOK != (status =  m_storageMapper->findLocation(string(path), openMode)))
            return translateError(status);
    }

    GET_LOCATION_INFO(path);

    m_storageMapper->openFile(string(path));

    SH_RUN(sInfo.storageHelperName, sInfo.storageHelperArgs, sh_open(lInfo.fileId.c_str(), fileInfo));

    if(sh_return == 0) {
        AutoLock guard(m_shCacheLock, WRITE_LOCK);
        m_shCache[fileInfo->fh] = ptr;

        time_t atime = 0, mtime = 0;

        if((accMode == O_WRONLY) || (fileInfo->flags & O_APPEND) || (accMode == O_RDWR))
            mtime = time(NULL);
#ifdef __APPLE__
        if( ( (accMode == O_RDONLY) || (accMode == O_RDWR) ) )
#else
        if( ( (accMode == O_RDONLY) || (accMode == O_RDWR) ) && !(fileInfo->flags & O_NOATIME) )
#endif
            atime = time(NULL);

        if(atime || mtime)
        {
            // Update access times in meta cache right away
            (void) m_metaCache->updateTimes(string(path), atime, mtime);

            m_context->getScheduler()->addTask(Job(time(NULL), shared_from_this(), TASK_ASYNC_UPDATE_TIMES, string(path), utils::toString(atime), utils::toString(mtime)));
        }
    }

    return sh_return;
}

int VeilFS::read(const char *path, char *buf, size_t size, off_t offset, struct fuse_file_info *fileInfo)
{
    //LOG(INFO) << "FUSE: read(path: " << string(path) << ", size: " << size << ", offset: " << offset << ", ...)";
    GET_LOCATION_INFO(path);

    AutoLock guard(m_shCacheLock, READ_LOCK);
    CUSTOM_SH_RUN(m_shCache[fileInfo->fh], sh_read(lInfo.fileId.c_str(), buf, size, offset, fileInfo));

    boost::shared_ptr<events::Event> writeEvent = events::Event::createReadEvent(path, sh_return);
    m_eventCommunicator->processEvent(writeEvent);

    return sh_return;
}

int VeilFS::write(const char *path, const char *buf, size_t size, off_t offset, struct fuse_file_info *fileInfo)
{
    //LOG(INFO) << "FUSE: write(path: " << string(path) << ", size: " << size << ", offset: " << offset << ", ...)";

    if(!m_eventCommunicator->isWriteEnabled()){
        LOG(WARNING) << "Attempt to write when write disabled.";
        return -EDQUOT;
    }

    GET_LOCATION_INFO(path);

    AutoLock guard(m_shCacheLock, READ_LOCK);
    CUSTOM_SH_RUN(m_shCache[fileInfo->fh], sh_write(lInfo.fileId.c_str(), buf, size, offset, fileInfo));
    guard.release();

    if(sh_return > 0) { // Update file size in cache
        struct stat buf;
        if(!m_metaCache->getAttr(string(path), &buf))
            buf.st_size = 0;
        if(offset + sh_return > buf.st_size) {
            m_metaCache->updateSize(string(path), offset + sh_return);
        }

        boost::shared_ptr<events::Event> writeEvent = events::Event::createWriteEvent(path, size);
        m_eventCommunicator->processEvent(writeEvent);
    }

    return sh_return;
}

// not yet implemented
int VeilFS::statfs(const char *path, struct statvfs *statInfo)
{
    LOG(INFO) << "FUSE: statfs(path: " << string(path) << ", ...)";

    pair<string, struct statvfs> resp = m_fslogic->getStatFS();
    RETURN_IF_ERROR(resp.first);

    memcpy(statInfo, &resp.second, sizeof(struct statvfs));
    return 0;
}

// not yet implemented
int VeilFS::flush(const char *path, struct fuse_file_info *fileInfo)
{
    LOG(INFO) << "FUSE: flush(path: " << string(path) << ", ...)";
    GET_LOCATION_INFO(path);

    sh_ptr storage_helper;
    {
        AutoLock guard(m_shCacheLock, READ_LOCK);
        storage_helper = m_shCache[fileInfo->fh];
    }
    CUSTOM_SH_RUN(storage_helper , sh_flush(lInfo.fileId.c_str(), fileInfo));

    m_context->getScheduler()->addTask(Job(time(NULL) + 3, shared_from_this(), TASK_CLEAR_ATTR, string(path)));

    return sh_return;
}

int VeilFS::release(const char *path, struct fuse_file_info *fileInfo)
{
    LOG(INFO) << "FUSE: release(path: " << string(path) << ", ...)";

    /// Remove Storage Helper's pointer from cache
    AutoLock guard(m_shCacheLock, WRITE_LOCK);

    GET_LOCATION_INFO(path);

    CUSTOM_SH_RUN(m_shCache[fileInfo->fh], sh_release(lInfo.fileId.c_str(), fileInfo));

    m_shCache.erase(fileInfo->fh);

    m_storageMapper->releaseFile(string(path));

    return sh_return;
}

// not yet implemented
int VeilFS::fsync(const char *path, int datasync, struct fuse_file_info *fi)
{
    LOG(INFO) << "FUSE: fsync(path: " << string(path) << ", datasync: " << datasync << ")";
    /* Just a stub.  This method is optional and can safely be left
       unimplemented */

    (void) path;
    (void) datasync;
    (void) fi;
    return 0;
}

int VeilFS::opendir(const char *path, struct fuse_file_info *fileInfo)
{
    LOG(INFO) << "FUSE: opendir(path: " << string(path) << ", ...)";

    m_context->getScheduler()->addTask(Job(time(NULL), shared_from_this(), TASK_ASYNC_UPDATE_TIMES, string(path), utils::toString(time(NULL))));

    return 0;
}

int VeilFS::readdir(const char *path, void *buf, fuse_fill_dir_t filler, off_t offset, struct fuse_file_info *fileInfo)
{
    LOG(INFO) << "FUSE: readdir(path: " << string(path) << ", ..., offset: " << offset << ", ...)";
    vector<string> children;

    if(offset == 0) {
        children.push_back(".");
        children.push_back("..");
    }

    if(!m_fslogic->getFileChildren(path, DIR_BATCH_SIZE, offset >= 2 ? offset - 2 : 0, children))
    {
        return -EIO;
    }

    for(std::vector<string>::iterator it = children.begin(); it < children.end(); ++it)
    {
        if(m_context->getOptions()->get_enable_parallel_getattr() && m_context->getOptions()->get_enable_attr_cache()) {
            Job readDirTask = Job(time(NULL), shared_from_this(), ISchedulable::TASK_ASYNC_GETATTR, (filesystem::path(path) / (*it)).normalize().string());
            m_context->getScheduler()->addTask(readDirTask);
        }

        if(filler(buf, it->c_str(), NULL, ++offset))
        {
            LOG(WARNING) << "filler buffer overflow";
            break;
        }
    }


    return 0;
}

int VeilFS::releasedir(const char *path, struct fuse_file_info *fileInfo)
{
    LOG(INFO) << "FUSE: releasedir(path: " << string(path) << ", ...)";
    return 0;
}

int VeilFS::fsyncdir(const char *path, int datasync, struct fuse_file_info *fileInfo)
{
    LOG(INFO) << "FUSE: fsyncdir(path: " << string(path) << ", datasync: " << datasync << ", ...)";
    return 0;
}

int VeilFS::setxattr(const char *path, const char *name, const char *value, size_t size, int flags)
{
    return -EIO;
}

int VeilFS::getxattr(const char *path, const char *name, char *value, size_t size)
{
    return -EIO;
}

int VeilFS::listxattr(const char *path, char *list, size_t size)
{
    return -EIO;
}

int VeilFS::removexattr(const char *path, const char *name)
{
    return -EIO;
}

int VeilFS::init(struct fuse_conn_info *conn) {
    LOG(INFO) << "FUSE: init(...)";
    return 0;
}

bool VeilFS::runTask(TaskID taskId, const string &arg0, const string &arg1, const string &arg2)
{
    struct stat attr;
    vector<string> children;
    time_t currentTime;
    boost::shared_ptr<events::Event> truncateEvent;

    switch(taskId)
    {
    case TASK_ASYNC_READDIR: // arg0 = path, arg1 = offset
        if(!m_context->getOptions()->get_enable_attr_cache())
            return true;

        if(!m_fslogic->getFileChildren(arg0, DIR_BATCH_SIZE, utils::fromString<unsigned int>(arg1), children)) {
            return false;
        }

        for(vector<string>::iterator it = children.begin(); it < children.end(); ++it) {
            Job readDirTask = Job(time(NULL), shared_from_this(), ISchedulable::TASK_ASYNC_GETATTR, (filesystem::path(arg0) / (*it)).normalize().string());
            m_context->getScheduler()->addTask(readDirTask);
        }

        if(children.size() > 0) {
            Job readDirTask = Job(time(NULL), shared_from_this(), ISchedulable::TASK_ASYNC_READDIR, arg0, utils::toString(utils::fromString<unsigned int>(arg1) + children.size()));
            m_context->getScheduler()->addTask(readDirTask);
        }

        return true;

    case TASK_CLEAR_ATTR:
        m_metaCache->clearAttr(arg0);
        return true;

    case TASK_ASYNC_GETATTR:
        if(m_context->getOptions()->get_enable_attr_cache())
            getattr(arg0.c_str(), &attr, false);
        return true;

    case TASK_ASYNC_UPDATE_TIMES: // arg0 = path, arg1 = atime, arg2 = mtime
        if(m_fslogic->updateTimes(arg0, utils::fromString<time_t>(arg1), utils::fromString<time_t>(arg2)) == VOK)
            m_metaCache->updateTimes(arg0, utils::fromString<time_t>(arg1), utils::fromString<time_t>(arg2));
        return true;

    case TASK_POST_TRUNCATE_ACTIONS: // arg0 = path, arg1 = newSize
        // we need to statAndUpdatetimes before processing event because we want event to be run with new size value on cluster
        currentTime = time(NULL);
        m_fslogic->updateTimes(arg0, 0, currentTime, currentTime);

        m_metaCache->clearAttr(arg0);
        if(m_context->getOptions()->get_enable_attr_cache())
            getattr(arg0.c_str(), &attr, false);

        truncateEvent = events::Event::createTruncateEvent(arg0, utils::fromString<off_t>(arg1));
        m_eventCommunicator->processEvent(truncateEvent);
        return true;

    default:
        return false;
    }
}

} // namespace client
} // namespace veil<|MERGE_RESOLUTION|>--- conflicted
+++ resolved
@@ -102,11 +102,7 @@
     m_context->setPushListener(pushListener);
 
     // Update FUSE_ID in current connection pool
-<<<<<<< HEAD
-    m_context->getConnectionPool()->setPushCallback(m_context->getConfig()->getFuseID(), boost::bind(&PushListener::onMessage, pushListener, _1));
-=======
     m_context->getConnectionPool()->setPushCallback(m_context->getConfig()->getFuseID(), std::bind(&PushListener::onMessage, pushListener, std::placeholders::_1));
->>>>>>> 4492e746
 
     // Maximum connection count setup
     m_context->getConnectionPool()->setPoolSize(SimpleConnectionPool::META_POOL, m_context->getOptions()->get_alive_meta_connections_count());
@@ -403,10 +399,6 @@
         RETURN_IF_ERROR(m_fslogic->deleteFile(string(path)));
     }
 
-<<<<<<< HEAD
-=======
-    RETURN_IF_ERROR(m_fslogic->deleteFile(string(path)));
->>>>>>> 4492e746
     m_context->getScheduler()->addTask(Job(time(NULL) + 5, shared_from_this(), TASK_CLEAR_ATTR, PARENT(path))); // Clear cache of parent (possible change of modify time)
 
     boost::shared_ptr<events::Event> rmEvent = events::Event::createRmEvent(path);
