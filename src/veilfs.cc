--- conflicted
+++ resolved
@@ -81,10 +81,7 @@
                boost::shared_ptr<FslogicProxy> fslogic,  boost::shared_ptr<MetaCache> metaCache,
                boost::shared_ptr<StorageMapper> mapper, boost::shared_ptr<helpers::StorageHelperFactory> sh_factory,
                boost::shared_ptr<events::EventCommunicator> eventCommunicator) :
-<<<<<<< HEAD
-=======
     m_fh(0),
->>>>>>> cc9f06a0
     m_fslogic(fslogic),
     m_storageMapper(mapper),
     m_metaCache(metaCache),
