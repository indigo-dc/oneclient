--- conflicted
+++ resolved
@@ -407,12 +407,7 @@
             return sh_return;
     }
 
-<<<<<<< HEAD
-    RETURN_IF_ERROR(m_fslogic->deleteFile(string(path)));
     m_context->getScheduler()->addTask(Job(time(NULL) + 5, shared_from_this(), TASK_CLEAR_ATTR, parent(path))); // Clear cache of parent (possible change of modify time)
-=======
-    VeilFS::getScheduler()->addTask(Job(time(NULL) + 5, shared_from_this(), TASK_CLEAR_ATTR, PARENT(path))); // Clear cache of parent (possible change of modify time)
->>>>>>> 6d2dbdc9
 
     std::shared_ptr<events::Event> rmEvent = events::Event::createRmEvent(path);
     m_eventCommunicator->processEvent(rmEvent);
