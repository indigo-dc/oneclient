--- conflicted
+++ resolved
@@ -164,14 +164,11 @@
                                  m_eventCommunicator);
     m_context->scheduler()->post(&events::EventCommunicator::askIfWriteEnabled,
                                  m_eventCommunicator);
-<<<<<<< HEAD
     m_context->scheduler()->post(&events::EventCommunicator::scheduleSendingAllPendingEvents,
                                  m_eventCommunicator);
-=======
-
+    
 
     m_context->getPushListener()->subscribe(&MetaCache::handleNotification, m_metaCache);
->>>>>>> 99a020d5
 }
 
 FsImpl::~FsImpl()
