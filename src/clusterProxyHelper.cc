--- conflicted
+++ resolved
@@ -31,12 +31,8 @@
     auto wrapper = std::make_unique<RemoteFileMangement>();
     wrapper->set_message_type(boost::algorithm::to_lower_copy(msg.GetDescriptor()->name()));
     msg.SerializeToString(wrapper->mutable_input());
-<<<<<<< HEAD
     wrapper->set_space_id(spaceId);
-    return std::move(wrapper);
-=======
     return wrapper;
->>>>>>> 3beb952f
 }
 
 template<typename AnswerType>
