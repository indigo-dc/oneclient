--- conflicted
+++ resolved
@@ -388,7 +388,6 @@
     return make_pair(answer.answer(), statFS);
 }
 
-<<<<<<< HEAD
 bool FslogicProxy::requestFileBlock(const string &logicalName,
                                     const off_t offset, const size_t size)
 {
@@ -400,10 +399,7 @@
     return sendFuseReceiveAtom(msg) == VOK;
 }
 
-void FslogicProxy::pingCluster(const string &nth)
-=======
 void FslogicProxy::pingCluster()
->>>>>>> 7bb882e9
 {
     auto communicator = m_context.lock()->getCommunicator();
     try
