/**
 * @file fslogicProxy.cc
 * @author Beata Skiba
 * @author Rafal Slota
 * @copyright (C) 2013 ACK CYFRONET AGH
 * @copyright This software is released under the MIT license cited in 'LICENSE.txt'
 */

#include "fslogicProxy.h"

#include "communication_protocol.pb.h"
#include "communication/communicator.h"
#include "communication/exception.h"
#include "config.h"
#include "context.h"
#include "fuse_messages.pb.h"
#include "jobScheduler.h"
#include "logging.h"
#include "make_unique.h"
#include "messageBuilder.h"
#include "options.h"
#include "veilErrors.h"
#include "veilfs.h"

#include <boost/algorithm/string.hpp>
#include <google/protobuf/descriptor.h>
#include <sys/types.h>
#include <unistd.h>

#include <fstream>
#include <string>

using namespace std;
using namespace boost::algorithm;
using namespace veil::protocol::communication_protocol;
using namespace veil::protocol::fuse_messages;

namespace veil {
namespace client {

<<<<<<< HEAD
FslogicProxy::FslogicProxy(std::weak_ptr<Context> context)
    : m_messageBuilder{std::make_shared<MessageBuilder>(context)}
=======
FslogicProxy::FslogicProxy(std::shared_ptr<Context> context)
    : m_messageBuilder{std::make_unique<MessageBuilder>()}
>>>>>>> 68b095fe
    , m_context{std::move(context)}
{
    LOG(INFO) << "FslogicProxy created";
}

FslogicProxy::~FslogicProxy()
{
    LOG(INFO) << "FslogicProxy destroyed";
}

bool FslogicProxy::getFileAttr(const string& logicName, FileAttr& attr)
{
    LOG(INFO) << "getting attributes from cluster for file: " << logicName;

    GetFileAttr msg;
    msg.set_file_logic_name(logicName);

    if(!sendFuseReceiveAnswer(msg, attr))
    {
        LOG(ERROR) << "cannot parse cluster answer";
        return false;
    }

    return true;
}

bool FslogicProxy::getFileLocation(const string &logicName, FileLocation& location, const string &openMode, bool forceClusterProxy)
{
    LOG(INFO) << "getting file location from cluster for file: " << logicName;

    GetFileLocation msg;
    msg.set_file_logic_name(logicName);
    msg.set_open_mode(openMode);
    msg.set_force_cluster_proxy(forceClusterProxy);

    if(!sendFuseReceiveAnswer(msg, location))
    {
        LOG(ERROR) << "cannot parse cluster answer";
        return false;
    }

    return true;
}

bool FslogicProxy::getNewFileLocation(const string &logicName, mode_t mode, FileLocation& location, bool forceClusterProxy)
{
    LOG(INFO) << "getting new file location for file: " << logicName;

    GetNewFileLocation msg;
    msg.set_file_logic_name(logicName);
    msg.set_mode(mode);
    msg.set_force_cluster_proxy(forceClusterProxy);

    if(!sendFuseReceiveAnswer(msg, location))
    {
        LOG(ERROR) << "cannot parse cluster answer";
        return false;
    }

    return true;
}

string FslogicProxy::sendFileCreatedAck(const string &logicName)
{
    LOG(INFO) << "getting new file location for file: " << logicName;

    CreateFileAck msg;
    msg.set_file_logic_name(logicName);

    string serializedAnswer = sendFuseReceiveAtom(msg);

    return serializedAnswer;
}

int FslogicProxy::renewFileLocation(const string &logicName)
{
    LOG(INFO) << "renew file location for file: " << logicName;

    RenewFileLocation msg;
    FileLocationValidity locationValidity;
    msg.set_file_logic_name(logicName);

    if(!sendFuseReceiveAnswer(msg, locationValidity))
    {
        LOG(ERROR) << "cannot parse cluster answer";
        return -1;
    }

    if(locationValidity.answer() != VOK || !locationValidity.has_validity())
    {
        LOG(WARNING) << "cannot renew file location mapping. cluster answer: " << locationValidity.answer();
        return -1;
    }

    return locationValidity.validity();
}

bool FslogicProxy::getFileChildren(const string &dirLogicName, uint32_t children_num, uint32_t offset, vector<string>& childrenNames)
{
    LOG(INFO) << "getting file children for: " << dirLogicName;

    GetFileChildren msg;
    FileChildren children;
    msg.set_dir_logic_name(dirLogicName);
    msg.set_children_num(children_num);
    msg.set_offset(offset);

    if (!sendFuseReceiveAnswer(msg, children))
    {
        LOG(ERROR) << "cannot parse cluster answer";
        return false;
    }

    for(int i = 0; i < children.child_logic_name_size(); ++i)
    {
        childrenNames.push_back(children.child_logic_name(i));
    }

    return true;
}


string FslogicProxy::createDir(const string& logicName, mode_t mode)
{
    LOG(INFO) << "creaing dir: " << logicName;

    CreateDir msg;
    msg.set_dir_logic_name(logicName);
    msg.set_mode(mode);

    string serializedAnswer = sendFuseReceiveAtom(msg);

    return serializedAnswer;
}

string FslogicProxy::deleteFile(const string& logicName)
{
    DeleteFile msg;
    msg.set_file_logic_name(logicName);

    string serializedAnswer = sendFuseReceiveAtom(msg);

    return serializedAnswer;

}
bool FslogicProxy::sendFileNotUsed(const string& logicName)
{
    FileNotUsed msg;
    msg.set_file_logic_name(logicName);

    string serializedAnswer = sendFuseReceiveAtom(msg);

    if(serializedAnswer != VOK)
    {
        return false;
    }

    return true;
}

string FslogicProxy::renameFile(const string& fromLogicName, const string& toLogicName)
{
    RenameFile msg;
    msg.set_from_file_logic_name(fromLogicName);
    msg.set_to_file_logic_name(toLogicName);

    string serializedAnswer = sendFuseReceiveAtom(msg);

    return serializedAnswer;
}

string FslogicProxy::changeFilePerms(const string& path, mode_t mode)
{
    ChangeFilePerms msg;
    msg.set_file_logic_name(path);
    msg.set_perms(mode);

    string serializedAnswer = sendFuseReceiveAtom(msg);

    return serializedAnswer;
}

string FslogicProxy::updateTimes(const string& path, time_t atime, time_t mtime, time_t ctime)
{
    UpdateTimes msg;
    msg.set_file_logic_name(path);
    if(atime)
        msg.set_atime(atime);
    if(mtime)
        msg.set_mtime(mtime);
    if(ctime)
        msg.set_ctime(ctime);

    string serializedAnswer = sendFuseReceiveAtom(msg);

    return serializedAnswer;
}

string FslogicProxy::changeFileOwner(const string& path, uid_t uid, const string& uname)
{
    ChangeFileOwner msg;
    msg.set_file_logic_name(path);
    msg.set_uid(uid);
    if(uname.size() > 0)
        msg.set_uname(uname);

    string serializedAnswer = sendFuseReceiveAtom(msg);

    return serializedAnswer;
}

string FslogicProxy::changeFileGroup(const string& path, gid_t gid, const string& gname)
{
    ChangeFileGroup msg;
    msg.set_file_logic_name(path);
    msg.set_gid(gid);
    if(gname.size() > 0)
        msg.set_gname(gname);

    string serializedAnswer = sendFuseReceiveAtom(msg);

    return serializedAnswer;
}

string FslogicProxy::createLink(const string& from, const string& to)
{
    CreateLink msg;
    msg.set_from_file_logic_name(from);
    msg.set_to_file_logic_name(to);

    string serializedAnswer = sendFuseReceiveAtom(msg);

    return serializedAnswer;
}

pair<string, string> FslogicProxy::getLink(const string& path)
{
    GetLink msg;
    LinkInfo answer;
    msg.set_file_logic_name(path);

    if(!sendFuseReceiveAnswer(msg, answer))
    {
        LOG(ERROR) << "cannot parse cluster answer";
        return make_pair(VEIO, "");
    }

    return make_pair(answer.answer(), answer.file_logic_name());
}

template<typename Ans>
bool FslogicProxy::sendFuseReceiveAnswer(const google::protobuf::Message &fMsg, Ans &response)
{
    if(!fMsg.IsInitialized())
    {
        LOG(ERROR) << "Message with type: " << fMsg.GetDescriptor()->name() << " is not initialized";
        return false;
    }

<<<<<<< HEAD
    auto fuseMsg = m_messageBuilder->createFuseMessage(m_context.lock()->getConfig()->getFuseID(),
                                                       fMsg.GetDescriptor()->name(),
                                                       fMsg.SerializeAsString());
=======
    auto fuseMsg = m_messageBuilder->createFuseMessage(fMsg);
>>>>>>> 68b095fe

    auto communicator = m_context.lock()->getCommunicator();
    try
    {
        LOG(INFO) << "Sending message (type: " << fMsg.GetDescriptor()->name() << "). Expecting answer with type: " << response.GetDescriptor()->name();

        auto answer = communicator->communicate<Ans>(communication::ServerModule::FSLOGIC, fuseMsg, 2);

        if(answer->answer_status() != VOK)
        {
            LOG(WARNING) << "Cluster send non-ok message. status = " << answer->answer_status();
            if(answer->answer_status() == INVALID_FUSE_ID)
                m_context.lock()->getConfig()->negotiateFuseID(0);
            return false;
        }

        return response.ParseFromString(answer->worker_answer());
    }
    catch(communication::Exception &e)
    {
        LOG(ERROR) << "Cannot select connection from connectionPool: " << e.what();
        return false;
    }
}

string FslogicProxy::sendFuseReceiveAtom(const google::protobuf::Message& fMsg)
{
    if(!fMsg.IsInitialized())
    {
        LOG(ERROR) << "Message with type: " << fMsg.GetDescriptor()->name() << " is not initialized";
        return VEIO;
    }

<<<<<<< HEAD
    auto fuseMsg = m_messageBuilder->createFuseMessage(m_context.lock()->getConfig()->getFuseID(),
                                                       fMsg.GetDescriptor()->name(),
                                                       fMsg.SerializeAsString());
=======
    auto fuseMsg = m_messageBuilder->createFuseMessage(fMsg);
>>>>>>> 68b095fe

    auto communicator = m_context.lock()->getCommunicator();
    try
    {
        LOG(INFO) << "Sending message (type: " << fMsg.GetDescriptor()->name() << "). Expecting answer with type: atom";

        auto answer = communicator->communicate<>(communication::ServerModule::FSLOGIC, fuseMsg, 2);

        if(answer->answer_status() == INVALID_FUSE_ID)
            m_context.lock()->getConfig()->negotiateFuseID(0);

        std::string atom = m_messageBuilder->decodeAtomAnswer(*answer);

        if(atom.size() == 0)
        {
            LOG(ERROR) << "Cannot parse cluster atom answer";
            return VEIO;
        }

        return atom;
    }
    catch(communication::Exception &e)
    {
        LOG(ERROR) << "Cannot select connection from connectionPool: " << e.what();
        return VEIO;
    }
}

pair<string, struct statvfs> FslogicProxy::getStatFS()
{
   GetStatFS msg;
   StatFSInfo answer;
   struct statvfs statFS;

   if(!sendFuseReceiveAnswer(msg, answer))
    {
        LOG(ERROR) << "cannot parse cluster answer";
        return make_pair(VEIO, statFS);
    }

    statFS.f_bsize      = 4096;
    statFS.f_frsize     = 4096;
    statFS.f_blocks     = answer.quota_size() / statFS.f_frsize;                          /* size of fs in f_frsize units */
    statFS.f_bfree      = (answer.quota_size() - answer.files_size()) / statFS.f_frsize;  /* # free blocks */
    statFS.f_bavail     = (answer.quota_size() - answer.files_size()) / statFS.f_frsize;  /* # free blocks for unprivileged users */
    statFS.f_files      = 10000;                                                          /* # inodes */
    statFS.f_ffree      = 10000;                                                          /* # free inodes */
    statFS.f_favail     = 10000;                                                          /* # free inodes for unprivileged users */
    statFS.f_fsid       = 0;                                                              /* file system ID */
    statFS.f_flag       = 0;
    statFS.f_namemax    = NAME_MAX;

    return make_pair(answer.answer(), statFS);
}

void FslogicProxy::pingCluster(const string &nth)
{
    auto communicator = m_context.lock()->getCommunicator();
    try
    {
        Atom ping;
        ping.set_value("ping");
        auto answer = communicator->communicate<>(communication::ServerModule::FSLOGIC, ping);

        if(answer->answer_status() == VEIO)
            LOG(WARNING) << "Pinging cluster failed";
        else
            LOG(INFO) << "Cluster ping... ---> " << answer->answer_status();
    }
    catch(communication::Exception &e)
    {
        LOG(ERROR) << "Cluster ping failed: " << e.what();
    }

    // Send another...
    Job pingTask = Job(time(NULL) + m_context.lock()->getOptions()->get_cluster_ping_interval(), shared_from_this(), ISchedulable::TASK_PING_CLUSTER, nth);
    m_context.lock()->getScheduler(ISchedulable::TASK_PING_CLUSTER)->addTask(pingTask);
}

bool FslogicProxy::runTask(TaskID taskId, const string& arg0, const string&, const string&)
{
    string res;
    switch(taskId)
    {
    case TASK_SEND_FILE_NOT_USED:
        res = sendFileNotUsed(arg0);
        LOG(INFO) << "FUSE sendFileNotUsed for file: " << arg0 << ", response: " << res;
        return true;
    case TASK_PING_CLUSTER:
        pingCluster(arg0);
        return true;
    default:
        return false;
    }
}

} // namespace client
} // namespace veil<|MERGE_RESOLUTION|>--- conflicted
+++ resolved
@@ -38,13 +38,8 @@
 namespace veil {
 namespace client {
 
-<<<<<<< HEAD
 FslogicProxy::FslogicProxy(std::weak_ptr<Context> context)
     : m_messageBuilder{std::make_shared<MessageBuilder>(context)}
-=======
-FslogicProxy::FslogicProxy(std::shared_ptr<Context> context)
-    : m_messageBuilder{std::make_unique<MessageBuilder>()}
->>>>>>> 68b095fe
     , m_context{std::move(context)}
 {
     LOG(INFO) << "FslogicProxy created";
@@ -304,13 +299,7 @@
         return false;
     }
 
-<<<<<<< HEAD
-    auto fuseMsg = m_messageBuilder->createFuseMessage(m_context.lock()->getConfig()->getFuseID(),
-                                                       fMsg.GetDescriptor()->name(),
-                                                       fMsg.SerializeAsString());
-=======
     auto fuseMsg = m_messageBuilder->createFuseMessage(fMsg);
->>>>>>> 68b095fe
 
     auto communicator = m_context.lock()->getCommunicator();
     try
@@ -344,13 +333,7 @@
         return VEIO;
     }
 
-<<<<<<< HEAD
-    auto fuseMsg = m_messageBuilder->createFuseMessage(m_context.lock()->getConfig()->getFuseID(),
-                                                       fMsg.GetDescriptor()->name(),
-                                                       fMsg.SerializeAsString());
-=======
     auto fuseMsg = m_messageBuilder->createFuseMessage(fMsg);
->>>>>>> 68b095fe
 
     auto communicator = m_context.lock()->getCommunicator();
     try
