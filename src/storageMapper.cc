/**
 * @file storageMapper.cc
 * @author Beata Skiba
 * @author Rafal Slota
 * @author Konrad Zemek
 * @copyright (C) 2013-2014 ACK CYFRONET AGH
 * @copyright This software is released under the MIT license cited in
 * 'LICENSE.txt'
 */

#include "storageMapper.h"

#include "communication_protocol.pb.h"
#include "context.h"
#include "fslogicProxy.h"
#include "fuse_messages.pb.h"
#include "helpers/storageHelperFactory.h"
#include "logging.h"
#include "oneException.h"
#include "fsImpl.h"
#include "scheduler.h"

#include <boost/algorithm/string/predicate.hpp>
#include <boost/any.hpp>

#include <ctime>

namespace icl = boost::icl;
using namespace one::clproto::communication_protocol;
using namespace one::clproto::fuse_messages;

namespace one {
namespace client {

<<<<<<< HEAD
StorageMapper::StorageMapper(std::weak_ptr<Context> context,
                             std::shared_ptr<FslogicProxy> fslogicProxy)
=======
StorageMapper::StorageMapper(std::weak_ptr<Context> context, std::shared_ptr<FslogicProxy> fslogicProxy)
>>>>>>> e1c3bd87
    : m_fslogic(std::move(fslogicProxy))
    , m_context{std::move(context)}
{
}

std::pair<LocationInfo, StorageInfo>
StorageMapper::getLocationInfo(const std::string &logicalName, bool useCluster,
                               bool forceClusterProxy)
{
<<<<<<< HEAD
    auto locationInfo =
        retrieveLocationInfo(logicalName, useCluster, forceClusterProxy);
    auto storageInfo = retrieveStorageInfo(locationInfo);
    return {std::move(locationInfo), std::move(storageInfo)};
}

std::string StorageMapper::findLocation(const std::string &logicalName,
                                        const std::string &openMode,
                                        bool forceClusterProxy)
{
    LOG(INFO) << "quering cluster about storage mapping for file: "
              << logicalName;
=======
    std::shared_lock<std::shared_timed_mutex> lock{m_fileMappingMutex};
    auto it = m_fileMapping.find(logicalName);

    if(it != m_fileMapping.end())
    {
        std::shared_lock<std::shared_timed_mutex> sLock{m_storageMappingMutex};
        auto it1 = m_storageMapping.find(it->second.storageId);
        sLock.unlock();
>>>>>>> e1c3bd87

    FileLocation location;
    if (m_fslogic->getFileLocation(logicalName, location, openMode,
                                   forceClusterProxy)) {
        if (location.answer() == VOK)
            addLocation(logicalName, location);
        else
            LOG(WARNING) << "Cannot get storage mapping for file: "
                         << logicalName
                         << " due to error: " << location.answer();

        return location.answer();
    }

    return VEIO;
}

void StorageMapper::addLocation(const std::string &logicalName,
                                const FileLocation &location)
{
    LOG(INFO) << "adding location for file '" << logicalName
              << "', fileId: " << location.file_id()
              << ", storageId: " << location.storage_id()
              << ", validTo: " << time(nullptr) << " + " << location.validity();

    addFileMapping(logicalName, location);
    addStorageMapping(location);
}

void StorageMapper::openFile(const std::string &logicalName)
{
    LOG(INFO) << "marking file '" << logicalName << "' as open";

    boost::lock_guard<boost::shared_mutex> guard{m_fileMappingMutex};
    const auto it = mappingFromLogicalName(logicalName);
    if (it != m_fileMapping.end())
        ++it->second.opened;
}

void StorageMapper::releaseFile(const std::string &logicalName)
{
    LOG(INFO) << "marking file '" << logicalName << "' closed";

<<<<<<< HEAD
    boost::unique_lock<boost::shared_mutex> lock{m_fileMappingMutex};
    const auto it = mappingFromLogicalName(logicalName);

    // The file was not opened
    if (it == m_fileMapping.end() || it->second.opened == 0)
        return;
=======
    std::shared_lock<std::shared_timed_mutex> sLock{m_storageMappingMutex};
    auto it1 = m_storageMapping.find(location.storageId);
    if(it1 == m_storageMapping.end())
        throw OneException(VEIO, "cannot find storage information");
>>>>>>> e1c3bd87

    if (--it->second.opened == 0) {
        m_fileMapping.erase(it);
        m_locationToId.erase(logicalName);
        m_fileHelperOverride.erase(logicalName);
        lock.unlock();
        m_fslogic->sendFileNotUsed(logicalName);
    }
}

void StorageMapper::helperOverride(const std::string &filePath,
                                   const StorageInfo &mapping)
{
    boost::lock_guard<boost::shared_mutex> guard{m_fileMappingMutex};
    m_fileHelperOverride[filePath] = mapping;
}

void StorageMapper::resetHelperOverride(const std::string &filePath)
{
    boost::lock_guard<boost::shared_mutex> guard{m_fileMappingMutex};
    m_fileHelperOverride.erase(filePath);
}

void StorageMapper::clearMappings(const std::string &logicalName)
{
    boost::lock_guard<boost::shared_mutex> guard{m_fileMappingMutex};
    const auto it = m_locationToId.find(logicalName);
    if (it != m_locationToId.end()) {
        m_fileMapping.erase(it->second);
        m_locationToId.erase(it);
    }
}

void StorageMapper::removeExpiredLocationMappings(const std::string &location)
{
<<<<<<< HEAD
    boost::lock_guard<boost::shared_mutex> guard{m_fileMappingMutex};
    const auto it = mappingFromLogicalName(location);
    if (it != m_fileMapping.end() &&
        (*it).second.validTo <= std::chrono::steady_clock::now()) {

        LOG(INFO) << "Removing old location mapping for file: " << location;
        m_fileMapping.erase(it);
        m_locationToId.erase(location);
        m_fileHelperOverride.erase(location);

    } else if (it != m_fileMapping.end()) {

        LOG(INFO) << "Recheduling old location mapping removal for file: "
                  << location;

        const auto when = std::chrono::duration_cast<std::chrono::milliseconds>(
            it->second.validTo - std::chrono::steady_clock::now());
=======
    LOG(INFO) << "0: adding location for file '" << logicalName << "', fileId: " << location.file_id() << " storageId: " << location.storage_id() << ", validTo: " << time(nullptr) << " + " << location.validity();

    locationInfo info;
    info.validTo = time(nullptr) + location.validity();
    info.storageId = location.storage_id();
    info.fileId = location.file_id();

    storageInfo storageInfo;
    storageInfo.last_updated = time(nullptr); /// @todo: last_updated field should be fetched from cluster
    if(location.has_storage_helper_name())
        storageInfo.storageHelperName = location.storage_helper_name();
>>>>>>> e1c3bd87

        m_context.lock()->scheduler()->schedule(
            when, std::bind(&StorageMapper::removeExpiredLocationMappings,
                            shared_from_this(), location));
    }
}

<<<<<<< HEAD
void StorageMapper::renewLocationMapping(const std::string &location)
{
    LOG(INFO) << "Renewing file mapping for file: " << location;
=======
    LOG(INFO) << "1: adding location for file '" << logicalName << "', fileId: " << location.file_id() << " storageId: " << location.storage_id() << ", validTo: " << time(nullptr) << " + " << location.validity();
>>>>>>> e1c3bd87

    const auto validity =
        std::chrono::seconds{m_fslogic->renewFileLocation(location)};

    if (validity <= std::chrono::seconds{0}) {
        LOG(WARNING) << "Renewing file mapping for file: " << location
                     << " failed";
        return;
    }

<<<<<<< HEAD
    boost::lock_guard<boost::shared_mutex> lock{m_fileMappingMutex};
    const auto it = mappingFromLogicalName(location);
    if (it != m_fileMapping.end()) {
        it->second.validTo = std::chrono::steady_clock::now() + validity;

        LOG(INFO) << "Renewed location mapping for file: " << location
                  << ". New validity: time + " << validity.count();
    }
}
=======
    std::lock_guard<std::shared_timed_mutex> lock{m_fileMappingMutex};
    auto previous = m_fileMapping.find(logicalName);
    info.opened = (previous == m_fileMapping.end() ? 0 : previous->second.opened) ;
    m_fileMapping[logicalName] = info;
    LOG(INFO) << "2: adding location for file '" << logicalName << "', fileId: " << location.file_id() << " storageId: " << location.storage_id() << ", validTo: " << time(nullptr) << " + " << location.validity();

    std::lock_guard<std::shared_timed_mutex> sLock{m_storageMappingMutex};
    m_storageMapping[info.storageId] = storageInfo;
    LOG(INFO) << "3: adding location for file '" << logicalName << "', fileId: " << location.file_id() << " storageId: " << location.storage_id() << ", validTo: " << time(nullptr) << " + " << location.validity();
>>>>>>> e1c3bd87

void StorageMapper::asyncGetFileLocation(const std::string &location)
{
    findLocation(location);
}

bool StorageMapper::handlePushMessage(const Answer &answer)
{
    if (!boost::algorithm::iequals(answer.message_type(),
                                   BlocksAvailable::descriptor()->name())) {
        return true;
    }

<<<<<<< HEAD
    BlocksAvailable msg;
    if (!msg.ParseFromString(answer.worker_answer())) {
        LOG(WARNING) << "Received malformed BlocksAvailable message from the "
                        "provider";
        return true;
=======
    std::lock_guard<std::shared_timed_mutex> lock{m_fileMappingMutex};
    auto it = m_fileMapping.find(logicalName);
    if(it != m_fileMapping.end()){
         it->second.opened++;
>>>>>>> e1c3bd87
    }

    LOG(INFO) << "Adding blocks for file: {storageId: '" << msg.storage_id()
              << "', fileId: '" << msg.file_id() << "'}";

    boost::lock_guard<boost::shared_mutex> guard{m_fileMappingMutex};
    const auto it =
        m_fileMapping.find(std::make_pair(msg.storage_id(), msg.file_id()));

    if (it == m_fileMapping.end()) {
        LOG(WARNING) << "No file mapping found identified by {storageId: '"
                     << msg.storage_id() << "'', fileId: '" << msg.file_id()
                     << "'";
        return true;
    }

    for (auto &block : msg.blocks())
        it->second.blocks += offsetSizeToInterval(block.offset(), block.size());

    m_newBlocksCondition.notify_all();

    return true;
}

bool StorageMapper::waitForBlock(const std::string &logicalName,
                                 const off_t offset)
{
    LOG(INFO) << "Waiting for block of '" << logicalName << "' at offset "
              << offset;

<<<<<<< HEAD
    boost::shared_lock<boost::shared_mutex> lock{m_fileMappingMutex};

    const auto pred = [&] {
        const auto it = mappingFromLogicalName(logicalName);
        if (it == m_fileMapping.end())
            throw OneException{
                VEIO, "Waiting for file block failed: no file mapping found!"};

        return it->second.blocks.find(offset) != it->second.blocks.end();
    };

    return m_newBlocksCondition.wait_for(lock, WAIT_FOR_BLOCK_TIMEOUT, pred);
}

LocationInfo StorageMapper::retrieveLocationInfo(const std::string &logicalName,
                                                 const bool useCluster,
                                                 const bool forceClusterProxy)
{
    boost::shared_lock<boost::shared_mutex> lock{m_fileMappingMutex};
    auto it = mappingFromLogicalName(logicalName);

    if (it != m_fileMapping.end()) {
        boost::shared_lock<boost::shared_mutex> sLock{m_storageMappingMutex};
        auto it1 = m_storageMapping.find(it->second.storageId);
        sLock.unlock();

        if (forceClusterProxy && useCluster &&
            (it1 == m_storageMapping.end() ||
             it1->second.storageHelperName != CLUSTER_PROXY_HELPER)) {
            lock.unlock();
            findLocation(logicalName, UNSPECIFIED_MODE, forceClusterProxy);
            lock.lock();

            it = mappingFromLogicalName(logicalName);
=======
    std::lock_guard<std::shared_timed_mutex> lock{m_fileMappingMutex};
    auto it = m_fileMapping.find(logicalName);
    if(it != m_fileMapping.end()){
        if(it->second.opened > 0){
            it->second.opened--;
            if(it->second.opened == 0) {
                m_fileMapping.erase(logicalName);
                m_fileHelperOverride.erase(logicalName);
                m_fslogic->sendFileNotUsed(logicalName);
            }
>>>>>>> e1c3bd87
        }
    }

    if (it == m_fileMapping.end()) {
        if (!useCluster)
            throw OneException(VEIO, "cannot find file mapping in cache but "
                                     "using cluster is not allowed in this "
                                     "context");

        lock.unlock();
        findLocation(logicalName, UNSPECIFIED_MODE, forceClusterProxy);
        lock.lock();

        const auto lastTryIt = mappingFromLogicalName(logicalName);
        if (lastTryIt != m_fileMapping.end())
            return lastTryIt->second;

        throw OneException(VEIO, "cannot find file mapping (cluster was used)");
    }

    return it->second;
}

boost::icl::discrete_interval<off_t>
StorageMapper::offsetSizeToInterval(const off_t offset, const size_t size) const
{
<<<<<<< HEAD
    const off_t end =
        size > static_cast<size_t>(std::numeric_limits<off_t>::max() - offset)
            ? std::numeric_limits<off_t>::max()
            : offset + size;

    return icl::discrete_interval<off_t>::right_open(offset, end);
=======
    std::lock_guard<std::shared_timed_mutex> lock{m_fileMappingMutex};
    m_fileHelperOverride[filePath] = mapping;
>>>>>>> e1c3bd87
}

StorageInfo StorageMapper::retrieveStorageInfo(const LocationInfo &locationInfo)
{
    boost::shared_lock<boost::shared_mutex> sLock{m_storageMappingMutex};
    try {
        return m_storageMapping.at(locationInfo.storageId);
    }
    catch (const std::out_of_range &) {
        throw OneException(VEIO, "cannot find storage information");
    }
}

void StorageMapper::addFileMapping(const std::string &logicalName,
                                   const FileLocation &location)
{
<<<<<<< HEAD
    const std::chrono::seconds validity{location.validity()};
    std::pair<std::uint32_t, std::string> locationId{location.storage_id(),
                                                     location.file_id()};

    LocationInfo info;
    info.fileId = location.file_id();
    info.storageId = location.storage_id();
    info.validTo = std::chrono::steady_clock::now() + validity;

    for (auto &block : location.available()) {
        auto interval = offsetSizeToInterval(block.offset(), block.size());
        DLOG(INFO) << "Adding block for file '" << logicalName << "': ["
                   << interval.lower() << ", " << interval.upper() << ")";
        info.blocks += interval;
    }

    m_context.lock()->scheduler()->schedule(
        validity, std::bind(&StorageMapper::removeExpiredLocationMappings,
                            shared_from_this(), logicalName));

    m_context.lock()->scheduler()->schedule(
        validity - RENEW_LOCATION_MAPPING_TIME,
        std::bind(&StorageMapper::renewLocationMapping, shared_from_this(),
                  logicalName));

    boost::lock_guard<boost::shared_mutex> guard{m_fileMappingMutex};
    const auto previous = m_fileMapping.lower_bound(locationId);
    if (previous != m_fileMapping.end() && previous->first == locationId) {
        info.opened = previous->second.opened;
        previous->second = std::move(info);
    } else {
        m_locationToId.emplace(logicalName, locationId);
        m_fileMapping.emplace_hint(previous, std::move(locationId),
                                   std::move(info));
    }
=======
    std::lock_guard<std::shared_timed_mutex> lock{m_fileMappingMutex};
    m_fileHelperOverride.erase(filePath);
>>>>>>> e1c3bd87
}

void StorageMapper::addStorageMapping(const FileLocation &location)
{
    StorageInfo info;
    info.last_updated =
        std::chrono::steady_clock::now(); /// @todo: last_updated field should
                                          /// be fetched from cluster

    if (location.has_storage_helper_name())
        info.storageHelperName = location.storage_helper_name();
    info.storageHelperArgs.reserve(location.storage_helper_args_size());
    for (int i = 0; i < location.storage_helper_args_size(); ++i)
        info.storageHelperArgs.emplace(
            helpers::srvArg(i), boost::any{location.storage_helper_args(i)});

    boost::lock_guard<boost::shared_mutex> guard{m_storageMappingMutex};
    m_storageMapping.emplace(location.storage_id(), std::move(info));
}

auto StorageMapper::mappingFromLogicalName(const std::string &logicalName)
    -> decltype(m_fileMapping)::iterator
{
    const auto &idIt = m_locationToId.find(logicalName);
    if (idIt == m_locationToId.end())
        return m_fileMapping.end();

<<<<<<< HEAD
    return m_fileMapping.find(idIt->second);
}

StorageInfo::StorageInfo(std::string helperName,
                         helpers::IStorageHelper::ArgsMap helperArgs)
    : last_updated{std::chrono::steady_clock::now()}
    , storageHelperName{std::move(helperName)}
    , storageHelperArgs{std::move(helperArgs)}
{
=======
    switch(taskId)
    {
        case TASK_REMOVE_EXPIRED_LOCATON_MAPPING:
        {
            std::lock_guard<std::shared_timed_mutex> lock{m_fileMappingMutex};
            it = m_fileMapping.find(arg0);
            if(it != m_fileMapping.end() && (*it).second.validTo <= time(nullptr))
            {
                LOG(INFO) << "Removing old location mapping for file: " << arg0;
                m_fileMapping.erase(arg0);
                m_fileHelperOverride.erase(arg0);
            }
            else if(it != m_fileMapping.end())
            {
                LOG(INFO) << "Recheduling old location mapping removal for file: " << arg0;
                m_context.lock()->getScheduler()->addTask(Job((*it).second.validTo, shared_from_this(), TASK_REMOVE_EXPIRED_LOCATON_MAPPING, arg0));
            }

            return true;
        }
        case TASK_RENEW_LOCATION_MAPPING:
        {
            std::lock_guard<std::shared_timed_mutex> lock{m_fileMappingMutex};
            LOG(INFO) << "Renewing file mapping for file: " << arg0;
            if((validity = m_fslogic->renewFileLocation(arg0)) <= 0)
            {
                LOG(WARNING) << "Renewing file mapping for file: " << arg0 << " failed";
                return true;
            }
            it = m_fileMapping.find(arg0);
            if(it != m_fileMapping.end())
            {
                (*it).second.validTo = time(nullptr) + validity;
                LOG(INFO) << "Renewed location mapping for file: " << arg0 << ". New validity: time + " << ntohl(validity);
            }
            return true;
        }
        case TASK_ASYNC_GET_FILE_LOCATION:
            (void) findLocation(arg0);
            return true;
        default:
            return false;
    }
>>>>>>> e1c3bd87
}

} // namespace client
} // namespace one<|MERGE_RESOLUTION|>--- conflicted
+++ resolved
@@ -32,12 +32,8 @@
 namespace one {
 namespace client {
 
-<<<<<<< HEAD
 StorageMapper::StorageMapper(std::weak_ptr<Context> context,
                              std::shared_ptr<FslogicProxy> fslogicProxy)
-=======
-StorageMapper::StorageMapper(std::weak_ptr<Context> context, std::shared_ptr<FslogicProxy> fslogicProxy)
->>>>>>> e1c3bd87
     : m_fslogic(std::move(fslogicProxy))
     , m_context{std::move(context)}
 {
@@ -47,7 +43,6 @@
 StorageMapper::getLocationInfo(const std::string &logicalName, bool useCluster,
                                bool forceClusterProxy)
 {
-<<<<<<< HEAD
     auto locationInfo =
         retrieveLocationInfo(logicalName, useCluster, forceClusterProxy);
     auto storageInfo = retrieveStorageInfo(locationInfo);
@@ -60,16 +55,6 @@
 {
     LOG(INFO) << "quering cluster about storage mapping for file: "
               << logicalName;
-=======
-    std::shared_lock<std::shared_timed_mutex> lock{m_fileMappingMutex};
-    auto it = m_fileMapping.find(logicalName);
-
-    if(it != m_fileMapping.end())
-    {
-        std::shared_lock<std::shared_timed_mutex> sLock{m_storageMappingMutex};
-        auto it1 = m_storageMapping.find(it->second.storageId);
-        sLock.unlock();
->>>>>>> e1c3bd87
 
     FileLocation location;
     if (m_fslogic->getFileLocation(logicalName, location, openMode,
@@ -103,7 +88,7 @@
 {
     LOG(INFO) << "marking file '" << logicalName << "' as open";
 
-    boost::lock_guard<boost::shared_mutex> guard{m_fileMappingMutex};
+    std::lock_guard<std::shared_timed_mutex> guard{m_fileMappingMutex};
     const auto it = mappingFromLogicalName(logicalName);
     if (it != m_fileMapping.end())
         ++it->second.opened;
@@ -113,19 +98,12 @@
 {
     LOG(INFO) << "marking file '" << logicalName << "' closed";
 
-<<<<<<< HEAD
-    boost::unique_lock<boost::shared_mutex> lock{m_fileMappingMutex};
+    std::unique_lock<std::shared_timed_mutex> lock{m_fileMappingMutex};
     const auto it = mappingFromLogicalName(logicalName);
 
     // The file was not opened
     if (it == m_fileMapping.end() || it->second.opened == 0)
         return;
-=======
-    std::shared_lock<std::shared_timed_mutex> sLock{m_storageMappingMutex};
-    auto it1 = m_storageMapping.find(location.storageId);
-    if(it1 == m_storageMapping.end())
-        throw OneException(VEIO, "cannot find storage information");
->>>>>>> e1c3bd87
 
     if (--it->second.opened == 0) {
         m_fileMapping.erase(it);
@@ -139,19 +117,19 @@
 void StorageMapper::helperOverride(const std::string &filePath,
                                    const StorageInfo &mapping)
 {
-    boost::lock_guard<boost::shared_mutex> guard{m_fileMappingMutex};
+    std::lock_guard<std::shared_timed_mutex> guard{m_fileMappingMutex};
     m_fileHelperOverride[filePath] = mapping;
 }
 
 void StorageMapper::resetHelperOverride(const std::string &filePath)
 {
-    boost::lock_guard<boost::shared_mutex> guard{m_fileMappingMutex};
+    std::lock_guard<std::shared_timed_mutex> guard{m_fileMappingMutex};
     m_fileHelperOverride.erase(filePath);
 }
 
 void StorageMapper::clearMappings(const std::string &logicalName)
 {
-    boost::lock_guard<boost::shared_mutex> guard{m_fileMappingMutex};
+    std::lock_guard<std::shared_timed_mutex> guard{m_fileMappingMutex};
     const auto it = m_locationToId.find(logicalName);
     if (it != m_locationToId.end()) {
         m_fileMapping.erase(it->second);
@@ -161,8 +139,7 @@
 
 void StorageMapper::removeExpiredLocationMappings(const std::string &location)
 {
-<<<<<<< HEAD
-    boost::lock_guard<boost::shared_mutex> guard{m_fileMappingMutex};
+    std::lock_guard<std::shared_timed_mutex> guard{m_fileMappingMutex};
     const auto it = mappingFromLogicalName(location);
     if (it != m_fileMapping.end() &&
         (*it).second.validTo <= std::chrono::steady_clock::now()) {
@@ -179,19 +156,6 @@
 
         const auto when = std::chrono::duration_cast<std::chrono::milliseconds>(
             it->second.validTo - std::chrono::steady_clock::now());
-=======
-    LOG(INFO) << "0: adding location for file '" << logicalName << "', fileId: " << location.file_id() << " storageId: " << location.storage_id() << ", validTo: " << time(nullptr) << " + " << location.validity();
-
-    locationInfo info;
-    info.validTo = time(nullptr) + location.validity();
-    info.storageId = location.storage_id();
-    info.fileId = location.file_id();
-
-    storageInfo storageInfo;
-    storageInfo.last_updated = time(nullptr); /// @todo: last_updated field should be fetched from cluster
-    if(location.has_storage_helper_name())
-        storageInfo.storageHelperName = location.storage_helper_name();
->>>>>>> e1c3bd87
 
         m_context.lock()->scheduler()->schedule(
             when, std::bind(&StorageMapper::removeExpiredLocationMappings,
@@ -199,13 +163,9 @@
     }
 }
 
-<<<<<<< HEAD
 void StorageMapper::renewLocationMapping(const std::string &location)
 {
     LOG(INFO) << "Renewing file mapping for file: " << location;
-=======
-    LOG(INFO) << "1: adding location for file '" << logicalName << "', fileId: " << location.file_id() << " storageId: " << location.storage_id() << ", validTo: " << time(nullptr) << " + " << location.validity();
->>>>>>> e1c3bd87
 
     const auto validity =
         std::chrono::seconds{m_fslogic->renewFileLocation(location)};
@@ -216,8 +176,7 @@
         return;
     }
 
-<<<<<<< HEAD
-    boost::lock_guard<boost::shared_mutex> lock{m_fileMappingMutex};
+    std::lock_guard<std::shared_timed_mutex> lock{m_fileMappingMutex};
     const auto it = mappingFromLogicalName(location);
     if (it != m_fileMapping.end()) {
         it->second.validTo = std::chrono::steady_clock::now() + validity;
@@ -226,17 +185,6 @@
                   << ". New validity: time + " << validity.count();
     }
 }
-=======
-    std::lock_guard<std::shared_timed_mutex> lock{m_fileMappingMutex};
-    auto previous = m_fileMapping.find(logicalName);
-    info.opened = (previous == m_fileMapping.end() ? 0 : previous->second.opened) ;
-    m_fileMapping[logicalName] = info;
-    LOG(INFO) << "2: adding location for file '" << logicalName << "', fileId: " << location.file_id() << " storageId: " << location.storage_id() << ", validTo: " << time(nullptr) << " + " << location.validity();
-
-    std::lock_guard<std::shared_timed_mutex> sLock{m_storageMappingMutex};
-    m_storageMapping[info.storageId] = storageInfo;
-    LOG(INFO) << "3: adding location for file '" << logicalName << "', fileId: " << location.file_id() << " storageId: " << location.storage_id() << ", validTo: " << time(nullptr) << " + " << location.validity();
->>>>>>> e1c3bd87
 
 void StorageMapper::asyncGetFileLocation(const std::string &location)
 {
@@ -250,24 +198,17 @@
         return true;
     }
 
-<<<<<<< HEAD
     BlocksAvailable msg;
     if (!msg.ParseFromString(answer.worker_answer())) {
         LOG(WARNING) << "Received malformed BlocksAvailable message from the "
                         "provider";
         return true;
-=======
-    std::lock_guard<std::shared_timed_mutex> lock{m_fileMappingMutex};
-    auto it = m_fileMapping.find(logicalName);
-    if(it != m_fileMapping.end()){
-         it->second.opened++;
->>>>>>> e1c3bd87
     }
 
     LOG(INFO) << "Adding blocks for file: {storageId: '" << msg.storage_id()
               << "', fileId: '" << msg.file_id() << "'}";
 
-    boost::lock_guard<boost::shared_mutex> guard{m_fileMappingMutex};
+    std::lock_guard<std::shared_timed_mutex> guard{m_fileMappingMutex};
     const auto it =
         m_fileMapping.find(std::make_pair(msg.storage_id(), msg.file_id()));
 
@@ -292,8 +233,7 @@
     LOG(INFO) << "Waiting for block of '" << logicalName << "' at offset "
               << offset;
 
-<<<<<<< HEAD
-    boost::shared_lock<boost::shared_mutex> lock{m_fileMappingMutex};
+    std::shared_lock<std::shared_timed_mutex> lock{m_fileMappingMutex};
 
     const auto pred = [&] {
         const auto it = mappingFromLogicalName(logicalName);
@@ -311,11 +251,11 @@
                                                  const bool useCluster,
                                                  const bool forceClusterProxy)
 {
-    boost::shared_lock<boost::shared_mutex> lock{m_fileMappingMutex};
+    std::shared_lock<std::shared_timed_mutex> lock{m_fileMappingMutex};
     auto it = mappingFromLogicalName(logicalName);
 
     if (it != m_fileMapping.end()) {
-        boost::shared_lock<boost::shared_mutex> sLock{m_storageMappingMutex};
+        std::shared_lock<std::shared_timed_mutex> sLock{m_storageMappingMutex};
         auto it1 = m_storageMapping.find(it->second.storageId);
         sLock.unlock();
 
@@ -327,18 +267,6 @@
             lock.lock();
 
             it = mappingFromLogicalName(logicalName);
-=======
-    std::lock_guard<std::shared_timed_mutex> lock{m_fileMappingMutex};
-    auto it = m_fileMapping.find(logicalName);
-    if(it != m_fileMapping.end()){
-        if(it->second.opened > 0){
-            it->second.opened--;
-            if(it->second.opened == 0) {
-                m_fileMapping.erase(logicalName);
-                m_fileHelperOverride.erase(logicalName);
-                m_fslogic->sendFileNotUsed(logicalName);
-            }
->>>>>>> e1c3bd87
         }
     }
 
@@ -365,22 +293,17 @@
 boost::icl::discrete_interval<off_t>
 StorageMapper::offsetSizeToInterval(const off_t offset, const size_t size) const
 {
-<<<<<<< HEAD
     const off_t end =
         size > static_cast<size_t>(std::numeric_limits<off_t>::max() - offset)
             ? std::numeric_limits<off_t>::max()
             : offset + size;
 
     return icl::discrete_interval<off_t>::right_open(offset, end);
-=======
-    std::lock_guard<std::shared_timed_mutex> lock{m_fileMappingMutex};
-    m_fileHelperOverride[filePath] = mapping;
->>>>>>> e1c3bd87
 }
 
 StorageInfo StorageMapper::retrieveStorageInfo(const LocationInfo &locationInfo)
 {
-    boost::shared_lock<boost::shared_mutex> sLock{m_storageMappingMutex};
+    std::shared_lock<std::shared_timed_mutex> sLock{m_storageMappingMutex};
     try {
         return m_storageMapping.at(locationInfo.storageId);
     }
@@ -392,7 +315,6 @@
 void StorageMapper::addFileMapping(const std::string &logicalName,
                                    const FileLocation &location)
 {
-<<<<<<< HEAD
     const std::chrono::seconds validity{location.validity()};
     std::pair<std::uint32_t, std::string> locationId{location.storage_id(),
                                                      location.file_id()};
@@ -418,7 +340,7 @@
         std::bind(&StorageMapper::renewLocationMapping, shared_from_this(),
                   logicalName));
 
-    boost::lock_guard<boost::shared_mutex> guard{m_fileMappingMutex};
+    std::lock_guard<std::shared_timed_mutex> guard{m_fileMappingMutex};
     const auto previous = m_fileMapping.lower_bound(locationId);
     if (previous != m_fileMapping.end() && previous->first == locationId) {
         info.opened = previous->second.opened;
@@ -428,10 +350,6 @@
         m_fileMapping.emplace_hint(previous, std::move(locationId),
                                    std::move(info));
     }
-=======
-    std::lock_guard<std::shared_timed_mutex> lock{m_fileMappingMutex};
-    m_fileHelperOverride.erase(filePath);
->>>>>>> e1c3bd87
 }
 
 void StorageMapper::addStorageMapping(const FileLocation &location)
@@ -448,7 +366,7 @@
         info.storageHelperArgs.emplace(
             helpers::srvArg(i), boost::any{location.storage_helper_args(i)});
 
-    boost::lock_guard<boost::shared_mutex> guard{m_storageMappingMutex};
+    std::lock_guard<std::shared_timed_mutex> guard{m_storageMappingMutex};
     m_storageMapping.emplace(location.storage_id(), std::move(info));
 }
 
@@ -459,7 +377,6 @@
     if (idIt == m_locationToId.end())
         return m_fileMapping.end();
 
-<<<<<<< HEAD
     return m_fileMapping.find(idIt->second);
 }
 
@@ -469,51 +386,6 @@
     , storageHelperName{std::move(helperName)}
     , storageHelperArgs{std::move(helperArgs)}
 {
-=======
-    switch(taskId)
-    {
-        case TASK_REMOVE_EXPIRED_LOCATON_MAPPING:
-        {
-            std::lock_guard<std::shared_timed_mutex> lock{m_fileMappingMutex};
-            it = m_fileMapping.find(arg0);
-            if(it != m_fileMapping.end() && (*it).second.validTo <= time(nullptr))
-            {
-                LOG(INFO) << "Removing old location mapping for file: " << arg0;
-                m_fileMapping.erase(arg0);
-                m_fileHelperOverride.erase(arg0);
-            }
-            else if(it != m_fileMapping.end())
-            {
-                LOG(INFO) << "Recheduling old location mapping removal for file: " << arg0;
-                m_context.lock()->getScheduler()->addTask(Job((*it).second.validTo, shared_from_this(), TASK_REMOVE_EXPIRED_LOCATON_MAPPING, arg0));
-            }
-
-            return true;
-        }
-        case TASK_RENEW_LOCATION_MAPPING:
-        {
-            std::lock_guard<std::shared_timed_mutex> lock{m_fileMappingMutex};
-            LOG(INFO) << "Renewing file mapping for file: " << arg0;
-            if((validity = m_fslogic->renewFileLocation(arg0)) <= 0)
-            {
-                LOG(WARNING) << "Renewing file mapping for file: " << arg0 << " failed";
-                return true;
-            }
-            it = m_fileMapping.find(arg0);
-            if(it != m_fileMapping.end())
-            {
-                (*it).second.validTo = time(nullptr) + validity;
-                LOG(INFO) << "Renewed location mapping for file: " << arg0 << ". New validity: time + " << ntohl(validity);
-            }
-            return true;
-        }
-        case TASK_ASYNC_GET_FILE_LOCATION:
-            (void) findLocation(arg0);
-            return true;
-        default:
-            return false;
-    }
->>>>>>> e1c3bd87
 }
 
 } // namespace client
