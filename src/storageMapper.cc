--- conflicted
+++ resolved
@@ -16,7 +16,6 @@
 #include "fuse_messages.pb.h"
 #include "helpers/storageHelperFactory.h"
 #include "logging.h"
-#include "scheduler.h"
 #include "oneException.h"
 #include "fsImpl.h"
 #include "scheduler.h"
@@ -29,6 +28,7 @@
 namespace icl = boost::icl;
 using namespace one::clproto::communication_protocol;
 using namespace one::clproto::fuse_messages;
+using namespace std::literals::chrono_literals;
 
 namespace one {
 namespace client {
@@ -171,7 +171,7 @@
     const auto validity =
         std::chrono::seconds{m_fslogic->renewFileLocation(location)};
 
-    if (validity <= std::chrono::seconds{0}) {
+    if (validity <= 0s) {
         LOG(WARNING) << "Renewing file mapping for file: " << location
                      << " failed";
         return;
@@ -187,23 +187,9 @@
     }
 }
 
-<<<<<<< HEAD
 void StorageMapper::asyncGetFileLocation(const std::string &location)
 {
     findLocation(location);
-=======
-    const auto after = std::chrono::duration_cast<std::chrono::milliseconds>(
-                std::chrono::system_clock::from_time_t(info.validTo) - std::chrono::system_clock::now());
-
-    m_context.lock()->scheduler()->schedule(
-                after, &StorageMapper::removeExpiredLocationMapping,
-                shared_from_this(), logicalName);
-
-    m_context.lock()->scheduler()->schedule(
-                after - std::chrono::seconds{RENEW_LOCATION_MAPPING_TIME},
-                &StorageMapper::renewLocationMappingTime, shared_from_this(),
-                logicalName);
->>>>>>> 7bb882e9
 }
 
 bool StorageMapper::handlePushMessage(const Answer &answer)
@@ -385,7 +371,6 @@
     m_storageMapping.emplace(location.storage_id(), std::move(info));
 }
 
-<<<<<<< HEAD
 auto StorageMapper::mappingFromLogicalName(const std::string &logicalName)
     -> decltype(m_fileMapping)::iterator
 {
@@ -402,46 +387,6 @@
     , storageHelperName{std::move(helperName)}
     , storageHelperArgs{std::move(helperArgs)}
 {
-=======
-void StorageMapper::removeExpiredLocationMapping(const string &logicalName)
-{
-    std::lock_guard<std::shared_timed_mutex> lock{m_fileMappingMutex};
-    auto it = m_fileMapping.find(logicalName);
-    if(it != m_fileMapping.end() && (*it).second.validTo <= time(NULL))
-    {
-        LOG(INFO) << "Removing old location mapping for file: " << logicalName;
-        m_fileMapping.erase(logicalName);
-        m_fileHelperOverride.erase(logicalName);
-    }
-    else if(it != m_fileMapping.end())
-    {
-        LOG(INFO) << "Recheduling old location mapping removal for file: " << logicalName;
-        const auto after = std::chrono::duration_cast<std::chrono::milliseconds>(
-                    std::chrono::system_clock::from_time_t(it->second.validTo) - std::chrono::system_clock::now());
-
-        m_context.lock()->scheduler()->schedule(
-                    after, &StorageMapper::removeExpiredLocationMapping,
-                    shared_from_this(), logicalName);
-    }
-}
-
-void StorageMapper::renewLocationMappingTime(const string &logicalName)
-{
-    std::lock_guard<std::shared_timed_mutex> lock{m_fileMappingMutex};
-    LOG(INFO) << "Renewing file mapping for file: " << logicalName;
-    int validity = m_fslogic->renewFileLocation(logicalName);
-    if(validity <= 0)
-    {
-        LOG(WARNING) << "Renewing file mapping for file: " << logicalName << " failed";
-        return;
-    }
-    const auto it = m_fileMapping.find(logicalName);
-    if(it != m_fileMapping.end())
-    {
-        it->second.validTo = time(nullptr) + validity;
-        LOG(INFO) << "Renewed location mapping for file: " << logicalName << ". New validity: time + " << ntohl(validity);
-    }
->>>>>>> 7bb882e9
 }
 
 } // namespace client
