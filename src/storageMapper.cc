--- conflicted
+++ resolved
@@ -13,14 +13,9 @@
 #include "fuse_messages.pb.h"
 #include "helpers/storageHelperFactory.h"
 #include "logging.h"
-<<<<<<< HEAD
 #include "scheduler.h"
-#include "veilException.h"
-#include "veilfs.h"
-=======
 #include "oneException.h"
 #include "fsImpl.h"
->>>>>>> 0002f001
 
 #include <boost/any.hpp>
 
@@ -195,11 +190,10 @@
 
 void StorageMapper::removeExpiredLocationMapping(const string &logicalName)
 {
-    boost::lock_guard<boost::shared_mutex> lock{m_fileMappingMutex};
+    std::lock_guard<std::shared_timed_mutex> lock{m_fileMappingMutex};
     auto it = m_fileMapping.find(logicalName);
     if(it != m_fileMapping.end() && (*it).second.validTo <= time(NULL))
     {
-<<<<<<< HEAD
         LOG(INFO) << "Removing old location mapping for file: " << logicalName;
         m_fileMapping.erase(logicalName);
         m_fileHelperOverride.erase(logicalName);
@@ -218,7 +212,7 @@
 
 void StorageMapper::renewLocationMappingTime(const string &logicalName)
 {
-    boost::lock_guard<boost::shared_mutex> lock{m_fileMappingMutex};
+    std::lock_guard<std::shared_timed_mutex> lock{m_fileMappingMutex};
     LOG(INFO) << "Renewing file mapping for file: " << logicalName;
     int validity = m_fslogic->renewFileLocation(logicalName);
     if(validity <= 0)
@@ -231,48 +225,6 @@
     {
         it->second.validTo = time(nullptr) + validity;
         LOG(INFO) << "Renewed location mapping for file: " << logicalName << ". New validity: time + " << ntohl(validity);
-=======
-        case TASK_REMOVE_EXPIRED_LOCATON_MAPPING:
-        {
-            std::lock_guard<std::shared_timed_mutex> lock{m_fileMappingMutex};
-            it = m_fileMapping.find(arg0);
-            if(it != m_fileMapping.end() && (*it).second.validTo <= time(nullptr))
-            {
-                LOG(INFO) << "Removing old location mapping for file: " << arg0;
-                m_fileMapping.erase(arg0);
-                m_fileHelperOverride.erase(arg0);
-            }
-            else if(it != m_fileMapping.end())
-            {
-                LOG(INFO) << "Recheduling old location mapping removal for file: " << arg0;
-                m_context.lock()->getScheduler()->addTask(Job((*it).second.validTo, shared_from_this(), TASK_REMOVE_EXPIRED_LOCATON_MAPPING, arg0));
-            }
-
-            return true;
-        }
-        case TASK_RENEW_LOCATION_MAPPING:
-        {
-            std::lock_guard<std::shared_timed_mutex> lock{m_fileMappingMutex};
-            LOG(INFO) << "Renewing file mapping for file: " << arg0;
-            if((validity = m_fslogic->renewFileLocation(arg0)) <= 0)
-            {
-                LOG(WARNING) << "Renewing file mapping for file: " << arg0 << " failed";
-                return true;
-            }
-            it = m_fileMapping.find(arg0);
-            if(it != m_fileMapping.end())
-            {
-                (*it).second.validTo = time(nullptr) + validity;
-                LOG(INFO) << "Renewed location mapping for file: " << arg0 << ". New validity: time + " << ntohl(validity);
-            }
-            return true;
-        }
-        case TASK_ASYNC_GET_FILE_LOCATION:
-            (void) findLocation(arg0);
-            return true;
-        default:
-            return false;
->>>>>>> 0002f001
     }
 }
 
