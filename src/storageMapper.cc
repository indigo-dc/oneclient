--- conflicted
+++ resolved
@@ -36,8 +36,7 @@
 
 pair<locationInfo, storageInfo> StorageMapper::getLocationInfo(const string &logicalName, bool useCluster, bool forceClusterProxy)
 {
-<<<<<<< HEAD
-    AutoLock lock(m_fileMappingLock, READ_LOCK);
+    boost::shared_lock<boost::shared_mutex> lock{m_fileMappingMutex};
     auto it = m_fileMapping.find(logicalName);
 
     if(it != m_fileMapping.end())
@@ -56,22 +55,13 @@
         }
     }
 
-=======
-    boost::shared_lock<boost::shared_mutex> lock{m_fileMappingMutex};
-    map<string, locationInfo>::iterator it = m_fileMapping.find(logicalName);
->>>>>>> 68b095fe
     if(it == m_fileMapping.end())
     {
         if(!useCluster)
             throw VeilException(VEIO, "cannot find file mapping in cache but using cluster is not allowed in this context");
 
-<<<<<<< HEAD
         lock.release();
         findLocation(logicalName, UNSPECIFIED_MODE, forceClusterProxy);
-=======
-        lock.unlock();
-        string status = findLocation(logicalName);
->>>>>>> 68b095fe
         lock.lock();
 
         it = m_fileMapping.find(logicalName);
@@ -81,16 +71,10 @@
 
     locationInfo location = it->second;
 
-<<<<<<< HEAD
-    AutoLock sLock(m_storageMappingLock, READ_LOCK);
-
-    // Find matching storage info
+    // Find matching storage info storage
+
+    boost::shared_lock<boost::shared_mutex> sLock{m_storageMappingMutex};
     auto it1 = m_storageMapping.find(location.storageId);
-=======
-    // Find matching storage info storage
-    boost::shared_lock<boost::shared_mutex> sLock{m_storageMappingMutex};
-    map<int, storageInfo>::iterator it1 = m_storageMapping.find(location.storageId);
->>>>>>> 68b095fe
     if(it1 == m_storageMapping.end())
         throw VeilException(VEIO, "cannot find storage information");
 
