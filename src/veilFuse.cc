--- conflicted
+++ resolved
@@ -412,7 +412,6 @@
 
     try
     {
-<<<<<<< HEAD
         config->testHandshake();
     }
     catch(CertUnconfirmedException &exception)
@@ -425,39 +424,18 @@
             std::cout << CONFIRM_CERTIFICATE_PROMPT(username);
             std::getline(std::cin, userAns);
             std::transform(userAns.begin(), userAns.end(), userAns.begin(), ::tolower);
-        } while(userAns.size() == 0 || (userAns[0] != 'y' && userAns[0] != 't' && userAns[0] != 'n'));
+        } while( std::cin && (userAns.size() == 0 || (userAns[0] != 'y' && userAns[0] != 't' && userAns[0] != 'n')));
+
+        // Exit if input stream was interrupted somehow
+        if(!userAns.size())
+        {
+            fuse_unmount(mountpoint, ch);
+            std::cerr << std::endl << "Cannot confirm certificate. Aborting." << std::endl;
+            exit(EXIT_FAILURE);
+        }
 
         // Resend handshake request along with account confirmation / rejection
         config->testHandshake(username, userAns[0] == 'y' || userAns[0] == 't');
-=======
-        try
-        {
-            config->testHandshake();
-        }
-        catch(CertUnconfirmedException &exception)
-        {
-            std::string username = exception.getUsername();
-
-            // Prompt user for account confirmation
-            std::string userAns;
-            do {
-                std::cout << CONFIRM_CERTIFICATE_PROMPT(username);
-                std::getline(std::cin, userAns);
-                std::transform(userAns.begin(), userAns.end(), userAns.begin(), ::tolower);
-            } while( std::cin && (userAns.size() == 0 || (userAns[0] != 'y' && userAns[0] != 't' && userAns[0] != 'n')));
-
-            // Exit if input stream was interrupted somehow
-            if(!userAns.size())
-            {
-                fuse_unmount(mountpoint, ch);
-                std::cerr << std::endl << "Cannot confirm certificate. Aborting." << std::endl;
-                exit(EXIT_FAILURE);
-            }
-
-            // Resend handshake request along with account confirmation / rejection
-            config->testHandshake(username, userAns[0] == 'y' || userAns[0] == 't');
-        }
->>>>>>> 7ed26da4
     }
     catch(communication::InvalidServerCertificate &e)
     {
