--- conflicted
+++ resolved
@@ -211,11 +211,7 @@
     return ss.str();
 }
 
-<<<<<<< HEAD
 int main(int argc, char* argv[])
-=======
-int main(int argc, char* argv[], char* envp[])
->>>>>>> 8b534af6
 {
     // Turn off logging for a while
     google::InitGoogleLogging(argv[0]);
