/**
 * @file veilFuse.cc
 * @author Rafal Slota
 * @copyright (C) 2013 ACK CYFRONET AGH
 * @copyright This software is released under the MIT license cited in 'LICENSE.txt'
 */

#ifdef HAVE_CONFIG_H
#include <config.h>
#endif

#ifdef linux
/* For pread()/pwrite()/utimensat() */
#define _XOPEN_SOURCE 700
#endif

#include <fuse.h>
#include <fuse/fuse_opt.h>
#include <fuse/fuse_lowlevel.h>
#include <unistd.h>
#include <fcntl.h>
#include <sys/stat.h>
#include <dirent.h>
#include <pwd.h>
#include <unistd.h>
#include "ISchedulable.h"
#ifdef HAVE_SETXATTR
#include <sys/xattr.h>
#endif

#include <boost/filesystem.hpp>
#include <boost/shared_ptr.hpp>
#include <boost/smart_ptr/make_shared.hpp>
#include <boost/algorithm/string.hpp>
#include <boost/program_options.hpp>
#include <iostream>

#include "context.h"
#include "veilfs.h"
#include "config.h"
#include "gsiHandler.h"
#include "logging.h"
#include "options.h"
#include "certUnconfirmedException.h"

#include "fslogicProxy.h"

#include <memory>

using namespace std;
using namespace boost;
using namespace veil;
using namespace veil::client;
using boost::filesystem::path;

/// Main  application object (filesystem state)
static boost::weak_ptr<VeilFS> VeilAppObject;

extern "C"
{
    static int wrap_access(const char *path, int mask)
    {
        return VeilAppObject.lock()->access(path, mask);
    }
    static int wrap_getattr(const char *path, struct stat *statbuf)
    {
        return VeilAppObject.lock()->getattr(path, statbuf);
    }
    static int wrap_readlink(const char *path, char *link, size_t size)
    {
        return VeilAppObject.lock()->readlink(path, link, size);
    }
    static int wrap_mknod(const char *path, mode_t mode, dev_t dev)
    {
        return VeilAppObject.lock()->mknod(path, mode, dev);
    }
    static int wrap_mkdir(const char *path, mode_t mode)
    {
        return VeilAppObject.lock()->mkdir(path, mode);
    }
    static int wrap_unlink(const char *path)
    {
        return VeilAppObject.lock()->unlink(path);
    }
    static int wrap_rmdir(const char *path)
    {
        return VeilAppObject.lock()->rmdir(path);
    }
    static int wrap_symlink(const char *path, const char *link)
    {
        return VeilAppObject.lock()->symlink(path, link);
    }
    static int wrap_rename(const char *path, const char *newpath)
    {
        return VeilAppObject.lock()->rename(path, newpath);
    }
    static int wrap_link(const char *path, const char *newpath)
    {
        return VeilAppObject.lock()->link(path, newpath);
    }
    static int wrap_chmod(const char *path, mode_t mode)
    {
        return VeilAppObject.lock()->chmod(path, mode);
    }
    static int wrap_chown(const char *path, uid_t uid, gid_t gid)
    {
        return VeilAppObject.lock()->chown(path, uid, gid);
    }
    static int wrap_truncate(const char *path, off_t newSize)
    {
        return VeilAppObject.lock()->truncate(path, newSize);
    }
    static int wrap_utime(const char *path, struct utimbuf *ubuf)
    {
        return VeilAppObject.lock()->utime(path, ubuf);
    }
    static int wrap_open(const char *path, struct fuse_file_info *fileInfo)
    {
        return VeilAppObject.lock()->open(path, fileInfo);
    }
    static int wrap_read(const char *path, char *buf, size_t size, off_t offset, struct fuse_file_info *fileInfo)
    {
        return VeilAppObject.lock()->read(path, buf, size, offset, fileInfo);
    }
    static int wrap_write(const char *path, const char *buf, size_t size, off_t offset, struct fuse_file_info *fileInfo)
    {
        return VeilAppObject.lock()->write(path, buf, size, offset, fileInfo);
    }
    static int wrap_statfs(const char *path, struct statvfs *statInfo)
    {
        return VeilAppObject.lock()->statfs(path, statInfo);
    }
    static int wrap_flush(const char *path, struct fuse_file_info *fileInfo)
    {
        return VeilAppObject.lock()->flush(path, fileInfo);
    }
    static int wrap_release(const char *path, struct fuse_file_info *fileInfo)
    {
        return VeilAppObject.lock()->release(path, fileInfo);
    }
    static int wrap_fsync(const char *path, int datasync, struct fuse_file_info *fi)
    {
        return VeilAppObject.lock()->fsync(path, datasync, fi);
    }
    #ifdef HAVE_SETXATTR
    static int wrap_setxattr(const char *path, const char *name, const char *value, size_t size, int flags)
    {
        return VeilAppObject.lock()->setxattr(path, name, value, size, flags);
    }
    static int wrap_getxattr(const char *path, const char *name, char *value, size_t size)
    {
        return VeilAppObject.lock()->getxattr(path, name, value, size);
    }
    static int wrap_listxattr(const char *path, char *list, size_t size)
    {
        return VeilAppObject.lock()->listxattr(path, list, size);
    }
    static int wrap_removexattr(const char *path, const char *name)
    {
        return VeilAppObject.lock()->removexattr(path, name);
    }
    #endif // HAVE_SETXATTR
    static int wrap_readdir(const char *path, void *buf, fuse_fill_dir_t filler, off_t offset, struct fuse_file_info *fileInfo)
    {
        return VeilAppObject.lock()->readdir(path, buf, filler, offset, fileInfo);
    }
    static int wrap_opendir(const char *path, struct fuse_file_info *fileInfo)
    {
        return VeilAppObject.lock()->opendir(path, fileInfo);
    }
    static int wrap_releasedir(const char *path, struct fuse_file_info *fileInfo)
    {
        return VeilAppObject.lock()->releasedir(path, fileInfo);
    }
    static int wrap_fsyncdir(const char *path, int datasync, struct fuse_file_info *fileInfo)
    {
        return VeilAppObject.lock()->fsyncdir(path, datasync, fileInfo);
    }
//    static int wrap_init(struct fuse_conn_info *conn)
//    {
//        return VeilAppObject.lock()->init(conn);
//    }

} // extern "C"

static struct fuse_operations fuse_init() {
    struct fuse_operations vfs_oper = {0};

    vfs_oper.getattr    = wrap_getattr;
    vfs_oper.access     = wrap_access;
    vfs_oper.readlink   = wrap_readlink;
    vfs_oper.readdir    = wrap_readdir;
    vfs_oper.mknod      = wrap_mknod;
    vfs_oper.mkdir      = wrap_mkdir;
    vfs_oper.symlink    = wrap_symlink;
    vfs_oper.unlink     = wrap_unlink;
    vfs_oper.rmdir      = wrap_rmdir;
    vfs_oper.rename     = wrap_rename;
    vfs_oper.link       = wrap_link;
    vfs_oper.chmod      = wrap_chmod;
    vfs_oper.chown      = wrap_chown;
    vfs_oper.truncate   = wrap_truncate;
#ifdef HAVE_UTIMENSAT
    vfs_oper.utimens    = wrap_utimens;
#endif
    vfs_oper.open       = wrap_open;
    vfs_oper.read       = wrap_read;
    vfs_oper.write      = wrap_write;
    vfs_oper.statfs     = wrap_statfs;
    vfs_oper.release    = wrap_release;
    vfs_oper.fsync      = wrap_fsync;
    vfs_oper.utime      = wrap_utime;
    vfs_oper.flush      = wrap_flush;
    vfs_oper.opendir    = wrap_opendir;
    vfs_oper.releasedir = wrap_releasedir;
    vfs_oper.fsyncdir   = wrap_fsyncdir;
#ifdef HAVE_POSIX_FALLOCATE
    vfs_oper.fallocate  = wrap_fallocate;
#endif
#ifdef HAVE_SETXATTR
    vfs_oper.setxattr   = wrap_setxattr;
    vfs_oper.getxattr   = wrap_getxattr;
    vfs_oper.listxattr  = wrap_listxattr;
    vfs_oper.removexattr= wrap_removexattr;
#endif

    return vfs_oper;
}

static std::string getVersionString()
{
    std::stringstream ss;
    ss << VeilClient_VERSION_MAJOR << "."
        << VeilClient_VERSION_MINOR << "."
        << VeilClient_VERSION_PATCH;
    return ss.str();
}

int main(int argc, char* argv[], char* envp[])
{
    // Turn off logging for a while
    google::InitGoogleLogging(argv[0]);
    FLAGS_alsologtostderr = false;
    FLAGS_logtostderr = false;
    FLAGS_stderrthreshold = 3;

    // Set up a remote logger
    auto logWriter = boost::make_shared<logging::RemoteLogWriter>();
    logging::setLogSinks(new logging::RemoteLogSink{logWriter},
                         new logging::RemoteLogSink{logWriter, protocol::logging::LDEBUG});

    // Create application context
    auto context = std::make_shared<Context>();

    // Initialize FUSE
    umask(0);
    auto vfs_oper = fuse_init();

    // Get configuration options
    auto options = std::make_shared<Options>();
    context->setOptions(options);
    try
    {
        // On --version (-V), --help (-h) prints and exits with success
        options->parseConfigs(argc, argv);
    }
    catch(VeilException &e)
    {
        std::cerr << "Cannot parse configuration: " << e.what() <<
                     ". Check logs for more details. Aborting" << std::endl;
        exit(EXIT_FAILURE);
    }

    bool debug = options->get_debug();
    helpers::config::checkCertificate.store(!options->get_no_check_certificate());

    auto config = boost::make_shared<Config>(context);
    context->setConfig(config);

    // proper logger setup
    FLAGS_alsologtostderr = debug;
    FLAGS_logtostderr = debug;
    if(debug)
        FLAGS_stderrthreshold = 2;
    
    filesystem::path log_path;
    system::error_code ec;
    
    if(options->is_default_log_dir()) {
        using namespace boost::filesystem;
        
        uid_t uid = geteuid();
        std::string userIdent = to_string(uid);
        struct passwd *pw = getpwuid(uid);      // Use UID when getting user name fails 
        if(pw) {
            userIdent = pw->pw_name;
        }
        
        string log_subdir_name = string(argv[0]) + string("_") + userIdent + "_logs";
        log_path = path(options->get_log_dir()) / path( log_subdir_name ).leaf();
        
        
        create_directories(log_path, ec);
        if(ec.value() > 0) {
            cerr << "Error: Cannot create log directory: " << log_path.normalize().string() << ". Aborting.";
        }
        
    } else {
        log_path = filesystem::path( Config::absPathRelToCWD(options->get_log_dir()) );
    }
    
    
    
    FLAGS_log_dir = log_path.normalize().string();
    LOG(INFO) << "Setting log dir to: " << log_path.normalize().string();
    google::ShutdownGoogleLogging();
    google::InitGoogleLogging(argv[0]);
 
    filesystem::permissions(log_path, filesystem::owner_all, ec);
    if(ec.value() > 0) {
        LOG(WARNING) << "Cannot change permissions for log directory (" << log_path.normalize().string() << ") due to: " << ec.message();
    }
    // Logger setup END

    // after logger setup - log version
    LOG(INFO) << "VeilFuse version: " << getVersionString();
    
    
    // Iterate over all env variables and save them in Config
    char** env;
    for (env = envp; *env != 0; env++)
    {
        std::vector<std::string> tokens;
        std::string tEnv = std::string(*env);
        boost::split(tokens, tEnv, boost::is_any_of("="));
        if(tokens.size() != 2) // Invalid env variable. Expected format: NAME=VALUE
            continue;
        std::cout << tokens[0] << " " << tokens[1] << "\n";
        Config::putEnv(tokens[0], tokens[1]);
    }

    // FUSE main:
    struct fuse *fuse;
    struct fuse_chan *ch;
    char *mountpoint;
    int multithreaded;
    int foreground;
    int res;

    struct fuse_args args = options->getFuseArgs();
    res = fuse_parse_cmdline(&args, &mountpoint, &multithreaded, &foreground);
    if (res == -1)
        exit(1);

    // Set mount point in global config
    if(mountpoint) {
        Config::setMountPoint(string(mountpoint));
        LOG(INFO) << "Using mount point path: " << Config::getMountPoint().string();
    }

    auto gsiHandler = std::make_shared<GSIHandler>(context, options->get_debug_gsi());

    // Check proxy certificate
    if(!gsiHandler->validateProxyConfig())
    {
        std::cerr << "Cannot continue. Aborting" << std::endl;
        exit(1);
    }

    ch = fuse_mount(mountpoint, &args);
    if (!ch)
        exit(1);

    res = fcntl(fuse_chan_fd(ch), F_SETFD, FD_CLOEXEC);
    if (res == -1)
        perror("WARNING: failed to set FD_CLOEXEC on fuse device");

    fuse = fuse_new(ch, &args, &vfs_oper, sizeof(struct fuse_operations), NULL);
    if (fuse == NULL) {
        fuse_unmount(mountpoint, ch);
        exit(1);
    }

    fuse_set_signal_handlers(fuse_get_session(fuse));

    // Initialize cluster handshake in order to check if everything is ok before becoming daemon
<<<<<<< HEAD
    auto testPool = boost::make_shared<SimpleConnectionPool>(gsiHandler->getClusterHostname(), options->get_cluster_port(), boost::bind(&GSIHandler::getCertInfo, gsiHandler), 1, 0);
    context->setConnectionPool(testPool);
    try{
        config->testHandshake();
=======
    boost::shared_ptr<SimpleConnectionPool> testPool(new SimpleConnectionPool(gsi::getClusterHostname(), options->get_cluster_port(), boost::bind(&gsi::getCertInfo)));
    VeilFS::setConnectionPool(testPool);

    try
    {
        try 
        {
            config->testHandshake();
        }
        catch (CertUnconfirmedException &exception) 
        {
            std::string username = exception.getUsername();

            // Prompt user for account confirmation
            std::string userAns;
            do {
                std::cout << CONFIRM_CERTIFICATE_PROMPT(username);
                std::getline(std::cin, userAns);
                std::transform(userAns.begin(), userAns.end(), userAns.begin(), ::tolower);
            } while(userAns.size() == 0 || (userAns[0] != 'y' && userAns[0] != 't' && userAns[0] != 'n'));

            // Resend handshake request along with account confirmation / rejection
            config->testHandshake(username, userAns[0] == 'y' || userAns[0] == 't');
        }
>>>>>>> 6d2dbdc9
    }
    catch (VeilException &exception) {
        if(exception.veilError()==NO_USER_FOUND_ERROR)
            cerr << "Cannot find user, remember to login through website before mounting fuse. Aborting" << endl;
        else if(exception.veilError()==NO_CONNECTION_FOR_HANDSHAKE)
        {
            if(testPool->getLastError() == error::SERVER_CERT_VERIFICATION_FAILED)
                cerr << "Server certificate verification failed. Aborting" << endl;
            else
                cerr << "Cannot connect to server. Aborting." << endl;
        }
        else
            cerr << "Handshake error. Aborting" << endl;
        fuse_unmount(mountpoint, ch);
        exit(1);
    }

    //cleanup test connections
    context->setConnectionPool(nullptr);
    testPool.reset();

    cout << "VeilFS has been successfully mounted in " + string(mountpoint) << endl;

    fuse_remove_signal_handlers(fuse_get_session(fuse));
    res = fuse_daemonize(foreground);
    if (res != -1)
        res = fuse_set_signal_handlers(fuse_get_session(fuse));

    if (res == -1) {
        fuse_unmount(mountpoint, ch);
        fuse_destroy(fuse);
        exit(1);
    }

    // Initialize VeilClient application
    context->setConnectionPool(boost::make_shared<SimpleConnectionPool> (
        gsiHandler->getClusterHostname(), options->get_cluster_port(), boost::bind(&GSIHandler::getCertInfo, gsiHandler)));

    // Setup veilhelpers config
    veil::helpers::config::setConnectionPool(context->getConnectionPool());
    veil::helpers::config::buffers::writeBufferGlobalSizeLimit  = options->get_write_buffer_max_size();
    veil::helpers::config::buffers::readBufferGlobalSizeLimit   = options->get_read_buffer_max_size();
    veil::helpers::config::buffers::writeBufferPerFileSizeLimit = options->get_write_buffer_max_file_size();
    veil::helpers::config::buffers::readBufferPerFileSizeLimit  = options->get_read_buffer_max_file_size();
    veil::helpers::config::buffers::preferedBlockSize           = options->get_file_buffer_prefered_block_size();

    // Start all jobSchedulers
    for(unsigned int i = 0; i < options->get_jobscheduler_threads(); ++i)
        context->addScheduler(std::make_shared<JobScheduler>());

    // Initialize main application object
    auto eventCommunicator = boost::make_shared<events::EventCommunicator>(context);
    auto fslogicProxy = boost::make_shared<FslogicProxy>(context);
    auto VeilApp = boost::make_shared<VeilFS>(mountpoint, context,
                    fslogicProxy,
                    boost::make_shared<MetaCache>(context),
                    boost::make_shared<LocalStorageManager>(context),
                    boost::make_shared<StorageMapper>(context, fslogicProxy),
                    boost::make_shared<helpers::StorageHelperFactory>(),
                    eventCommunicator);
    VeilAppObject = VeilApp;

    // Register remote logWriter for log threshold level updates and start sending loop
    context->getPushListener()->subscribe(boost::bind(&logging::RemoteLogWriter::handleThresholdChange,
                                                     logWriter, _1));
    logWriter->run();

    // Enter FUSE loop
    if (multithreaded)
        res = fuse_loop_mt(fuse);
    else
        res = fuse_loop(fuse);

    if (res == -1)
        res = 1;
    else
        res = 0;


    // Cleanup
    fuse_remove_signal_handlers(fuse_get_session(fuse));
    fuse_unmount(mountpoint, ch);
    fuse_destroy(fuse);
    free(mountpoint);

    return res;
}<|MERGE_RESOLUTION|>--- conflicted
+++ resolved
@@ -335,7 +335,6 @@
         boost::split(tokens, tEnv, boost::is_any_of("="));
         if(tokens.size() != 2) // Invalid env variable. Expected format: NAME=VALUE
             continue;
-        std::cout << tokens[0] << " " << tokens[1] << "\n";
         Config::putEnv(tokens[0], tokens[1]);
     }
 
@@ -384,37 +383,10 @@
     fuse_set_signal_handlers(fuse_get_session(fuse));
 
     // Initialize cluster handshake in order to check if everything is ok before becoming daemon
-<<<<<<< HEAD
     auto testPool = boost::make_shared<SimpleConnectionPool>(gsiHandler->getClusterHostname(), options->get_cluster_port(), boost::bind(&GSIHandler::getCertInfo, gsiHandler), 1, 0);
     context->setConnectionPool(testPool);
     try{
         config->testHandshake();
-=======
-    boost::shared_ptr<SimpleConnectionPool> testPool(new SimpleConnectionPool(gsi::getClusterHostname(), options->get_cluster_port(), boost::bind(&gsi::getCertInfo)));
-    VeilFS::setConnectionPool(testPool);
-
-    try
-    {
-        try 
-        {
-            config->testHandshake();
-        }
-        catch (CertUnconfirmedException &exception) 
-        {
-            std::string username = exception.getUsername();
-
-            // Prompt user for account confirmation
-            std::string userAns;
-            do {
-                std::cout << CONFIRM_CERTIFICATE_PROMPT(username);
-                std::getline(std::cin, userAns);
-                std::transform(userAns.begin(), userAns.end(), userAns.begin(), ::tolower);
-            } while(userAns.size() == 0 || (userAns[0] != 'y' && userAns[0] != 't' && userAns[0] != 'n'));
-
-            // Resend handshake request along with account confirmation / rejection
-            config->testHandshake(username, userAns[0] == 'y' || userAns[0] == 't');
-        }
->>>>>>> 6d2dbdc9
     }
     catch (VeilException &exception) {
         if(exception.veilError()==NO_USER_FOUND_ERROR)
