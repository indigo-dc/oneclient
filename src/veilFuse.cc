/**
 * @file veilFuse.cc
 * @author Rafal Slota
 * @copyright (C) 2013 ACK CYFRONET AGH
 * @copyright This software is released under the MIT license cited in 'LICENSE.txt'
 */

#ifdef HAVE_CONFIG_H
#include <config.h>
#endif

#ifdef linux
/* For pread()/pwrite()/utimensat() */
#define _XOPEN_SOURCE 700
#endif

#include "certUnconfirmedException.h"
#include "communication/communicator.h"
#include "communication/communicationHandler.h"
#include "communication/websocketConnectionPool.h"
#include "communication/websocketConnection.h"
#include "config.h"
#include "context.h"
#include "events/eventCommunicator.h"
#include "fslogicProxy.h"
#include "gsiHandler.h"
#include "helpers/storageHelperFactory.h"
#include "ISchedulable.h"
#include "jobScheduler.h"
#include "localStorageManager.h"
#include "logging.h"
#include "make_unique.h"
#include "metaCache.h"
#include "options.h"
#include "pushListener.h"
#include "storageMapper.h"
#include "veilConfig.h"
#include "veilException.h"
#include "veilfs.h"

#include <dirent.h>
#include <fcntl.h>
#include <fuse.h>
#include <fuse/fuse_lowlevel.h>
#include <fuse/fuse_opt.h>
#include <pwd.h>
#include <sys/stat.h>
#include <unistd.h>
#include <unistd.h>
#ifdef HAVE_SETXATTR
#include <sys/xattr.h>
#endif

#include <boost/algorithm/string.hpp>
#include <boost/filesystem.hpp>
#include <boost/program_options.hpp>

#include <functional>
#include <iostream>
#include <memory>

using namespace std;
using namespace std::placeholders;
using namespace veil;
using namespace veil::client;
using boost::filesystem::path;

/// Main  application object (filesystem state)
static std::weak_ptr<VeilFS> VeilAppObject;

extern "C"
{
    static int wrap_access(const char *path, int mask)
    {
        return VeilAppObject.lock()->access(path, mask);
    }
    static int wrap_getattr(const char *path, struct stat *statbuf)
    {
        return VeilAppObject.lock()->getattr(path, statbuf);
    }
    static int wrap_readlink(const char *path, char *link, size_t size)
    {
        return VeilAppObject.lock()->readlink(path, link, size);
    }
    static int wrap_mknod(const char *path, mode_t mode, dev_t dev)
    {
        return VeilAppObject.lock()->mknod(path, mode, dev);
    }
    static int wrap_mkdir(const char *path, mode_t mode)
    {
        return VeilAppObject.lock()->mkdir(path, mode);
    }
    static int wrap_unlink(const char *path)
    {
        return VeilAppObject.lock()->unlink(path);
    }
    static int wrap_rmdir(const char *path)
    {
        return VeilAppObject.lock()->rmdir(path);
    }
    static int wrap_symlink(const char *path, const char *link)
    {
        return VeilAppObject.lock()->symlink(path, link);
    }
    static int wrap_rename(const char *path, const char *newpath)
    {
        return VeilAppObject.lock()->rename(path, newpath);
    }
    static int wrap_link(const char *path, const char *newpath)
    {
        return VeilAppObject.lock()->link(path, newpath);
    }
    static int wrap_chmod(const char *path, mode_t mode)
    {
        return VeilAppObject.lock()->chmod(path, mode);
    }
    static int wrap_chown(const char *path, uid_t uid, gid_t gid)
    {
        return VeilAppObject.lock()->chown(path, uid, gid);
    }
    static int wrap_truncate(const char *path, off_t newSize)
    {
        return VeilAppObject.lock()->truncate(path, newSize);
    }
    static int wrap_utime(const char *path, struct utimbuf *ubuf)
    {
        return VeilAppObject.lock()->utime(path, ubuf);
    }
    static int wrap_open(const char *path, struct fuse_file_info *fileInfo)
    {
        return VeilAppObject.lock()->open(path, fileInfo);
    }
    static int wrap_read(const char *path, char *buf, size_t size, off_t offset, struct fuse_file_info *fileInfo)
    {
        return VeilAppObject.lock()->read(path, buf, size, offset, fileInfo);
    }
    static int wrap_write(const char *path, const char *buf, size_t size, off_t offset, struct fuse_file_info *fileInfo)
    {
        return VeilAppObject.lock()->write(path, buf, size, offset, fileInfo);
    }
    static int wrap_statfs(const char *path, struct statvfs *statInfo)
    {
        return VeilAppObject.lock()->statfs(path, statInfo);
    }
    static int wrap_flush(const char *path, struct fuse_file_info *fileInfo)
    {
        return VeilAppObject.lock()->flush(path, fileInfo);
    }
    static int wrap_release(const char *path, struct fuse_file_info *fileInfo)
    {
        return VeilAppObject.lock()->release(path, fileInfo);
    }
    static int wrap_fsync(const char *path, int datasync, struct fuse_file_info *fi)
    {
        return VeilAppObject.lock()->fsync(path, datasync, fi);
    }
    #ifdef HAVE_SETXATTR
    static int wrap_setxattr(const char *path, const char *name, const char *value, size_t size, int flags)
    {
        return VeilAppObject.lock()->setxattr(path, name, value, size, flags);
    }
    static int wrap_getxattr(const char *path, const char *name, char *value, size_t size)
    {
        return VeilAppObject.lock()->getxattr(path, name, value, size);
    }
    static int wrap_listxattr(const char *path, char *list, size_t size)
    {
        return VeilAppObject.lock()->listxattr(path, list, size);
    }
    static int wrap_removexattr(const char *path, const char *name)
    {
        return VeilAppObject.lock()->removexattr(path, name);
    }
    #endif // HAVE_SETXATTR
    static int wrap_readdir(const char *path, void *buf, fuse_fill_dir_t filler, off_t offset, struct fuse_file_info *fileInfo)
    {
        return VeilAppObject.lock()->readdir(path, buf, filler, offset, fileInfo);
    }
    static int wrap_opendir(const char *path, struct fuse_file_info *fileInfo)
    {
        return VeilAppObject.lock()->opendir(path, fileInfo);
    }
    static int wrap_releasedir(const char *path, struct fuse_file_info *fileInfo)
    {
        return VeilAppObject.lock()->releasedir(path, fileInfo);
    }
    static int wrap_fsyncdir(const char *path, int datasync, struct fuse_file_info *fileInfo)
    {
        return VeilAppObject.lock()->fsyncdir(path, datasync, fileInfo);
    }
//    static int wrap_init(struct fuse_conn_info *conn)
//    {
//        return VeilAppObject.lock()->init(conn);
//    }

} // extern "C"

static struct fuse_operations fuse_init() {
    struct fuse_operations vfs_oper = {0};

    vfs_oper.getattr    = wrap_getattr;
    vfs_oper.access     = wrap_access;
    vfs_oper.readlink   = wrap_readlink;
    vfs_oper.readdir    = wrap_readdir;
    vfs_oper.mknod      = wrap_mknod;
    vfs_oper.mkdir      = wrap_mkdir;
    vfs_oper.symlink    = wrap_symlink;
    vfs_oper.unlink     = wrap_unlink;
    vfs_oper.rmdir      = wrap_rmdir;
    vfs_oper.rename     = wrap_rename;
    vfs_oper.link       = wrap_link;
    vfs_oper.chmod      = wrap_chmod;
    vfs_oper.chown      = wrap_chown;
    vfs_oper.truncate   = wrap_truncate;
#ifdef HAVE_UTIMENSAT
    vfs_oper.utimens    = wrap_utimens;
#endif
    vfs_oper.open       = wrap_open;
    vfs_oper.read       = wrap_read;
    vfs_oper.write      = wrap_write;
    vfs_oper.statfs     = wrap_statfs;
    vfs_oper.release    = wrap_release;
    vfs_oper.fsync      = wrap_fsync;
    vfs_oper.utime      = wrap_utime;
    vfs_oper.flush      = wrap_flush;
    vfs_oper.opendir    = wrap_opendir;
    vfs_oper.releasedir = wrap_releasedir;
    vfs_oper.fsyncdir   = wrap_fsyncdir;
#ifdef HAVE_POSIX_FALLOCATE
    vfs_oper.fallocate  = wrap_fallocate;
#endif
#ifdef HAVE_SETXATTR
    vfs_oper.setxattr   = wrap_setxattr;
    vfs_oper.getxattr   = wrap_getxattr;
    vfs_oper.listxattr  = wrap_listxattr;
    vfs_oper.removexattr= wrap_removexattr;
#endif

    return vfs_oper;
}

static std::string getVersionString()
{
    std::stringstream ss;
    ss << VeilClient_VERSION_MAJOR << "."
        << VeilClient_VERSION_MINOR << "."
        << VeilClient_VERSION_PATCH;
    return ss.str();
}

int main(int argc, char* argv[], char* envp[])
{
    // Turn off logging for a while
    google::InitGoogleLogging(argv[0]);
    FLAGS_alsologtostderr = false;
    FLAGS_logtostderr = false;
    FLAGS_stderrthreshold = 3;

    // Set up a remote logger
    const auto logWriter = std::make_shared<logging::RemoteLogWriter>();
    const auto logSink = std::make_shared<logging::RemoteLogSink>(logWriter);
    const auto debugLogSink = std::make_shared<logging::RemoteLogSink>(logWriter, protocol::logging::LDEBUG);
    logging::setLogSinks(logSink, debugLogSink);

    // Create application context
    auto context = std::make_shared<Context>();

    // Initialize FUSE
    umask(0);
    auto vfs_oper = fuse_init();

    // Get configuration options
    auto options = std::make_shared<Options>();
    context->setOptions(options);
    try
    {
        // On --version (-V), --help (-h) prints and exits with success
        options->parseConfigs(argc, argv);
    }
    catch(VeilException &e)
    {
        std::cerr << "Cannot parse configuration: " << e.what() <<
                     ". Check logs for more details. Aborting" << std::endl;
        exit(EXIT_FAILURE);
    }

    bool debug = options->get_debug();
    const auto checkCertificate = !options->get_no_check_certificate();

    auto config = std::make_shared<Config>(context);
    context->setConfig(config);

    // proper logger setup
    FLAGS_alsologtostderr = debug;
    FLAGS_logtostderr = debug;
    if(debug)
        FLAGS_stderrthreshold = 2;

    boost::filesystem::path log_path;
    boost::system::error_code ec;

    if(options->is_default_log_dir()) {
        using namespace boost::filesystem;

        uid_t uid = geteuid();
        std::string userIdent = to_string(uid);
        struct passwd *pw = getpwuid(uid);      // Use UID when getting user name fails
        if(pw) {
            userIdent = pw->pw_name;
        }

        string log_subdir_name = string(argv[0]) + string("_") + userIdent + "_logs";
        log_path = path(options->get_log_dir()) / path( log_subdir_name ).leaf();


        create_directories(log_path, ec);
        if(ec.value() > 0) {
            cerr << "Error: Cannot create log directory: " << log_path.normalize().string() << ". Aborting.";
        }

    } else {
        log_path = boost::filesystem::path(config->absPathRelToCWD(options->get_log_dir()));
    }



    FLAGS_log_dir = log_path.normalize().string();
    LOG(INFO) << "Setting log dir to: " << log_path.normalize().string();
    google::ShutdownGoogleLogging();
    google::InitGoogleLogging(argv[0]);

    boost::filesystem::permissions(log_path, boost::filesystem::owner_all, ec);
    if(ec.value() > 0) {
        LOG(WARNING) << "Cannot change permissions for log directory (" << log_path.normalize().string() << ") due to: " << ec.message();
    }
    // Logger setup END

    // after logger setup - log version
    LOG(INFO) << "VeilFuse version: " << getVersionString();


    // Iterate over all env variables and save them in Config
    char** env;
    for (env = envp; *env != 0; env++)
    {
        std::vector<std::string> tokens;
        std::string tEnv = std::string(*env);
        boost::split(tokens, tEnv, boost::is_any_of("="));
        if(tokens.size() != 2) // Invalid env variable. Expected format: NAME=VALUE
            continue;

        config->putEnv(tokens[0], tokens[1]);
    }

    // FUSE main:
    struct fuse *fuse;
    struct fuse_chan *ch;
    char *mountpoint;
    int multithreaded;
    int foreground;
    int res;

    struct fuse_args args = options->getFuseArgs();
    res = fuse_parse_cmdline(&args, &mountpoint, &multithreaded, &foreground);
    if (res == -1)
        exit(1);

    // Set mount point in global config
    if(mountpoint) {
        config->setMountPoint(string(mountpoint));
        LOG(INFO) << "Using mount point path: " << config->getMountPoint().string();
    }

    auto gsiHandler = std::make_shared<GSIHandler>(context, options->get_debug_gsi());

    // Check proxy certificate
    if(!gsiHandler->validateProxyConfig())
    {
        std::cerr << "Cannot continue. Aborting" << std::endl;
        exit(1);
    }

    ch = fuse_mount(mountpoint, &args);
    if (!ch)
        exit(1);

    res = fcntl(fuse_chan_fd(ch), F_SETFD, FD_CLOEXEC);
    if (res == -1)
        perror("WARNING: failed to set FD_CLOEXEC on fuse device");

    fuse = fuse_new(ch, &args, &vfs_oper, sizeof(struct fuse_operations), NULL);
    if (fuse == NULL) {
        fuse_unmount(mountpoint, ch);
        exit(1);
    }

    fuse_set_signal_handlers(fuse_get_session(fuse));

    const auto certificateData = gsiHandler->getCertData();
    const auto clusterUri = "wss://" + gsiHandler->getClusterHostname() + ":" +
            std::to_string(options->get_cluster_port()) + "/veilclient";

    // Initialize cluster handshake in order to check if everything is ok before becoming daemon
    auto testCommunicator =
            communication::createWebsocketCommunicator(/*dataPoolSize*/ 0,
                                                       /*metaPoolSize*/ 1,
                                                       clusterUri,
                                                       certificateData,
                                                       checkCertificate);

    context->setCommunicator(testCommunicator);

    try
    {
        config->testHandshake();
    }
    catch(CertUnconfirmedException &exception)
    {
        std::string username = exception.getUsername();

        // Prompt user for account confirmation
        std::string userAns;
        do {
            std::cout << CONFIRM_CERTIFICATE_PROMPT(username);
            std::getline(std::cin, userAns);
            std::transform(userAns.begin(), userAns.end(), userAns.begin(), ::tolower);
        } while( std::cin && (userAns.size() == 0 || (userAns[0] != 'y' && userAns[0] != 't' && userAns[0] != 'n')));

        // Exit if input stream was interrupted somehow
        if(!userAns.size())
        {
            fuse_unmount(mountpoint, ch);
            std::cerr << std::endl << "Cannot confirm certificate. Aborting." << std::endl;
            exit(EXIT_FAILURE);
        }

        // Resend handshake request along with account confirmation / rejection
        config->testHandshake(username, userAns[0] == 'y' || userAns[0] == 't');
    }
    catch(communication::InvalidServerCertificate &e)
    {
        cerr << "Server certificate verification failed: " << e.what() <<
                ". Aborting" << endl;

        fuse_unmount(mountpoint, ch);
        exit(EXIT_FAILURE);
    }
    catch(VeilException &exception)
    {
        if(exception.veilError()==NO_USER_FOUND_ERROR)
            cerr << "Cannot find user, remember to login through website before mounting fuse. Aborting" << endl;
        else if(exception.veilError()==NO_CONNECTION_FOR_HANDSHAKE)
            cerr << "Cannot connect to server. Aborting." << endl;
        else
            cerr << "Handshake error. Aborting" << endl;

        fuse_unmount(mountpoint, ch);
        exit(EXIT_FAILURE);
    }

    //cleanup test connections
    context->setCommunicator(nullptr);
    testCommunicator.reset();

    cout << "VeilFS has been successfully mounted in " + string(mountpoint) << endl;

    fuse_remove_signal_handlers(fuse_get_session(fuse));
    res = fuse_daemonize(foreground);
    if (res != -1)
        res = fuse_set_signal_handlers(fuse_get_session(fuse));

    if (res == -1) {
        fuse_unmount(mountpoint, ch);
        fuse_destroy(fuse);
        exit(1);
    }

    // Initialize VeilClient application
    const auto communicator =
            communication::createWebsocketCommunicator(options->get_alive_data_connections_count(),
                                                       options->get_alive_meta_connections_count(),
                                                       clusterUri,
                                                       certificateData,
                                                       checkCertificate);

    context->setCommunicator(communicator);

    // Setup veilhelpers config
    helpers::BufferLimits bufferLimits{options->get_write_buffer_max_size(),
                options->get_read_buffer_max_size(),
                options->get_write_buffer_max_file_size(),
                options->get_read_buffer_max_file_size(),
                options->get_file_buffer_prefered_block_size()};

    // Start all jobSchedulers
    context->addScheduler(std::make_shared<JobScheduler>());
    for(unsigned int i = 1; i < options->get_jobscheduler_threads(); ++i)
        context->addScheduler(std::make_shared<JobScheduler>());

    // Initialize main application object
    auto eventCommunicator = std::make_shared<events::EventCommunicator>(context);
    auto fslogicProxy = std::make_shared<FslogicProxy>(context);
    auto storageMapper = std::make_shared<StorageMapper>(context, fslogicProxy);

    context->setStorageMapper(storageMapper);

    auto VeilApp = std::make_shared<VeilFS>(mountpoint, context,
                    fslogicProxy,
                    std::make_shared<MetaCache>(context),
                    std::make_shared<LocalStorageManager>(context),
<<<<<<< HEAD
                    std::make_shared<helpers::StorageHelperFactory>(context->getConnectionPool(), bufferLimits),
=======
                    std::make_shared<StorageMapper>(context, fslogicProxy),
                    std::make_shared<helpers::StorageHelperFactory>(context->getCommunicator(), bufferLimits),
>>>>>>> 7fae43af
                    eventCommunicator);
    VeilAppObject = VeilApp;

    // Register remote logWriter for log threshold level updates and start sending loop
    context->getPushListener()->subscribe(std::bind(&logging::RemoteLogWriter::handleThresholdChange,
                                                     logWriter, _1));
    logWriter->run(context->getCommunicator());

    // Enter FUSE loop
    if (multithreaded)
        res = fuse_loop_mt(fuse);
    else
        res = fuse_loop(fuse);

    if (res == -1)
        res = 1;
    else
        res = 0;


    // Cleanup
    fuse_remove_signal_handlers(fuse_get_session(fuse));
    fuse_unmount(mountpoint, ch);
    fuse_destroy(fuse);
    free(mountpoint);

    return res;
}<|MERGE_RESOLUTION|>--- conflicted
+++ resolved
@@ -412,18 +412,18 @@
 
     try
     {
-        config->testHandshake();
-    }
-    catch(CertUnconfirmedException &exception)
-    {
-        std::string username = exception.getUsername();
-
-        // Prompt user for account confirmation
-        std::string userAns;
-        do {
-            std::cout << CONFIRM_CERTIFICATE_PROMPT(username);
-            std::getline(std::cin, userAns);
-            std::transform(userAns.begin(), userAns.end(), userAns.begin(), ::tolower);
+            config->testHandshake();
+        }
+        catch(CertUnconfirmedException &exception)
+        {
+            std::string username = exception.getUsername();
+
+            // Prompt user for account confirmation
+            std::string userAns;
+            do {
+                std::cout << CONFIRM_CERTIFICATE_PROMPT(username);
+                std::getline(std::cin, userAns);
+                std::transform(userAns.begin(), userAns.end(), userAns.begin(), ::tolower);
         } while( std::cin && (userAns.size() == 0 || (userAns[0] != 'y' && userAns[0] != 't' && userAns[0] != 'n')));
 
         // Exit if input stream was interrupted somehow
@@ -434,9 +434,9 @@
             exit(EXIT_FAILURE);
         }
 
-        // Resend handshake request along with account confirmation / rejection
-        config->testHandshake(username, userAns[0] == 'y' || userAns[0] == 't');
-    }
+            // Resend handshake request along with account confirmation / rejection
+            config->testHandshake(username, userAns[0] == 'y' || userAns[0] == 't');
+        }
     catch(communication::InvalidServerCertificate &e)
     {
         cerr << "Server certificate verification failed: " << e.what() <<
@@ -450,7 +450,7 @@
         if(exception.veilError()==NO_USER_FOUND_ERROR)
             cerr << "Cannot find user, remember to login through website before mounting fuse. Aborting" << endl;
         else if(exception.veilError()==NO_CONNECTION_FOR_HANDSHAKE)
-            cerr << "Cannot connect to server. Aborting." << endl;
+                cerr << "Cannot connect to server. Aborting." << endl;
         else
             cerr << "Handshake error. Aborting" << endl;
 
@@ -508,12 +508,7 @@
                     fslogicProxy,
                     std::make_shared<MetaCache>(context),
                     std::make_shared<LocalStorageManager>(context),
-<<<<<<< HEAD
-                    std::make_shared<helpers::StorageHelperFactory>(context->getConnectionPool(), bufferLimits),
-=======
-                    std::make_shared<StorageMapper>(context, fslogicProxy),
                     std::make_shared<helpers::StorageHelperFactory>(context->getCommunicator(), bufferLimits),
->>>>>>> 7fae43af
                     eventCommunicator);
     VeilAppObject = VeilApp;
 
