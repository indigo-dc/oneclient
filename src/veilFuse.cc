/**
 * @file veilFuse.cc
 * @author Rafal Slota
 * @copyright (C) 2013 ACK CYFRONET AGH
 * @copyright This software is released under the MIT license cited in 'LICENSE.txt'
 */

#ifdef HAVE_CONFIG_H
#include <config.h>
#endif

#ifdef linux
/* For pread()/pwrite()/utimensat() */
#define _XOPEN_SOURCE 700
#endif

#include <fuse.h>
#include <fuse/fuse_opt.h>
#include <fuse/fuse_lowlevel.h>
#include <unistd.h>
#include <fcntl.h>
#include <sys/stat.h>
#include <dirent.h>
#include <pwd.h>
#include <unistd.h>
#include "ISchedulable.h"
#ifdef HAVE_SETXATTR
#include <sys/xattr.h>
#endif

#include <boost/filesystem.hpp>
#include <boost/shared_ptr.hpp>
#include <boost/smart_ptr/make_shared.hpp>
#include <boost/algorithm/string.hpp>
#include <boost/program_options.hpp>
#include <iostream>

#include "context.h"
#include "veilfs.h"
#include "config.h"
#include "gsiHandler.h"
#include "logging.h"
#include "options.h"
#include "certUnconfirmedException.h"

#include "fslogicProxy.h"

<<<<<<< HEAD
=======
#include <functional>
>>>>>>> 4492e746
#include <memory>

using namespace std;
using namespace boost;
using namespace veil;
using namespace veil::client;
using boost::filesystem::path;

/// Main  application object (filesystem state)
static boost::weak_ptr<VeilFS> VeilAppObject;

extern "C"
{
    static int wrap_access(const char *path, int mask)
    {
        return VeilAppObject.lock()->access(path, mask);
    }
    static int wrap_getattr(const char *path, struct stat *statbuf)
    {
        return VeilAppObject.lock()->getattr(path, statbuf);
    }
    static int wrap_readlink(const char *path, char *link, size_t size)
    {
        return VeilAppObject.lock()->readlink(path, link, size);
    }
    static int wrap_mknod(const char *path, mode_t mode, dev_t dev)
    {
        return VeilAppObject.lock()->mknod(path, mode, dev);
    }
    static int wrap_mkdir(const char *path, mode_t mode)
    {
        return VeilAppObject.lock()->mkdir(path, mode);
    }
    static int wrap_unlink(const char *path)
    {
        return VeilAppObject.lock()->unlink(path);
    }
    static int wrap_rmdir(const char *path)
    {
        return VeilAppObject.lock()->rmdir(path);
    }
    static int wrap_symlink(const char *path, const char *link)
    {
        return VeilAppObject.lock()->symlink(path, link);
    }
    static int wrap_rename(const char *path, const char *newpath)
    {
        return VeilAppObject.lock()->rename(path, newpath);
    }
    static int wrap_link(const char *path, const char *newpath)
    {
        return VeilAppObject.lock()->link(path, newpath);
    }
    static int wrap_chmod(const char *path, mode_t mode)
    {
        return VeilAppObject.lock()->chmod(path, mode);
    }
    static int wrap_chown(const char *path, uid_t uid, gid_t gid)
    {
        return VeilAppObject.lock()->chown(path, uid, gid);
    }
    static int wrap_truncate(const char *path, off_t newSize)
    {
        return VeilAppObject.lock()->truncate(path, newSize);
    }
    static int wrap_utime(const char *path, struct utimbuf *ubuf)
    {
        return VeilAppObject.lock()->utime(path, ubuf);
    }
    static int wrap_open(const char *path, struct fuse_file_info *fileInfo)
    {
        return VeilAppObject.lock()->open(path, fileInfo);
    }
    static int wrap_read(const char *path, char *buf, size_t size, off_t offset, struct fuse_file_info *fileInfo)
    {
        return VeilAppObject.lock()->read(path, buf, size, offset, fileInfo);
    }
    static int wrap_write(const char *path, const char *buf, size_t size, off_t offset, struct fuse_file_info *fileInfo)
    {
        return VeilAppObject.lock()->write(path, buf, size, offset, fileInfo);
    }
    static int wrap_statfs(const char *path, struct statvfs *statInfo)
    {
        return VeilAppObject.lock()->statfs(path, statInfo);
    }
    static int wrap_flush(const char *path, struct fuse_file_info *fileInfo)
    {
        return VeilAppObject.lock()->flush(path, fileInfo);
    }
    static int wrap_release(const char *path, struct fuse_file_info *fileInfo)
    {
        return VeilAppObject.lock()->release(path, fileInfo);
    }
    static int wrap_fsync(const char *path, int datasync, struct fuse_file_info *fi)
    {
        return VeilAppObject.lock()->fsync(path, datasync, fi);
    }
    #ifdef HAVE_SETXATTR
    static int wrap_setxattr(const char *path, const char *name, const char *value, size_t size, int flags)
    {
        return VeilAppObject.lock()->setxattr(path, name, value, size, flags);
    }
    static int wrap_getxattr(const char *path, const char *name, char *value, size_t size)
    {
        return VeilAppObject.lock()->getxattr(path, name, value, size);
    }
    static int wrap_listxattr(const char *path, char *list, size_t size)
    {
        return VeilAppObject.lock()->listxattr(path, list, size);
    }
    static int wrap_removexattr(const char *path, const char *name)
    {
        return VeilAppObject.lock()->removexattr(path, name);
    }
    #endif // HAVE_SETXATTR
    static int wrap_readdir(const char *path, void *buf, fuse_fill_dir_t filler, off_t offset, struct fuse_file_info *fileInfo)
    {
        return VeilAppObject.lock()->readdir(path, buf, filler, offset, fileInfo);
    }
    static int wrap_opendir(const char *path, struct fuse_file_info *fileInfo)
    {
        return VeilAppObject.lock()->opendir(path, fileInfo);
    }
    static int wrap_releasedir(const char *path, struct fuse_file_info *fileInfo)
    {
        return VeilAppObject.lock()->releasedir(path, fileInfo);
    }
    static int wrap_fsyncdir(const char *path, int datasync, struct fuse_file_info *fileInfo)
    {
        return VeilAppObject.lock()->fsyncdir(path, datasync, fileInfo);
    }
//    static int wrap_init(struct fuse_conn_info *conn)
//    {
//        return VeilAppObject.lock()->init(conn);
//    }

} // extern "C"

static struct fuse_operations fuse_init() {
    struct fuse_operations vfs_oper = {0};

    vfs_oper.getattr    = wrap_getattr;
    vfs_oper.access     = wrap_access;
    vfs_oper.readlink   = wrap_readlink;
    vfs_oper.readdir    = wrap_readdir;
    vfs_oper.mknod      = wrap_mknod;
    vfs_oper.mkdir      = wrap_mkdir;
    vfs_oper.symlink    = wrap_symlink;
    vfs_oper.unlink     = wrap_unlink;
    vfs_oper.rmdir      = wrap_rmdir;
    vfs_oper.rename     = wrap_rename;
    vfs_oper.link       = wrap_link;
    vfs_oper.chmod      = wrap_chmod;
    vfs_oper.chown      = wrap_chown;
    vfs_oper.truncate   = wrap_truncate;
#ifdef HAVE_UTIMENSAT
    vfs_oper.utimens    = wrap_utimens;
#endif
    vfs_oper.open       = wrap_open;
    vfs_oper.read       = wrap_read;
    vfs_oper.write      = wrap_write;
    vfs_oper.statfs     = wrap_statfs;
    vfs_oper.release    = wrap_release;
    vfs_oper.fsync      = wrap_fsync;
    vfs_oper.utime      = wrap_utime;
    vfs_oper.flush      = wrap_flush;
    vfs_oper.opendir    = wrap_opendir;
    vfs_oper.releasedir = wrap_releasedir;
    vfs_oper.fsyncdir   = wrap_fsyncdir;
#ifdef HAVE_POSIX_FALLOCATE
    vfs_oper.fallocate  = wrap_fallocate;
#endif
#ifdef HAVE_SETXATTR
    vfs_oper.setxattr   = wrap_setxattr;
    vfs_oper.getxattr   = wrap_getxattr;
    vfs_oper.listxattr  = wrap_listxattr;
    vfs_oper.removexattr= wrap_removexattr;
#endif

    return vfs_oper;
}

static std::string getVersionString()
{
    std::stringstream ss;
    ss << VeilClient_VERSION_MAJOR << "."
        << VeilClient_VERSION_MINOR << "."
        << VeilClient_VERSION_PATCH;
    return ss.str();
}

int main(int argc, char* argv[], char* envp[])
{
    // Turn off logging for a while
    google::InitGoogleLogging(argv[0]);
    FLAGS_alsologtostderr = false;
    FLAGS_logtostderr = false;
    FLAGS_stderrthreshold = 3;

    // Set up a remote logger
    const auto logWriter = boost::make_shared<logging::RemoteLogWriter>();
    const auto logSink = std::make_shared<logging::RemoteLogSink>(logWriter);
    const auto debugLogSink = std::make_shared<logging::RemoteLogSink>(logWriter, protocol::logging::LDEBUG);
    logging::setLogSinks(logSink, debugLogSink);

    // Create application context
    auto context = std::make_shared<Context>();

    // Create application context
    auto context = std::make_shared<Context>();

    // Initialize FUSE
    umask(0);
    auto vfs_oper = fuse_init();

    // Get configuration options
    auto options = std::make_shared<Options>();
    context->setOptions(options);
    try
    {
        // On --version (-V), --help (-h) prints and exits with success
        options->parseConfigs(argc, argv);
    }
    catch(VeilException &e)
    {
        std::cerr << "Cannot parse configuration: " << e.what() <<
                     ". Check logs for more details. Aborting" << std::endl;
        exit(EXIT_FAILURE);
    }

    bool debug = options->get_debug();
<<<<<<< HEAD
    helpers::config::checkCertificate.store(!options->get_no_check_certificate());
=======
    const auto checkCertificate = !options->get_no_check_certificate();
>>>>>>> 4492e746

    auto config = boost::make_shared<Config>(context);
    context->setConfig(config);

    // proper logger setup
    FLAGS_alsologtostderr = debug;
    FLAGS_logtostderr = debug;
    if(debug)
        FLAGS_stderrthreshold = 2;
    
    filesystem::path log_path;
    system::error_code ec;
    
    if(options->is_default_log_dir()) {
        using namespace boost::filesystem;
        
        uid_t uid = geteuid();
        std::string userIdent = to_string(uid);
        struct passwd *pw = getpwuid(uid);      // Use UID when getting user name fails 
        if(pw) {
            userIdent = pw->pw_name;
        }
        
        string log_subdir_name = string(argv[0]) + string("_") + userIdent + "_logs";
        log_path = path(options->get_log_dir()) / path( log_subdir_name ).leaf();
        
        
        create_directories(log_path, ec);
        if(ec.value() > 0) {
            cerr << "Error: Cannot create log directory: " << log_path.normalize().string() << ". Aborting.";
        }
        
    } else {
        log_path = filesystem::path(config->absPathRelToCWD(options->get_log_dir()));
    }
    
    
    
    FLAGS_log_dir = log_path.normalize().string();
    LOG(INFO) << "Setting log dir to: " << log_path.normalize().string();
    google::ShutdownGoogleLogging();
    google::InitGoogleLogging(argv[0]);
 
    filesystem::permissions(log_path, filesystem::owner_all, ec);
    if(ec.value() > 0) {
        LOG(WARNING) << "Cannot change permissions for log directory (" << log_path.normalize().string() << ") due to: " << ec.message();
    }
    // Logger setup END

    // after logger setup - log version
    LOG(INFO) << "VeilFuse version: " << getVersionString();
    
    
    // Iterate over all env variables and save them in Config
    char** env;
    for (env = envp; *env != 0; env++)
    {
        std::vector<std::string> tokens;
        std::string tEnv = std::string(*env);
        boost::split(tokens, tEnv, boost::is_any_of("="));
        if(tokens.size() != 2) // Invalid env variable. Expected format: NAME=VALUE
            continue;
<<<<<<< HEAD
        Config::putEnv(tokens[0], tokens[1]);
=======
        
        config->putEnv(tokens[0], tokens[1]);
>>>>>>> 4492e746
    }

    // FUSE main:
    struct fuse *fuse;
    struct fuse_chan *ch;
    char *mountpoint;
    int multithreaded;
    int foreground;
    int res;

    struct fuse_args args = options->getFuseArgs();
    res = fuse_parse_cmdline(&args, &mountpoint, &multithreaded, &foreground);
    if (res == -1)
        exit(1);

    // Set mount point in global config
    if(mountpoint) {
        config->setMountPoint(string(mountpoint));
        LOG(INFO) << "Using mount point path: " << config->getMountPoint().string();
    }

    auto gsiHandler = std::make_shared<GSIHandler>(context, options->get_debug_gsi());

    // Check proxy certificate
    if(!gsiHandler->validateProxyConfig())
    {
        std::cerr << "Cannot continue. Aborting" << std::endl;
        exit(1);
    }

    ch = fuse_mount(mountpoint, &args);
    if (!ch)
        exit(1);

    res = fcntl(fuse_chan_fd(ch), F_SETFD, FD_CLOEXEC);
    if (res == -1)
        perror("WARNING: failed to set FD_CLOEXEC on fuse device");

    fuse = fuse_new(ch, &args, &vfs_oper, sizeof(struct fuse_operations), NULL);
    if (fuse == NULL) {
        fuse_unmount(mountpoint, ch);
        exit(1);
    }

    fuse_set_signal_handlers(fuse_get_session(fuse));

    // Initialize cluster handshake in order to check if everything is ok before becoming daemon
<<<<<<< HEAD
    auto testPool = boost::make_shared<SimpleConnectionPool>(gsiHandler->getClusterHostname(), options->get_cluster_port(), boost::bind(&GSIHandler::getCertInfo, gsiHandler), 1, 0);
=======
    auto testPool = boost::make_shared<SimpleConnectionPool>(gsiHandler->getClusterHostname(), options->get_cluster_port(), std::bind(&GSIHandler::getCertInfo, gsiHandler), checkCertificate, 1, 0);
>>>>>>> 4492e746
    context->setConnectionPool(testPool);
    try{
        config->testHandshake();
    }
    catch (VeilException &exception) {
        if(exception.veilError()==NO_USER_FOUND_ERROR)
            cerr << "Cannot find user, remember to login through website before mounting fuse. Aborting" << endl;
        else if(exception.veilError()==NO_CONNECTION_FOR_HANDSHAKE)
        {
            if(testPool->getLastError() == error::SERVER_CERT_VERIFICATION_FAILED)
                cerr << "Server certificate verification failed. Aborting" << endl;
            else
                cerr << "Cannot connect to server. Aborting." << endl;
        }
        else
            cerr << "Handshake error. Aborting" << endl;
        fuse_unmount(mountpoint, ch);
        exit(1);
    }

    //cleanup test connections
    context->setConnectionPool(nullptr);
    testPool.reset();

    cout << "VeilFS has been successfully mounted in " + string(mountpoint) << endl;

    fuse_remove_signal_handlers(fuse_get_session(fuse));
    res = fuse_daemonize(foreground);
    if (res != -1)
        res = fuse_set_signal_handlers(fuse_get_session(fuse));

    if (res == -1) {
        fuse_unmount(mountpoint, ch);
        fuse_destroy(fuse);
        exit(1);
    }

    // Initialize VeilClient application
    context->setConnectionPool(boost::make_shared<SimpleConnectionPool> (
<<<<<<< HEAD
        gsiHandler->getClusterHostname(), options->get_cluster_port(), boost::bind(&GSIHandler::getCertInfo, gsiHandler)));

    // Setup veilhelpers config
    veil::helpers::config::setConnectionPool(context->getConnectionPool());
    veil::helpers::config::buffers::writeBufferGlobalSizeLimit  = options->get_write_buffer_max_size();
    veil::helpers::config::buffers::readBufferGlobalSizeLimit   = options->get_read_buffer_max_size();
    veil::helpers::config::buffers::writeBufferPerFileSizeLimit = options->get_write_buffer_max_file_size();
    veil::helpers::config::buffers::readBufferPerFileSizeLimit  = options->get_read_buffer_max_file_size();
    veil::helpers::config::buffers::preferedBlockSize           = options->get_file_buffer_prefered_block_size();

    // Start all jobSchedulers
    for(unsigned int i = 0; i < options->get_jobscheduler_threads(); ++i)
=======
        gsiHandler->getClusterHostname(), options->get_cluster_port(), std::bind(&GSIHandler::getCertInfo, gsiHandler), checkCertificate));

    // Setup veilhelpers config
    helpers::BufferLimits bufferLimits{options->get_write_buffer_max_size(),
                options->get_read_buffer_max_size(),
                options->get_write_buffer_max_file_size(),
                options->get_read_buffer_max_file_size(),
                options->get_file_buffer_prefered_block_size()};

    // Start all jobSchedulers
    context->addScheduler(std::make_shared<JobScheduler>());
    for(unsigned int i = 1; i < options->get_jobscheduler_threads(); ++i)
>>>>>>> 4492e746
        context->addScheduler(std::make_shared<JobScheduler>());

    // Initialize main application object
    auto eventCommunicator = boost::make_shared<events::EventCommunicator>(context);
    auto fslogicProxy = boost::make_shared<FslogicProxy>(context);
    auto VeilApp = boost::make_shared<VeilFS>(mountpoint, context,
                    fslogicProxy,
                    boost::make_shared<MetaCache>(context),
                    boost::make_shared<LocalStorageManager>(context),
                    boost::make_shared<StorageMapper>(context, fslogicProxy),
<<<<<<< HEAD
                    boost::make_shared<helpers::StorageHelperFactory>(),
=======
                    boost::make_shared<helpers::StorageHelperFactory>(context->getConnectionPool(), bufferLimits),
>>>>>>> 4492e746
                    eventCommunicator);
    VeilAppObject = VeilApp;

    // Register remote logWriter for log threshold level updates and start sending loop
    context->getPushListener()->subscribe(boost::bind(&logging::RemoteLogWriter::handleThresholdChange,
                                                     logWriter, _1));
    logWriter->run(context->getConnectionPool());

    // Enter FUSE loop
    if (multithreaded)
        res = fuse_loop_mt(fuse);
    else
        res = fuse_loop(fuse);

    if (res == -1)
        res = 1;
    else
        res = 0;


    // Cleanup
    fuse_remove_signal_handlers(fuse_get_session(fuse));
    fuse_unmount(mountpoint, ch);
    fuse_destroy(fuse);
    free(mountpoint);

    return res;
}<|MERGE_RESOLUTION|>--- conflicted
+++ resolved
@@ -45,10 +45,7 @@
 
 #include "fslogicProxy.h"
 
-<<<<<<< HEAD
-=======
 #include <functional>
->>>>>>> 4492e746
 #include <memory>
 
 using namespace std;
@@ -257,9 +254,6 @@
     // Create application context
     auto context = std::make_shared<Context>();
 
-    // Create application context
-    auto context = std::make_shared<Context>();
-
     // Initialize FUSE
     umask(0);
     auto vfs_oper = fuse_init();
@@ -280,11 +274,7 @@
     }
 
     bool debug = options->get_debug();
-<<<<<<< HEAD
-    helpers::config::checkCertificate.store(!options->get_no_check_certificate());
-=======
     const auto checkCertificate = !options->get_no_check_certificate();
->>>>>>> 4492e746
 
     auto config = boost::make_shared<Config>(context);
     context->setConfig(config);
@@ -347,12 +337,8 @@
         boost::split(tokens, tEnv, boost::is_any_of("="));
         if(tokens.size() != 2) // Invalid env variable. Expected format: NAME=VALUE
             continue;
-<<<<<<< HEAD
-        Config::putEnv(tokens[0], tokens[1]);
-=======
         
         config->putEnv(tokens[0], tokens[1]);
->>>>>>> 4492e746
     }
 
     // FUSE main:
@@ -400,11 +386,7 @@
     fuse_set_signal_handlers(fuse_get_session(fuse));
 
     // Initialize cluster handshake in order to check if everything is ok before becoming daemon
-<<<<<<< HEAD
-    auto testPool = boost::make_shared<SimpleConnectionPool>(gsiHandler->getClusterHostname(), options->get_cluster_port(), boost::bind(&GSIHandler::getCertInfo, gsiHandler), 1, 0);
-=======
     auto testPool = boost::make_shared<SimpleConnectionPool>(gsiHandler->getClusterHostname(), options->get_cluster_port(), std::bind(&GSIHandler::getCertInfo, gsiHandler), checkCertificate, 1, 0);
->>>>>>> 4492e746
     context->setConnectionPool(testPool);
     try{
         config->testHandshake();
@@ -444,20 +426,6 @@
 
     // Initialize VeilClient application
     context->setConnectionPool(boost::make_shared<SimpleConnectionPool> (
-<<<<<<< HEAD
-        gsiHandler->getClusterHostname(), options->get_cluster_port(), boost::bind(&GSIHandler::getCertInfo, gsiHandler)));
-
-    // Setup veilhelpers config
-    veil::helpers::config::setConnectionPool(context->getConnectionPool());
-    veil::helpers::config::buffers::writeBufferGlobalSizeLimit  = options->get_write_buffer_max_size();
-    veil::helpers::config::buffers::readBufferGlobalSizeLimit   = options->get_read_buffer_max_size();
-    veil::helpers::config::buffers::writeBufferPerFileSizeLimit = options->get_write_buffer_max_file_size();
-    veil::helpers::config::buffers::readBufferPerFileSizeLimit  = options->get_read_buffer_max_file_size();
-    veil::helpers::config::buffers::preferedBlockSize           = options->get_file_buffer_prefered_block_size();
-
-    // Start all jobSchedulers
-    for(unsigned int i = 0; i < options->get_jobscheduler_threads(); ++i)
-=======
         gsiHandler->getClusterHostname(), options->get_cluster_port(), std::bind(&GSIHandler::getCertInfo, gsiHandler), checkCertificate));
 
     // Setup veilhelpers config
@@ -470,7 +438,6 @@
     // Start all jobSchedulers
     context->addScheduler(std::make_shared<JobScheduler>());
     for(unsigned int i = 1; i < options->get_jobscheduler_threads(); ++i)
->>>>>>> 4492e746
         context->addScheduler(std::make_shared<JobScheduler>());
 
     // Initialize main application object
@@ -481,11 +448,7 @@
                     boost::make_shared<MetaCache>(context),
                     boost::make_shared<LocalStorageManager>(context),
                     boost::make_shared<StorageMapper>(context, fslogicProxy),
-<<<<<<< HEAD
-                    boost::make_shared<helpers::StorageHelperFactory>(),
-=======
                     boost::make_shared<helpers::StorageHelperFactory>(context->getConnectionPool(), bufferLimits),
->>>>>>> 4492e746
                     eventCommunicator);
     VeilAppObject = VeilApp;
 
