/**
 * @file veilFuse.cc
 * @author Rafal Slota
 * @copyright (C) 2013 ACK CYFRONET AGH
 * @copyright This software is released under the MIT license cited in 'LICENSE.txt'
 */

#ifdef HAVE_CONFIG_H
#include <config.h>
#endif

#ifdef linux
/* For pread()/pwrite()/utimensat() */
#define _XOPEN_SOURCE 700
#endif

#include <fuse.h>
#include <fuse/fuse_opt.h>
#include <fuse/fuse_lowlevel.h>
#include <unistd.h>
#include <fcntl.h>
#include <sys/stat.h>
#include <dirent.h>
#include <pwd.h>
#include <unistd.h>
#include "ISchedulable.h"
#ifdef HAVE_SETXATTR
#include <sys/xattr.h>
#endif

#include <boost/filesystem.hpp>
#include <boost/algorithm/string.hpp>
#include <boost/program_options.hpp>
#include <iostream>

#include "context.h"
#include "veilfs.h"
#include "config.h"
#include "gsiHandler.h"
#include "logging.h"
#include "options.h"
#include "certUnconfirmedException.h"

#include "fslogicProxy.h"

#include <functional>
#include <memory>

using namespace std;
using namespace std::placeholders;
using namespace veil;
using namespace veil::client;
using boost::filesystem::path;

/// Main  application object (filesystem state)
static std::weak_ptr<VeilFS> VeilAppObject;

extern "C"
{
    static int wrap_access(const char *path, int mask)
    {
        return VeilAppObject.lock()->access(path, mask);
    }
    static int wrap_getattr(const char *path, struct stat *statbuf)
    {
        return VeilAppObject.lock()->getattr(path, statbuf);
    }
    static int wrap_readlink(const char *path, char *link, size_t size)
    {
        return VeilAppObject.lock()->readlink(path, link, size);
    }
    static int wrap_mknod(const char *path, mode_t mode, dev_t dev)
    {
        return VeilAppObject.lock()->mknod(path, mode, dev);
    }
    static int wrap_mkdir(const char *path, mode_t mode)
    {
        return VeilAppObject.lock()->mkdir(path, mode);
    }
    static int wrap_unlink(const char *path)
    {
        return VeilAppObject.lock()->unlink(path);
    }
    static int wrap_rmdir(const char *path)
    {
        return VeilAppObject.lock()->rmdir(path);
    }
    static int wrap_symlink(const char *path, const char *link)
    {
        return VeilAppObject.lock()->symlink(path, link);
    }
    static int wrap_rename(const char *path, const char *newpath)
    {
        return VeilAppObject.lock()->rename(path, newpath);
    }
    static int wrap_link(const char *path, const char *newpath)
    {
        return VeilAppObject.lock()->link(path, newpath);
    }
    static int wrap_chmod(const char *path, mode_t mode)
    {
        return VeilAppObject.lock()->chmod(path, mode);
    }
    static int wrap_chown(const char *path, uid_t uid, gid_t gid)
    {
        return VeilAppObject.lock()->chown(path, uid, gid);
    }
    static int wrap_truncate(const char *path, off_t newSize)
    {
        return VeilAppObject.lock()->truncate(path, newSize);
    }
    static int wrap_utime(const char *path, struct utimbuf *ubuf)
    {
        return VeilAppObject.lock()->utime(path, ubuf);
    }
    static int wrap_open(const char *path, struct fuse_file_info *fileInfo)
    {
        return VeilAppObject.lock()->open(path, fileInfo);
    }
    static int wrap_read(const char *path, char *buf, size_t size, off_t offset, struct fuse_file_info *fileInfo)
    {
        return VeilAppObject.lock()->read(path, buf, size, offset, fileInfo);
    }
    static int wrap_write(const char *path, const char *buf, size_t size, off_t offset, struct fuse_file_info *fileInfo)
    {
        return VeilAppObject.lock()->write(path, buf, size, offset, fileInfo);
    }
    static int wrap_statfs(const char *path, struct statvfs *statInfo)
    {
        return VeilAppObject.lock()->statfs(path, statInfo);
    }
    static int wrap_flush(const char *path, struct fuse_file_info *fileInfo)
    {
        return VeilAppObject.lock()->flush(path, fileInfo);
    }
    static int wrap_release(const char *path, struct fuse_file_info *fileInfo)
    {
        return VeilAppObject.lock()->release(path, fileInfo);
    }
    static int wrap_fsync(const char *path, int datasync, struct fuse_file_info *fi)
    {
        return VeilAppObject.lock()->fsync(path, datasync, fi);
    }
    #ifdef HAVE_SETXATTR
    static int wrap_setxattr(const char *path, const char *name, const char *value, size_t size, int flags)
    {
        return VeilAppObject.lock()->setxattr(path, name, value, size, flags);
    }
    static int wrap_getxattr(const char *path, const char *name, char *value, size_t size)
    {
        return VeilAppObject.lock()->getxattr(path, name, value, size);
    }
    static int wrap_listxattr(const char *path, char *list, size_t size)
    {
        return VeilAppObject.lock()->listxattr(path, list, size);
    }
    static int wrap_removexattr(const char *path, const char *name)
    {
        return VeilAppObject.lock()->removexattr(path, name);
    }
    #endif // HAVE_SETXATTR
    static int wrap_readdir(const char *path, void *buf, fuse_fill_dir_t filler, off_t offset, struct fuse_file_info *fileInfo)
    {
        return VeilAppObject.lock()->readdir(path, buf, filler, offset, fileInfo);
    }
    static int wrap_opendir(const char *path, struct fuse_file_info *fileInfo)
    {
        return VeilAppObject.lock()->opendir(path, fileInfo);
    }
    static int wrap_releasedir(const char *path, struct fuse_file_info *fileInfo)
    {
        return VeilAppObject.lock()->releasedir(path, fileInfo);
    }
    static int wrap_fsyncdir(const char *path, int datasync, struct fuse_file_info *fileInfo)
    {
        return VeilAppObject.lock()->fsyncdir(path, datasync, fileInfo);
    }
//    static int wrap_init(struct fuse_conn_info *conn)
//    {
//        return VeilAppObject.lock()->init(conn);
//    }

} // extern "C"

static struct fuse_operations fuse_init() {
    struct fuse_operations vfs_oper = {0};

    vfs_oper.getattr    = wrap_getattr;
    vfs_oper.access     = wrap_access;
    vfs_oper.readlink   = wrap_readlink;
    vfs_oper.readdir    = wrap_readdir;
    vfs_oper.mknod      = wrap_mknod;
    vfs_oper.mkdir      = wrap_mkdir;
    vfs_oper.symlink    = wrap_symlink;
    vfs_oper.unlink     = wrap_unlink;
    vfs_oper.rmdir      = wrap_rmdir;
    vfs_oper.rename     = wrap_rename;
    vfs_oper.link       = wrap_link;
    vfs_oper.chmod      = wrap_chmod;
    vfs_oper.chown      = wrap_chown;
    vfs_oper.truncate   = wrap_truncate;
#ifdef HAVE_UTIMENSAT
    vfs_oper.utimens    = wrap_utimens;
#endif
    vfs_oper.open       = wrap_open;
    vfs_oper.read       = wrap_read;
    vfs_oper.write      = wrap_write;
    vfs_oper.statfs     = wrap_statfs;
    vfs_oper.release    = wrap_release;
    vfs_oper.fsync      = wrap_fsync;
    vfs_oper.utime      = wrap_utime;
    vfs_oper.flush      = wrap_flush;
    vfs_oper.opendir    = wrap_opendir;
    vfs_oper.releasedir = wrap_releasedir;
    vfs_oper.fsyncdir   = wrap_fsyncdir;
#ifdef HAVE_POSIX_FALLOCATE
    vfs_oper.fallocate  = wrap_fallocate;
#endif
#ifdef HAVE_SETXATTR
    vfs_oper.setxattr   = wrap_setxattr;
    vfs_oper.getxattr   = wrap_getxattr;
    vfs_oper.listxattr  = wrap_listxattr;
    vfs_oper.removexattr= wrap_removexattr;
#endif

    return vfs_oper;
}

static std::string getVersionString()
{
    std::stringstream ss;
    ss << VeilClient_VERSION_MAJOR << "."
        << VeilClient_VERSION_MINOR << "."
        << VeilClient_VERSION_PATCH;
    return ss.str();
}

int main(int argc, char* argv[], char* envp[])
{
    // Turn off logging for a while
    google::InitGoogleLogging(argv[0]);
    FLAGS_alsologtostderr = false;
    FLAGS_logtostderr = false;
    FLAGS_stderrthreshold = 3;

    // Set up a remote logger
    const auto logWriter = std::make_shared<logging::RemoteLogWriter>();
    const auto logSink = std::make_shared<logging::RemoteLogSink>(logWriter);
    const auto debugLogSink = std::make_shared<logging::RemoteLogSink>(logWriter, protocol::logging::LDEBUG);
    logging::setLogSinks(logSink, debugLogSink);

    // Create application context
    auto context = std::make_shared<Context>();

    // Initialize FUSE
    umask(0);
    auto vfs_oper = fuse_init();

    // Get configuration options
    auto options = std::make_shared<Options>();
    context->setOptions(options);
    try
    {
        // On --version (-V), --help (-h) prints and exits with success
        options->parseConfigs(argc, argv);
    }
    catch(VeilException &e)
    {
        std::cerr << "Cannot parse configuration: " << e.what() <<
                     ". Check logs for more details. Aborting" << std::endl;
        exit(EXIT_FAILURE);
    }

    bool debug = options->get_debug();
    const auto checkCertificate = !options->get_no_check_certificate();

    auto config = std::make_shared<Config>(context);
    context->setConfig(config);

    // proper logger setup
    FLAGS_alsologtostderr = debug;
    FLAGS_logtostderr = debug;
    if(debug)
        FLAGS_stderrthreshold = 2;

    boost::filesystem::path log_path;
    boost::system::error_code ec;

    if(options->is_default_log_dir()) {
        using namespace boost::filesystem;

        uid_t uid = geteuid();
        std::string userIdent = to_string(uid);
        struct passwd *pw = getpwuid(uid);      // Use UID when getting user name fails
        if(pw) {
            userIdent = pw->pw_name;
        }

        string log_subdir_name = string(argv[0]) + string("_") + userIdent + "_logs";
        log_path = path(options->get_log_dir()) / path( log_subdir_name ).leaf();


        create_directories(log_path, ec);
        if(ec.value() > 0) {
            cerr << "Error: Cannot create log directory: " << log_path.normalize().string() << ". Aborting.";
        }

    } else {
        log_path = boost::filesystem::path(config->absPathRelToCWD(options->get_log_dir()));
    }



    FLAGS_log_dir = log_path.normalize().string();
    LOG(INFO) << "Setting log dir to: " << log_path.normalize().string();
    google::ShutdownGoogleLogging();
    google::InitGoogleLogging(argv[0]);

    boost::filesystem::permissions(log_path, boost::filesystem::owner_all, ec);
    if(ec.value() > 0) {
        LOG(WARNING) << "Cannot change permissions for log directory (" << log_path.normalize().string() << ") due to: " << ec.message();
    }
    // Logger setup END

    // after logger setup - log version
    LOG(INFO) << "VeilFuse version: " << getVersionString();


    // Iterate over all env variables and save them in Config
    char** env;
    for (env = envp; *env != 0; env++)
    {
        std::vector<std::string> tokens;
        std::string tEnv = std::string(*env);
        boost::split(tokens, tEnv, boost::is_any_of("="));
        if(tokens.size() != 2) // Invalid env variable. Expected format: NAME=VALUE
            continue;

        config->putEnv(tokens[0], tokens[1]);
    }

    // FUSE main:
    struct fuse *fuse;
    struct fuse_chan *ch;
    char *mountpoint;
    int multithreaded;
    int foreground;
    int res;

    struct fuse_args args = options->getFuseArgs();
    res = fuse_parse_cmdline(&args, &mountpoint, &multithreaded, &foreground);
    if (res == -1)
        exit(1);

    // Set mount point in global config
    if(mountpoint) {
        config->setMountPoint(string(mountpoint));
        LOG(INFO) << "Using mount point path: " << config->getMountPoint().string();
    }

    auto gsiHandler = std::make_shared<GSIHandler>(context, options->get_debug_gsi());

    // Check proxy certificate
    if(!gsiHandler->validateProxyConfig())
    {
        std::cerr << "Cannot continue. Aborting" << std::endl;
        exit(1);
    }

    ch = fuse_mount(mountpoint, &args);
    if (!ch)
        exit(1);

    res = fcntl(fuse_chan_fd(ch), F_SETFD, FD_CLOEXEC);
    if (res == -1)
        perror("WARNING: failed to set FD_CLOEXEC on fuse device");

    fuse = fuse_new(ch, &args, &vfs_oper, sizeof(struct fuse_operations), NULL);
    if (fuse == NULL) {
        fuse_unmount(mountpoint, ch);
        exit(1);
    }

    fuse_set_signal_handlers(fuse_get_session(fuse));

    // Initialize cluster handshake in order to check if everything is ok before becoming daemon
<<<<<<< HEAD
    boost::shared_ptr<SimpleConnectionPool> testPool(new SimpleConnectionPool(gsi::getClusterHostname(), options->get_cluster_port(), boost::bind(&gsi::getCertInfo)));
    VeilFS::setConnectionPool(testPool);

    try
    {
        try 
        {
            config->testHandshake();
        }
        catch (CertUnconfirmedException &exception) 
        {
            std::string username = exception.getUsername();

            // Prompt user for account confirmation
            std::string userAns;
            do {
                std::cout << CONFIRM_CERTIFICATE_PROMPT(username);
                std::getline(std::cin, userAns);
                std::transform(userAns.begin(), userAns.end(), userAns.begin(), ::tolower);
            } while(userAns.size() == 0 || (userAns[0] != 'y' && userAns[0] != 't' && userAns[0] != 'n'));

            // Resend handshake request along with account confirmation / rejection
            config->testHandshake(username, userAns[0] == 'y' || userAns[0] == 't');
        }
=======
    auto testPool = std::make_shared<SimpleConnectionPool>(gsiHandler->getClusterHostname(), options->get_cluster_port(), std::bind(&GSIHandler::getCertInfo, gsiHandler), checkCertificate, 1, 0);
    context->setConnectionPool(testPool);
    try{
        config->testHandshake();
>>>>>>> e049fffe
    }
    catch (VeilException &exception) {
        if(exception.veilError()==NO_USER_FOUND_ERROR)
            cerr << "Cannot find user, remember to login through website before mounting fuse. Aborting" << endl;
        else if(exception.veilError()==NO_CONNECTION_FOR_HANDSHAKE)
        {
            if(testPool->getLastError() == error::SERVER_CERT_VERIFICATION_FAILED)
                cerr << "Server certificate verification failed. Aborting" << endl;
            else
                cerr << "Cannot connect to server. Aborting." << endl;
        }
        else
            cerr << "Handshake error. Aborting" << endl;
        fuse_unmount(mountpoint, ch);
        exit(1);
    }

    //cleanup test connections
    context->setConnectionPool(nullptr);
    testPool.reset();

    cout << "VeilFS has been successfully mounted in " + string(mountpoint) << endl;

    fuse_remove_signal_handlers(fuse_get_session(fuse));
    res = fuse_daemonize(foreground);
    if (res != -1)
        res = fuse_set_signal_handlers(fuse_get_session(fuse));

    if (res == -1) {
        fuse_unmount(mountpoint, ch);
        fuse_destroy(fuse);
        exit(1);
    }

    // Initialize VeilClient application
    context->setConnectionPool(std::make_shared<SimpleConnectionPool> (
        gsiHandler->getClusterHostname(), options->get_cluster_port(), std::bind(&GSIHandler::getCertInfo, gsiHandler), checkCertificate));

    // Setup veilhelpers config
    helpers::BufferLimits bufferLimits{options->get_write_buffer_max_size(),
                options->get_read_buffer_max_size(),
                options->get_write_buffer_max_file_size(),
                options->get_read_buffer_max_file_size(),
                options->get_file_buffer_prefered_block_size()};

    // Start all jobSchedulers
    context->addScheduler(std::make_shared<JobScheduler>());
    for(unsigned int i = 1; i < options->get_jobscheduler_threads(); ++i)
        context->addScheduler(std::make_shared<JobScheduler>());

    // Initialize main application object
    auto eventCommunicator = std::make_shared<events::EventCommunicator>(context);
    auto fslogicProxy = std::make_shared<FslogicProxy>(context);
    auto VeilApp = std::make_shared<VeilFS>(mountpoint, context,
                    fslogicProxy,
                    std::make_shared<MetaCache>(context),
                    std::make_shared<LocalStorageManager>(context),
                    std::make_shared<StorageMapper>(context, fslogicProxy),
                    std::make_shared<helpers::StorageHelperFactory>(context->getConnectionPool(), bufferLimits),
                    eventCommunicator);
    VeilAppObject = VeilApp;

    // Register remote logWriter for log threshold level updates and start sending loop
    context->getPushListener()->subscribe(std::bind(&logging::RemoteLogWriter::handleThresholdChange,
                                                     logWriter, _1));
    logWriter->run(context->getConnectionPool());

    // Enter FUSE loop
    if (multithreaded)
        res = fuse_loop_mt(fuse);
    else
        res = fuse_loop(fuse);

    if (res == -1)
        res = 1;
    else
        res = 0;


    // Cleanup
    fuse_remove_signal_handlers(fuse_get_session(fuse));
    fuse_unmount(mountpoint, ch);
    fuse_destroy(fuse);
    free(mountpoint);

    return res;
}<|MERGE_RESOLUTION|>--- conflicted
+++ resolved
@@ -384,8 +384,7 @@
     fuse_set_signal_handlers(fuse_get_session(fuse));
 
     // Initialize cluster handshake in order to check if everything is ok before becoming daemon
-<<<<<<< HEAD
-    boost::shared_ptr<SimpleConnectionPool> testPool(new SimpleConnectionPool(gsi::getClusterHostname(), options->get_cluster_port(), boost::bind(&gsi::getCertInfo)));
+    auto testPool = std::make_shared<SimpleConnectionPool>(gsiHandler->getClusterHostname(), options->get_cluster_port(), std::bind(&GSIHandler::getCertInfo, gsiHandler), checkCertificate, 1, 0);
     VeilFS::setConnectionPool(testPool);
 
     try
@@ -404,17 +403,11 @@
                 std::cout << CONFIRM_CERTIFICATE_PROMPT(username);
                 std::getline(std::cin, userAns);
                 std::transform(userAns.begin(), userAns.end(), userAns.begin(), ::tolower);
-            } while(userAns.size() == 0 || (userAns[0] != 'y' && userAns[0] != 't' && userAns[0] != 'n'));
+    context->setConnectionPool(testPool);
 
             // Resend handshake request along with account confirmation / rejection
             config->testHandshake(username, userAns[0] == 'y' || userAns[0] == 't');
         }
-=======
-    auto testPool = std::make_shared<SimpleConnectionPool>(gsiHandler->getClusterHostname(), options->get_cluster_port(), std::bind(&GSIHandler::getCertInfo, gsiHandler), checkCertificate, 1, 0);
-    context->setConnectionPool(testPool);
-    try{
-        config->testHandshake();
->>>>>>> e049fffe
     }
     catch (VeilException &exception) {
         if(exception.veilError()==NO_USER_FOUND_ERROR)
