/**
 * @file fuseResponse.h
 * @author Konrad Zemek
 * @copyright (C) 2015 ACK CYFRONET AGH
 * @copyright This software is released under the MIT license cited in
 * 'LICENSE.txt'
 */

#ifndef ONECLIENT_MESSAGES_FUSE_FUSE_RESPONSE_H
#define ONECLIENT_MESSAGES_FUSE_FUSE_RESPONSE_H

#include "messages/serverMessage.h"

#include <memory>
#include <string>
#include <vector>

namespace one {
namespace messages {
namespace fuse {

/**
 * The FuseResponse class represents a response to a fuse request.
 */
class FuseResponse : public ServerMessage {
public:
<<<<<<< HEAD
=======

    FuseResponse() = default;

>>>>>>> dcd4b67d
    /**
     * Constructor.
     * @param serverMessage Protocol Buffers message representing
     * @c FuseResponse counterpart.
     * @note The constructor throws an applicable std::system_error exception if
     * received message's status is not OK.
     */
    FuseResponse(const std::unique_ptr<ProtocolServerMessage> &serverMessage);

    virtual std::string toString() const override;
};

} // namespace fuse
} // namespace messages
} // namespace one

#endif // ONECLIENT_MESSAGES_FUSE_FUSE_RESPONSE_H<|MERGE_RESOLUTION|>--- conflicted
+++ resolved
@@ -24,12 +24,9 @@
  */
 class FuseResponse : public ServerMessage {
 public:
-<<<<<<< HEAD
-=======
 
     FuseResponse() = default;
 
->>>>>>> dcd4b67d
     /**
      * Constructor.
      * @param serverMessage Protocol Buffers message representing
