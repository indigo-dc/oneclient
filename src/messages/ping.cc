/**
 * @file ping.cc
 * @author Krzysztof Trzepla
 * @copyright (C) 2015 ACK CYFRONET AGH
 * @copyright This software is released under the MIT license cited in
 * 'LICENSE.txt'
 */

#include "messages/ping.h"

#include "messages.pb.h"

namespace one {
namespace messages {

<<<<<<< HEAD
std::string Ping::toString() const { return "type: 'Ping'"; }
=======
Ping::Ping(std::string data)
    : m_data{data}
{
}
>>>>>>> ade25b19

std::unique_ptr<ProtocolClientMessage> Ping::serialize() const
{
    auto clientMsg = std::make_unique<ProtocolClientMessage>();
    auto ping = clientMsg->mutable_ping();
    if(m_data)
        ping->set_data(m_data.get());

    return clientMsg;
}

} // namespace messages
} // namespace one<|MERGE_RESOLUTION|>--- conflicted
+++ resolved
@@ -13,20 +13,18 @@
 namespace one {
 namespace messages {
 
-<<<<<<< HEAD
-std::string Ping::toString() const { return "type: 'Ping'"; }
-=======
 Ping::Ping(std::string data)
     : m_data{data}
 {
 }
->>>>>>> ade25b19
+
+std::string Ping::toString() const { return "type: 'Ping'"; }
 
 std::unique_ptr<ProtocolClientMessage> Ping::serialize() const
 {
     auto clientMsg = std::make_unique<ProtocolClientMessage>();
     auto ping = clientMsg->mutable_ping();
-    if(m_data)
+    if (m_data)
         ping->set_data(m_data.get());
 
     return clientMsg;
