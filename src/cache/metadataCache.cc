/**
 * @file metadataCache.cc
 * @author Konrad Zemek
 * @copyright (C) 2015 ACK CYFRONET AGH
 * @copyright This software is released under the MIT license cited in
 * 'LICENSE.txt'
 */

#include "metadataCache.h"

#include "logging.h"
#include "scheduler.h"
#include "messages/fuse/getFileAttr.h"
#include "messages/fuse/getFileLocation.h"
#include "messages/fuse/rename.h"

#include <chrono>

using namespace std::literals;

namespace one {
namespace client {

MetadataCache::MetadataCache(
    communication::Communicator &communicator, FsSubscriptions &fsSubscriptions)
    : m_communicator{communicator}
    , m_fsSubscriptions{fsSubscriptions}
{
}

MetadataCache::FileAttr MetadataCache::getAttr(const Path &path)
{
    ConstUuidAccessor constUuidAcc;
    if (m_pathToUuid.find(constUuidAcc, path))
        return getAttr(constUuidAcc->second);

    UuidAccessor uuidAcc;
    MetaAccessor metaAcc;
    getAttr(uuidAcc, metaAcc, path);
    return metaAcc->second.attr.get();
}

MetadataCache::FileAttr MetadataCache::getAttr(const std::string &uuid)
{
    ConstMetaAccessor constAcc;
    if (m_metaCache.find(constAcc, uuid)) {
        if (constAcc->second.attr)
            return constAcc->second.attr.get();

        constAcc.release();
    }

    MetaAccessor acc;
    getAttr(acc, uuid);
    return acc->second.attr.get();
}

MetadataCache::FileLocation MetadataCache::getLocation(const std::string &uuid)
{
    ConstMetaAccessor constAcc;
    if (m_metaCache.find(constAcc, uuid)) {
        if (constAcc->second.location)
            return constAcc->second.location.get();

        constAcc.release();
    }

    MetaAccessor acc;
    getLocation(acc, uuid);
    return acc->second.location.get();
}

void MetadataCache::getAttr(MetaAccessor &metaAcc, const Path &path)
{
    UuidAccessor uuidAcc;
    getAttr(uuidAcc, metaAcc, path);
}

void MetadataCache::getAttr(
    UuidAccessor &uuidAcc, MetaAccessor &metaAcc, const Path &path)
{
    if (!m_pathToUuid.insert(uuidAcc, path)) {
        getAttr(metaAcc, uuidAcc->second);
        metaAcc->second.path = path;
        return;
    }

    try {
        DLOG(INFO) << "Fetching attributes for " << path;
        auto attr = fetchAttr(messages::fuse::GetFileAttr{path});
        m_metaCache.insert(metaAcc, attr.uuid());
        uuidAcc->second = attr.uuid();
<<<<<<< HEAD
        m_fsSubscriptions.addRemoveFileSubscription(attr.uuid());
=======
        metaAcc->second.attr = std::move(attr);
        metaAcc->second.path = path;
>>>>>>> 325305dc
    }
    catch (...) {
        if (!metaAcc.empty()) {
            m_metaCache.erase(metaAcc);
            m_fsSubscriptions.removeRemoveFileSubscription(uuidAcc->second);
        }

        m_pathToUuid.erase(uuidAcc);
        throw;
    }
}

bool MetadataCache::get(MetaAccessor &metaAcc, const std::string &uuid)
{
    return m_metaCache.find(metaAcc, uuid);
}

void MetadataCache::getAttr(MetaAccessor &metaAcc, const std::string &uuid)
{
    if (!m_metaCache.insert(metaAcc, uuid)) {
        if (metaAcc->second.attr)
            return;
    }
<<<<<<< HEAD
    else
        m_fsSubscriptions.addRemoveFileSubscription(uuid);
=======
>>>>>>> 325305dc

    try {
        DLOG(INFO) << "Fetching attributes for " << uuid;
        metaAcc->second.attr = fetchAttr(messages::fuse::GetFileAttr{uuid});
    }
    catch (...) {
        m_metaCache.erase(metaAcc);
        m_fsSubscriptions.removeRemoveFileSubscription(uuid);
        throw;
    }
}

void MetadataCache::getLocation(
    MetadataCache::MetaAccessor &metaAcc, const std::string &uuid)
{
    if (!m_metaCache.insert(metaAcc, uuid)) {
        if (metaAcc->second.location)
            return;
    }
<<<<<<< HEAD
    else
        m_fsSubscriptions.addRemoveFileSubscription(uuid);
=======
>>>>>>> 325305dc

    try {
        DLOG(INFO) << "Fetching file location for " << uuid;
        auto future = m_communicator.communicate<FileLocation>(
            messages::fuse::GetFileLocation{uuid});

        metaAcc->second.location = communication::wait(future);
    }
    catch (...) {
        m_metaCache.erase(metaAcc);
        m_fsSubscriptions.removeRemoveFileSubscription(uuid);
        throw;
    }
}

void MetadataCache::rename(
    const MetadataCache::Path &oldPath, const MetadataCache::Path &newPath)
{
    // By convention, to avoid deadlocks, always lock on path before metadata
    UuidAccessor newUuidAcc;
    m_pathToUuid.insert(newUuidAcc, newPath);

    try {
        UuidAccessor oldUuidAcc;
        MetaAccessor metaAcc;
        getAttr(oldUuidAcc, metaAcc, oldPath);
        auto &uuid = metaAcc->second.attr.get().uuid();

        DLOG(INFO) << "Renaming file " << uuid << " to " << newPath;
        auto future = m_communicator.communicate<messages::fuse::FuseResponse>(
            messages::fuse::Rename{uuid, newPath});

        communication::wait(future);

        metaAcc->second.path = newPath;
        newUuidAcc->second = uuid;
        m_pathToUuid.erase(oldUuidAcc);
    }
    catch (...) {
        m_pathToUuid.erase(newUuidAcc);
        throw;
    }
}

void MetadataCache::map(Path path, std::string uuid)
{
    UuidAccessor uuidAcc;
    m_pathToUuid.insert(uuidAcc, path);

    MetaAccessor metaAcc;
    m_metaCache.insert(metaAcc, uuid);
    m_fsSubscriptions.addRemoveFileSubscription(uuid);

    uuidAcc->second = std::move(uuid);
    metaAcc->second.path = std::move(path);
}

void MetadataCache::map(Path path, FileLocation location)
{
    UuidAccessor uuidAcc;
    m_pathToUuid.insert(uuidAcc, path);

    MetaAccessor metaAcc;
    m_metaCache.insert(metaAcc, location.uuid());
    m_fsSubscriptions.addRemoveFileSubscription(location.uuid());

    uuidAcc->second = location.uuid();
    metaAcc->second.path = std::move(path);
    metaAcc->second.location = std::move(location);
}

void MetadataCache::remove(UuidAccessor &uuidAcc, MetaAccessor &metaAcc)
{
    m_fsSubscriptions.removeRemoveFileSubscription(uuidAcc->second);
    m_metaCache.erase(metaAcc);
    m_pathToUuid.erase(uuidAcc);
}

void MetadataCache::removePathMapping(
    UuidAccessor &uuidAcc, MetaAccessor &metaAcc)
{
    metaAcc->second.path = boost::none;
    m_pathToUuid.erase(uuidAcc);
}

void MetadataCache::remove(const std::string &uuid)
{
    MetaAccessor metaAcc;
    if (!m_metaCache.find(metaAcc, uuid))
        return;

    if (metaAcc->second.path) {
        UuidAccessor uuidAcc;
        if (m_pathToUuid.find(uuidAcc, metaAcc->second.path.get())) {
            remove(uuidAcc, metaAcc);
            return;
        }
    }

    m_metaCache.erase(metaAcc);
}

std::size_t MetadataCache::PathHash::hash(const Path &path)
{
    return std::hash<std::string>{}(path.string());
}

bool MetadataCache::PathHash::equal(const Path &a, const Path &b)
{
    return a == b;
}

bool MetadataCache::waitForNewLocation(const std::string &uuid,
    const boost::icl::discrete_interval<off_t> &range,
    const std::chrono::milliseconds &timeout)
{
    LOG(INFO) << "Waiting for file_location of '" << uuid << "' at range "
              << range;
    auto pair = getMutexConditionPair(uuid);
    std::unique_lock<std::mutex> lock{pair.first};

    const auto pred = [&] {
        FileLocation location = getLocation(uuid);
        return location.blocks().find(boost::icl::first(range)) !=
            location.blocks().end();
    };

    return pair.second.wait_for(lock, timeout, pred);
}

void MetadataCache::notifyNewLocationArrived(const std::string &uuid)
{
    MutexAccessor acc;
    if (m_mutexConditionPairMap.find(acc, uuid)) {
        std::condition_variable &condition = *acc->second.second;
        condition.notify_all();
    }
}

std::pair<std::mutex &, std::condition_variable &>
MetadataCache::getMutexConditionPair(const std::string &uuid)
{
    MutexAccessor acc;
    if (m_mutexConditionPairMap.insert(acc, uuid))
        acc->second = std::make_pair(std::make_unique<std::mutex>(),
            std::make_unique<std::condition_variable>());
    return {*acc->second.first, *acc->second.second};
}

MetadataCache::FileAttr MetadataCache::fetchAttr(
    messages::fuse::GetFileAttr request)
{
    auto future = m_communicator.communicate<FileAttr>(std::move(request));

    auto attr = communication::wait(future);
    if (!attr.size().is_initialized())
        throw std::errc::protocol_error;

    return attr;
}

} // namespace one
} // namespace client<|MERGE_RESOLUTION|>--- conflicted
+++ resolved
@@ -90,15 +90,12 @@
         auto attr = fetchAttr(messages::fuse::GetFileAttr{path});
         m_metaCache.insert(metaAcc, attr.uuid());
         uuidAcc->second = attr.uuid();
-<<<<<<< HEAD
-        m_fsSubscriptions.addRemoveFileSubscription(attr.uuid());
-=======
         metaAcc->second.attr = std::move(attr);
         metaAcc->second.path = path;
->>>>>>> 325305dc
+        m_fsSubscriptions.addRemoveFileSubscription(attr.uuid());
     }
     catch (...) {
-        if (!metaAcc.empty()) {
+        if (!metaAcc.empty())
             m_metaCache.erase(metaAcc);
             m_fsSubscriptions.removeRemoveFileSubscription(uuidAcc->second);
         }
@@ -119,11 +116,8 @@
         if (metaAcc->second.attr)
             return;
     }
-<<<<<<< HEAD
     else
         m_fsSubscriptions.addRemoveFileSubscription(uuid);
-=======
->>>>>>> 325305dc
 
     try {
         DLOG(INFO) << "Fetching attributes for " << uuid;
@@ -143,11 +137,8 @@
         if (metaAcc->second.location)
             return;
     }
-<<<<<<< HEAD
     else
         m_fsSubscriptions.addRemoveFileSubscription(uuid);
-=======
->>>>>>> 325305dc
 
     try {
         DLOG(INFO) << "Fetching file location for " << uuid;
