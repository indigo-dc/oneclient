/**
 * @file metadataCache.cc
 * @author Konrad Zemek
 * @copyright (C) 2015 ACK CYFRONET AGH
 * @copyright This software is released under the MIT license cited in
 * 'LICENSE.txt'
 */

#include "metadataCache.h"
#include "fuseOperations.h"

#include "logging.h"
#include "messages/fuse/getFileAttr.h"
#include "messages/fuse/getFileLocation.h"
#include "messages/fuse/rename.h"
#include "scheduler.h"

#include <chrono>

using namespace std::literals;

namespace one {
namespace client {

MetadataCache::MetadataCache(communication::Communicator &communicator)
    : m_communicator{communicator}
{
}

MetadataCache::FileAttr MetadataCache::getAttr(const Path &path)
{
    ConstUuidAccessor constUuidAcc;
    if (m_pathToUuid.find(constUuidAcc, path))
        return getAttr(constUuidAcc->second);

    UuidAccessor uuidAcc;
    MetaAccessor metaAcc;
    getAttr(uuidAcc, metaAcc, path);
    return metaAcc->second.attr.get();
}

MetadataCache::FileAttr MetadataCache::getAttr(const std::string &uuid)
{
    ConstMetaAccessor constAcc;
    if (m_metaCache.find(constAcc, uuid)) {
        if (constAcc->second.attr)
            return constAcc->second.attr.get();

        constAcc.release();
    }

    MetaAccessor acc;
    getAttr(acc, uuid);
    return acc->second.attr.get();
}

MetadataCache::FileLocation MetadataCache::getLocation(const std::string &uuid)
{
    ConstMetaAccessor constAcc;
    if (m_metaCache.find(constAcc, uuid)) {
        if (constAcc->second.location)
            return constAcc->second.location.get();

        constAcc.release();
    }

    MetaAccessor acc;
    getLocation(acc, uuid);
    return acc->second.location.get();
}

void MetadataCache::getAttr(MetaAccessor &metaAcc, const Path &path)
{
    UuidAccessor uuidAcc;
    getAttr(uuidAcc, metaAcc, path);
}

void MetadataCache::getAttr(
    UuidAccessor &uuidAcc, MetaAccessor &metaAcc, const Path &path)
{
    if (!m_pathToUuid.insert(uuidAcc, path)) {
        getAttr(metaAcc, uuidAcc->second);
        metaAcc->second.paths.emplace(path);
        return;
    }

    try {
        DLOG(INFO) << "Fetching attributes for " << path;
        auto attr = fetchAttr(messages::fuse::GetFileAttr{path});
        m_metaCache.insert(metaAcc, attr.uuid());
        uuidAcc->second = attr.uuid();
        metaAcc->second.attr = std::move(attr);
        metaAcc->second.paths.emplace(path);
    }
    catch (...) {
        if (!metaAcc.empty())
            m_metaCache.erase(metaAcc);

        m_pathToUuid.erase(uuidAcc);
        throw;
    }
}

bool MetadataCache::get(MetaAccessor &metaAcc, const std::string &uuid)
{
    return m_metaCache.find(metaAcc, uuid);
}

void MetadataCache::getAttr(MetaAccessor &metaAcc, const std::string &uuid)
{
    if (!m_metaCache.insert(metaAcc, uuid)) {
        if (metaAcc->second.attr)
            return;
    }

    try {
        DLOG(INFO) << "Fetching attributes for " << uuid;
        metaAcc->second.attr = fetchAttr(messages::fuse::GetFileAttr{uuid});
    }
    catch (...) {
        m_metaCache.erase(metaAcc);
        throw;
    }
}

void MetadataCache::getLocation(
    MetadataCache::MetaAccessor &metaAcc, const std::string &uuid)
{
    if (!m_metaCache.insert(metaAcc, uuid)) {
        if (metaAcc->second.location)
            return;
    }

    try {
        DLOG(INFO) << "Fetching file location for " << uuid;
        auto future = m_communicator.communicate<FileLocation>(
            messages::fuse::GetFileLocation{uuid});

        metaAcc->second.location = communication::wait(future);
    }
    catch (...) {
        m_metaCache.erase(metaAcc);
        throw;
    }
}

void MetadataCache::rename(
    const MetadataCache::Path &oldPath, const MetadataCache::Path &newPath)
{
    // By convention, to avoid deadlocks, always lock on path before metadata
    UuidAccessor newUuidAcc;
    m_pathToUuid.insert(newUuidAcc, newPath);

    try {
        UuidAccessor oldUuidAcc;
        MetaAccessor metaAcc;
        getAttr(oldUuidAcc, metaAcc, oldPath);
        auto &uuid = metaAcc->second.attr.get().uuid();

        DLOG(INFO) << "Renaming file " << uuid << " to " << newPath;
        if (!metaAcc->second.removedUpstream) {
            auto future =
                m_communicator.communicate<messages::fuse::FuseResponse>(
                    messages::fuse::Rename{uuid, newPath});

<<<<<<< HEAD
        auto paths = metaAcc->second.paths;
        metaAcc->second.paths.clear();
        metaAcc->second.paths.emplace(newPath);

=======
            communication::wait(future);
        }
        metaAcc->second.path = newPath;
        newUuidAcc->second = uuid;
>>>>>>> a480e4aa
        m_pathToUuid.erase(oldUuidAcc);
        newUuidAcc->second = uuid;

        metaAcc.release();
        for (auto &path : paths)
            m_pathToUuid.erase(path);
    }
    catch (...) {
        m_pathToUuid.erase(newUuidAcc);
        throw;
    }
}

void MetadataCache::map(Path path, std::string uuid)
{
    UuidAccessor uuidAcc;
    m_pathToUuid.insert(uuidAcc, path);

    MetaAccessor metaAcc;
    m_metaCache.insert(metaAcc, uuid);

    uuidAcc->second = std::move(uuid);
    metaAcc->second.paths.emplace(std::move(path));
}

void MetadataCache::map(Path path, FileLocation location)
{
    UuidAccessor uuidAcc;
    m_pathToUuid.insert(uuidAcc, path);

    MetaAccessor metaAcc;
    m_metaCache.insert(metaAcc, location.uuid());

    uuidAcc->second = location.uuid();
    metaAcc->second.paths.emplace(std::move(path));
    metaAcc->second.location = std::move(location);
}

void MetadataCache::remove(UuidAccessor &uuidAcc, MetaAccessor &metaAcc)
{
    auto paths = metaAcc->second.paths;
    m_metaCache.erase(metaAcc);
    m_pathToUuid.erase(uuidAcc);

    for (auto &path : paths)
        m_pathToUuid.erase(path);
}

void MetadataCache::removePathMappings(
    UuidAccessor &uuidAcc, MetaAccessor &metaAcc)
{
    metaAcc->second.paths.erase(uuidAcc->first);
    m_pathToUuid.erase(uuidAcc);

    auto paths = metaAcc->second.paths;
    metaAcc->second.paths.clear();
    metaAcc.release();

    for (auto &path : paths)
        m_pathToUuid.erase(path);
}

void MetadataCache::remove(const std::string &uuid)
{
    MetaAccessor metaAcc;
    if (!m_metaCache.find(metaAcc, uuid))
        return;

    auto paths = metaAcc->second.paths;
    m_metaCache.erase(metaAcc);

    for (auto &path : paths)
        m_pathToUuid.erase(path);
}

std::size_t MetadataCache::PathHash::hash(const Path &path)
{
    return std::hash<std::string>{}(path.string());
}

bool MetadataCache::PathHash::equal(const Path &a, const Path &b)
{
    return a == b;
}

bool MetadataCache::waitForNewLocation(const std::string &uuid,
    const boost::icl::discrete_interval<off_t> &range,
    const std::chrono::milliseconds &timeout)
{
    LOG(INFO) << "Waiting for file_location of '" << uuid << "' at range "
              << range;
    auto pair = getMutexConditionPair(uuid);
    std::unique_lock<std::mutex> lock{pair.first};

    const auto pred = [&] {
        FileLocation location = getLocation(uuid);
        return location.blocks().find(boost::icl::first(range)) !=
            location.blocks().end();
    };

    for (auto t = 0ms; t < timeout; ++t) {
        if (helpers::fuseInterrupted())
            throw std::system_error{
                std::make_error_code(std::errc::operation_canceled)};

        if (pair.second.wait_for(lock, 1ms, pred))
            return true;
    }

    return false;
}

void MetadataCache::notifyNewLocationArrived(const std::string &uuid)
{
    MutexAccessor acc;
    if (m_mutexConditionPairMap.find(acc, uuid)) {
        std::condition_variable &condition = *acc->second.second;
        condition.notify_all();
    }
}

std::pair<std::mutex &, std::condition_variable &>
MetadataCache::getMutexConditionPair(const std::string &uuid)
{
    MutexAccessor acc;
    if (m_mutexConditionPairMap.insert(acc, uuid))
        acc->second = std::make_pair(std::make_unique<std::mutex>(),
            std::make_unique<std::condition_variable>());
    return {*acc->second.first, *acc->second.second};
}

MetadataCache::FileAttr MetadataCache::fetchAttr(
    messages::fuse::GetFileAttr request)
{
    auto future = m_communicator.communicate<FileAttr>(std::move(request));

    auto attr = communication::wait(future);
    if (!attr.size().is_initialized())
        throw std::errc::protocol_error;

    return attr;
}

} // namespace one
} // namespace client<|MERGE_RESOLUTION|>--- conflicted
+++ resolved
@@ -158,22 +158,21 @@
         auto &uuid = metaAcc->second.attr.get().uuid();
 
         DLOG(INFO) << "Renaming file " << uuid << " to " << newPath;
-        if (!metaAcc->second.removedUpstream) {
+        auto paths = metaAcc->second.paths;
+
+        if (metaAcc->second.removedUpstream) {
+            metaAcc->second.paths.erase(oldPath);
+        }
+        else {
             auto future =
                 m_communicator.communicate<messages::fuse::FuseResponse>(
                     messages::fuse::Rename{uuid, newPath});
 
-<<<<<<< HEAD
-        auto paths = metaAcc->second.paths;
-        metaAcc->second.paths.clear();
+            communication::wait(future);
+            metaAcc->second.paths.clear();
+        }
+
         metaAcc->second.paths.emplace(newPath);
-
-=======
-            communication::wait(future);
-        }
-        metaAcc->second.path = newPath;
-        newUuidAcc->second = uuid;
->>>>>>> a480e4aa
         m_pathToUuid.erase(oldUuidAcc);
         newUuidAcc->second = uuid;
 
