/**
 * @file metadataCache.cc
 * @author Konrad Zemek
 * @copyright (C) 2015 ACK CYFRONET AGH
 * @copyright This software is released under the MIT license cited in
 * 'LICENSE.txt'
 */

#include "metadataCache.h"
#include "fuseOperations.h"

#include "logging.h"
#include "messages/fuse/fileRenamed.h"
#include "messages/fuse/getFileAttr.h"
#include "messages/fuse/getFileLocation.h"
#include "messages/fuse/rename.h"
#include "scheduler.h"

#include <chrono>

using namespace std::literals;

namespace one {
namespace client {

MetadataCache::MetadataCache(communication::Communicator &communicator)
    : m_communicator{communicator}
{
}

MetadataCache::FileAttr MetadataCache::getAttr(const Path &path)
{
    ConstUuidAccessor constUuidAcc;
    if (m_pathToUuid.find(constUuidAcc, path))
        return getAttr(constUuidAcc->second);

    UuidAccessor uuidAcc;
    MetaAccessor metaAcc;
    getAttr(uuidAcc, metaAcc, path);
    return metaAcc->second.attr.get();
}

MetadataCache::FileAttr MetadataCache::getAttr(const std::string &uuid)
{
    ConstMetaAccessor constAcc;
    if (m_metaCache.find(constAcc, uuid)) {
        if (constAcc->second.attr)
            return constAcc->second.attr.get();

        constAcc.release();
    }

    MetaAccessor acc;
    getAttr(acc, uuid);
    return acc->second.attr.get();
}

MetadataCache::FileLocation MetadataCache::getLocation(
    const std::string &uuid, const one::helpers::FlagsSet flags)
{
    auto filteredFlags = filterFlagsForLocation(flags);

    ConstMetaAccessor constAcc;
    if (m_metaCache.find(constAcc, uuid)) {
        if (constAcc->second.locations.find(filteredFlags) !=
            constAcc->second.locations.end())
            return constAcc->second.locations.at(filteredFlags);

        constAcc.release();
    }

    MetaAccessor acc;
    getLocation(acc, uuid, flags);
    return acc->second.locations.at(filteredFlags);
}

void MetadataCache::getAttr(MetaAccessor &metaAcc, const Path &path)
{
    UuidAccessor uuidAcc;
    getAttr(uuidAcc, metaAcc, path);
}

void MetadataCache::getAttr(
    UuidAccessor &uuidAcc, MetaAccessor &metaAcc, const Path &path)
{
    if (!m_pathToUuid.insert(uuidAcc, path)) {
        getAttr(metaAcc, uuidAcc->second);
        metaAcc->second.path = path;
        return;
    }

    try {
        DLOG(INFO) << "Fetching attributes for " << path;
        auto attr = fetchAttr(messages::fuse::GetFileAttr{path});
        uuidAcc->second = attr.uuid();
        if (m_metaCache.insert(metaAcc, attr.uuid())) {
            // In this case we're fetching attributes because we didn't know
            // the path mapped to an already cached uuid. Do not update attrs
            // to avoid race conditions with our own write events.
            metaAcc->second.attr = std::move(attr);
        }
        metaAcc->second.path = path;
    }
    catch (...) {
        if (!metaAcc.empty())
            m_metaCache.erase(metaAcc);

        m_pathToUuid.erase(uuidAcc);
        throw;
    }
}

bool MetadataCache::get(MetaAccessor &metaAcc, const std::string &uuid)
{
    return m_metaCache.find(metaAcc, uuid);
}

void MetadataCache::getAttr(MetaAccessor &metaAcc, const std::string &uuid)
{
    if (!m_metaCache.insert(metaAcc, uuid)) {
        if (metaAcc->second.attr)
            return;
    }

    try {
        DLOG(INFO) << "Fetching attributes for " << uuid;
        metaAcc->second.attr = fetchAttr(messages::fuse::GetFileAttr{uuid});
    }
    catch (...) {
        m_metaCache.erase(metaAcc);
        throw;
    }
}

void MetadataCache::getLocation(MetadataCache::MetaAccessor &metaAcc,
    const std::string &uuid, const one::helpers::FlagsSet flags)
{
    auto filteredFlags = filterFlagsForLocation(flags);

    if (!m_metaCache.insert(metaAcc, uuid)) {
        if (metaAcc->second.locations.find(filteredFlags) !=
            metaAcc->second.locations.end())
            return;
    }

    try {
        DLOG(INFO) << "Fetching file location for " << uuid;
        auto future = m_communicator.communicate<FileLocation>(
            messages::fuse::GetFileLocation{uuid, flags});

        metaAcc->second.locations[filteredFlags] = communication::wait(future);
    }
    catch (...) {
        m_metaCache.erase(metaAcc);
        throw;
    }
}

std::vector<std::pair<std::string, std::string>> MetadataCache::rename(
    const MetadataCache::Path &oldPath, const MetadataCache::Path &newPath)
{
    // By convention, to avoid deadlocks, always lock on path before metadata
    UuidAccessor newUuidAcc;
    m_pathToUuid.insert(newUuidAcc, newPath);
    std::vector<std::pair<std::string, std::string>> uuidChanges;

    try {
        UuidAccessor oldUuidAcc;
        MetaAccessor oldMetaAcc;
        getAttr(oldUuidAcc, oldMetaAcc, oldPath);
        auto &oldUuid = oldMetaAcc->second.attr.get().uuid();

        DLOG(INFO) << "Renaming file " << oldUuid << " to " << newPath;

        m_pathToUuid.erase(oldUuidAcc);

        if (oldMetaAcc->second.state == FileState::removedUpstream) {
            // This rename operation was executed by fileRemovalHandler
            // Only oldPath is changed to newPath
            oldMetaAcc->second.path = newPath;
            newUuidAcc->second = oldUuid;
        }
        else if (oldMetaAcc->second.state == FileState::renamedUpstream) {
            // This rename operation was executed by fileRenamedHandler
            // To inform fuse about file renaming, further modifications
            // of cache will be done in handler and file should be treated
            // normally afterwards
            oldMetaAcc->second.state = FileState::normal;
        }
        else if (oldMetaAcc->second.state == FileState::normal) {
            auto future =
                m_communicator.communicate<messages::fuse::FileRenamed>(
                    messages::fuse::Rename{oldUuid, newPath});
            auto fileRenamed = communication::wait(future);

            // Rename successful; if target exists, its metadata
            // should be removed from cache, since it has been overwritten.
            // If it was open, it has been renamed to fuse hidden file
            // before this rename operation.
            if (newUuidAcc->second != "") {
                MetaAccessor targetMetaAcc;
                if (get(targetMetaAcc, newUuidAcc->second)) {
                    m_metaCache.erase(targetMetaAcc);
                }
            }

            auto newUuid = fileRenamed.newUuid();
            remapFile(oldMetaAcc, newUuidAcc, oldUuid, newUuid, newPath);
            if (oldUuid != newUuid)
                uuidChanges.emplace_back(std::make_pair(oldUuid, newUuid));

            for (auto &childEntry : fileRenamed.childEntries()) {
                remapFile(childEntry.oldUuid(), childEntry.newUuid(),
                    childEntry.newPath());

                uuidChanges.emplace_back(
                    std::make_pair(childEntry.oldUuid(), childEntry.newUuid()));
            }
        }
    }
    catch (...) {
        m_pathToUuid.erase(newUuidAcc);
        throw;
    }

    return uuidChanges;
}

void MetadataCache::remapFile(MetaAccessor &oldMetaAcc,
    UuidAccessor &newUuidAcc, const std::string &oldUuid,
    const std::string &newUuid, const Path &newPath)
{
    newUuidAcc->second = newUuid;
    newUuidAcc.release();

    m_pathToUuid.erase(oldMetaAcc->second.path.get());
    if (newUuid != oldUuid) {
        // Copy and update old metadata if uuid has changed
        auto attr = oldMetaAcc->second.attr;
        m_metaCache.erase(oldMetaAcc);

        MetaAccessor newMetaAcc;
        m_metaCache.insert(newMetaAcc, newUuid);
        newMetaAcc->second.attr = attr;
        newMetaAcc->second.attr->uuid(newUuid);
        newMetaAcc->second.path = newPath;
    }
    else {
        // Update metadata if uuid has not changed
        oldMetaAcc->second.path = newPath;
        oldMetaAcc->second.location = boost::none;
        oldMetaAcc.release();
    }
}

void MetadataCache::remapFile(
    const std::string &oldUuid, const std::string &newUuid, const Path &newPath)
{
    UuidAccessor newUuidAcc;
    m_pathToUuid.insert(newUuidAcc, newPath);
    MetaAccessor oldMetaAcc;
    if (get(oldMetaAcc, oldUuid))
        remapFile(oldMetaAcc, newUuidAcc, oldUuid, newUuid, newPath);
}

void MetadataCache::map(Path path, std::string uuid)
{
    UuidAccessor uuidAcc;
    m_pathToUuid.insert(uuidAcc, path);

    MetaAccessor metaAcc;
    m_metaCache.insert(metaAcc, uuid);

    uuidAcc->second = std::move(uuid);
    metaAcc->second.path = std::move(path);
}

void MetadataCache::map(
    Path path, FileLocation location, const one::helpers::FlagsSet flags)
{
    auto filteredFlags = filterFlagsForLocation(flags);

    UuidAccessor uuidAcc;
    m_pathToUuid.insert(uuidAcc, path);

    MetaAccessor metaAcc;
    m_metaCache.insert(metaAcc, location.uuid());

    uuidAcc->second = location.uuid();
<<<<<<< HEAD
    metaAcc->second.path = std::move(path);
    metaAcc->second.location = std::move(location);
=======
    metaAcc->second.paths.emplace(std::move(path));
    metaAcc->second.locations[filteredFlags] = std::move(location);
>>>>>>> ade6396a
}

void MetadataCache::remove(UuidAccessor &uuidAcc, MetaAccessor &metaAcc)
{
    m_metaCache.erase(metaAcc);
    m_pathToUuid.erase(uuidAcc);
}

void MetadataCache::removePathMapping(
    UuidAccessor &uuidAcc, MetaAccessor &metaAcc)
{
    metaAcc->second.path = boost::none;
    m_pathToUuid.erase(uuidAcc);
}

void MetadataCache::remove(const std::string &uuid)
{
    MetaAccessor metaAcc;
    if (!m_metaCache.find(metaAcc, uuid))
        return;

    if (metaAcc->second.path) {
        UuidAccessor uuidAcc;
        if (m_pathToUuid.find(uuidAcc, metaAcc->second.path.get())) {
            remove(uuidAcc, metaAcc);
            return;
        }
    }

    m_metaCache.erase(metaAcc);
}

std::size_t MetadataCache::PathHash::hash(const Path &path)
{
    return std::hash<std::string>{}(path.string());
}

bool MetadataCache::PathHash::equal(const Path &a, const Path &b)
{
    return a == b;
}

bool MetadataCache::waitForNewLocation(const std::string &uuid,
    const boost::icl::discrete_interval<off_t> &range,
    const std::chrono::milliseconds &timeout,
    const one::helpers::FlagsSet flags)
{
    LOG(INFO) << "Waiting for file_location of '" << uuid << "' at range "
              << range;
    auto pair = getMutexConditionPair(uuid);
    std::unique_lock<std::mutex> lock{pair.first};

    const auto pred = [&] {
        FileLocation location = getLocation(uuid, flags);
        return location.blocks().find(boost::icl::first(range)) !=
            location.blocks().end();
    };

    for (auto t = 0ms; t < timeout; ++t) {
        if (helpers::fuseInterrupted())
            throw std::system_error{
                std::make_error_code(std::errc::operation_canceled)};

        if (pair.second.wait_for(lock, 1ms, pred))
            return true;
    }

    return false;
}

void MetadataCache::notifyNewLocationArrived(const std::string &uuid)
{
    MutexAccessor acc;
    if (m_mutexConditionPairMap.find(acc, uuid)) {
        std::condition_variable &condition = *acc->second.second;
        condition.notify_all();
    }
}

std::pair<std::mutex &, std::condition_variable &>
MetadataCache::getMutexConditionPair(const std::string &uuid)
{
    MutexAccessor acc;
    if (m_mutexConditionPairMap.insert(acc, uuid))
        acc->second = std::make_pair(std::make_unique<std::mutex>(),
            std::make_unique<std::condition_variable>());
    return {*acc->second.first, *acc->second.second};
}

MetadataCache::FileAttr MetadataCache::fetchAttr(
    messages::fuse::GetFileAttr request)
{
    auto future = m_communicator.communicate<FileAttr>(std::move(request));

    auto attr = communication::wait(future);
    if (!attr.size().is_initialized())
        throw std::errc::protocol_error;

    return attr;
}

} // namespace one
} // namespace client<|MERGE_RESOLUTION|>--- conflicted
+++ resolved
@@ -248,7 +248,7 @@
     else {
         // Update metadata if uuid has not changed
         oldMetaAcc->second.path = newPath;
-        oldMetaAcc->second.location = boost::none;
+        oldMetaAcc->second.locations.clear();
         oldMetaAcc.release();
     }
 }
@@ -287,13 +287,8 @@
     m_metaCache.insert(metaAcc, location.uuid());
 
     uuidAcc->second = location.uuid();
-<<<<<<< HEAD
     metaAcc->second.path = std::move(path);
-    metaAcc->second.location = std::move(location);
-=======
-    metaAcc->second.paths.emplace(std::move(path));
     metaAcc->second.locations[filteredFlags] = std::move(location);
->>>>>>> ade6396a
 }
 
 void MetadataCache::remove(UuidAccessor &uuidAcc, MetaAccessor &metaAcc)
