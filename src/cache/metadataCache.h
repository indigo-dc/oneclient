/**
 * @file metadataCache.h
 * @author Konrad Zemek
 * @copyright (C) 2015 ACK CYFRONET AGH
 * @copyright This software is released under the MIT license cited in
 * 'LICENSE.txt'
 */

#ifndef ONECLIENT_METADATA_CACHE_H
#define ONECLIENT_METADATA_CACHE_H

#include "communication/communicator.h"
#include "messages/fuse/fileAttr.h"
#include "messages/fuse/fileLocation.h"
#include "messages/fuse/getFileAttr.h"

#include <boost/filesystem/path.hpp>
#include <boost/functional/hash.hpp>
#include <tbb/concurrent_hash_map.h>

#include <condition_variable>
#include <helpers/IStorageHelper.h>
<<<<<<< HEAD
=======
#include <unordered_map>
#include <unordered_set>

namespace std {
template <> struct hash<boost::filesystem::path> {
    size_t operator()(const boost::filesystem::path &p) const
    {
        return boost::filesystem::hash_value(p);
    }
};

template <> struct hash<one::helpers::Flag> {
    size_t operator()(const one::helpers::Flag &p) const
    {
        return std::hash<int>()(static_cast<int>(p));
    }
};
}
>>>>>>> ade6396a

namespace one {
namespace client {

/**
 * @c MetadataCache is responsible for retrieving and caching path<->uuid,
 * uuid<->fileAttrs, and uuid<->fileLocation mappings.
 */
class MetadataCache {
public:
    using Path = boost::filesystem::path;
    using FileAttr = messages::fuse::FileAttr;
    using FileLocation = messages::fuse::FileLocation;
    enum FileState { normal, removedUpstream, renamedUpstream };

    /**
     * @c Metadata holds metadata of a file.
     */
    struct Metadata {
        boost::optional<Path> path;
        boost::optional<FileAttr> attr;
<<<<<<< HEAD
        boost::optional<FileLocation> location;
        FileState state = normal;
=======
        std::unordered_map<one::helpers::Flag, FileLocation> locations;
        bool removedUpstream = false;
>>>>>>> ade6396a
    };

private:
    struct PathHash {
        static std::size_t hash(const Path &);
        static bool equal(const Path &, const Path &);
    };

    tbb::concurrent_hash_map<Path, std::string, PathHash> m_pathToUuid;
    tbb::concurrent_hash_map<std::string, Metadata> m_metaCache;
    tbb::concurrent_hash_map<std::string,
        std::pair<std::unique_ptr<std::mutex>,
                                 std::unique_ptr<std::condition_variable>>>
        m_mutexConditionPairMap;

public:
    using ConstUuidAccessor = decltype(m_pathToUuid)::const_accessor;
    using ConstMetaAccessor = decltype(m_metaCache)::const_accessor;
    using ConstMutexAccessor =
        decltype(m_mutexConditionPairMap)::const_accessor;
    using UuidAccessor = decltype(m_pathToUuid)::accessor;
    using MetaAccessor = decltype(m_metaCache)::accessor;
    using MutexAccessor = decltype(m_mutexConditionPairMap)::accessor;

    /**
     * Constructor.
     * @param communicator Communicator instance used for fetching missing
     * data.
     */
    MetadataCache(communication::Communicator &communicator);

    MetadataCache(MetadataCache &&) = delete;

    /**
     * Sets metadata accessor for a given uuid, without consulting the remote
     * endpoint in any case.
     * @param metaAcc Metadata accessor.
     * @param uuid UUID of the file to retrieve metadata of.
     * @return True if metadata has been found in the cache, false otherwise.
     */
    bool get(MetaAccessor &metaAcc, const std::string &uuid);

    /**
     * Retrieves attributes for a given path.
     * @param path The path of a file to retrieve attributes of.
     * @return Attributes of the file.
     */
    FileAttr getAttr(const Path &path);

    /**
     * Retrieves attributes of a file with given uuid.
     * @param uuid The uuid of a file to retrieve attributes of.
     * @return Attributes of the file.
     */
    FileAttr getAttr(const std::string &uuid);

    /**
     * Retrieves location data about a file with given uuid.
     * @param uuid The uuid of a file to retrieve location data about.
     * @param flags The open flags.
     * @return Location data about the file.
     */
    FileLocation getLocation(
        const std::string &uuid, const one::helpers::FlagsSet flags);

    /**
     * Sets metadata accessor for a given path, first ensuring that path<->UUID
     * mapping is present in the cache and attributes are set.
     * @param metaAcc Metadata accessor.
     * @param path The path of a file to retrieve attributes of.
     */
    void getAttr(MetaAccessor &metaAcc, const Path &path);

    /**
     * Sets UUID and metadata accessors for a given path, first ensuring that
     * path<->UUID mapping is present in the cache and attributes are set in
     * the metadata.
     * @param uuidAcc UUID accessor.
     * @param metaAcc Metadata accessor.
     * @param path The path of a file to retrieve attributes of.
     */
    void getAttr(
        UuidAccessor &uuidAcc, MetaAccessor &metaAcc, const Path &path);

    /**
     * Sets metadata accessor for a given UUID, first ensuring that attributes
     * are set.
     * @param metaAcc Metadata accessor.
     * @param uuid The UUID of a file to retrieve attributes of.
     */
    void getAttr(MetaAccessor &metaAcc, const std::string &uuid);

    /**
     * Sets metadata accessor for a given UUID, first ensuring that location
     * data is set.
     * @param metaAcc Metadata accessor.
     * @param uuid The UUID of a file to retrieve location data about.
     * @param flags Open flags.
     */
    void getLocation(MetaAccessor &metaAcc, const std::string &uuid,
        const one::helpers::FlagsSet flags);

    /**
     * Adds an arbitrary path<->UUID mapping to the cache.
     * @param path The path of the mapping.
     * @param uuid The UUID of the mapping.
     */
    void map(Path path, std::string uuid);

    /**
     * Adds an arbitrary path<->UUID and UUID<->fileLocation to the cache.
     * @param path The path of the mapping.
     * @param location The location data to put in the metadata.
     * @param flags Open flags.
     */
    void map(
        Path path, FileLocation location, const one::helpers::FlagsSet flags);

    /**
     * Renames a file in the cache through changing or removing mappings
     * and returns vector of pairs representing UUIDs changes.
     * @param oldPath Path to rename from.
     * @param newPath Path to rename to.
     * @return Vector of pairs representing UUIDs changes.
     */
    std::vector<std::pair<std::string, std::string>> rename(
        const Path &oldPath, const Path &newPath);

    /**
     * Changes path and uuid of single file and deletes its location.
     * @param oldMetaAcc Accessor to metadata mapping to update.
     * @param newUuidAcc Accessor to new UUID mapping.
     * @param oldUuid Old UUID of updated file.
     * @param newUuid New UUID of updated file.
     * @param newPath New path of updated file.
     */
    void remapFile(MetaAccessor &oldMetaAcc, UuidAccessor &newUuidAcc,
        const std::string &oldsUuid, const std::string &newUuid,
        const Path &newPath);

    /**
     * Changes path and uuid of single file and deletes its location.
     * @param oldUuid Old UUID of updated file.
     * @param newUuid New UUID of updated file.
     * @param newPath New path of updated file.
     */
    void remapFile(const std::string &oldUuid, const std::string &newUuid,
        const Path &newPath);

    /**
     * Removes a UUID and metadata entries from the cache.
     * @param uuidAcc Accessor to UUID mapping to remove.
     * @param metaAcc Accessor to metadata mapping to remove.
     */
    void remove(UuidAccessor &uuidAcc, MetaAccessor &metaAcc);

    /**
     * Removes a UUID entry (path mapping) from the cache.
     * @param uuidAcc Accessor to UUID mapping to remove.
     * @param metaAcc Accessor to metadata mapping.
     */
    void removePathMapping(UuidAccessor &uuidAcc, MetaAccessor &metaAcc);

    /**
     * Removes a metadata entry and UUID mapping (if exists) from the cache.
     * @param uuid UUID of the entry to remove.
     */
    void remove(const std::string &uuid);

    /**
     * Waits for file location update on given condition.
     * @param uuid The UUID of file
     * @param range Range of data to wait for
     * @param timeout Timeout to wait for condition
     * @param flags Flags for opening the file if its closed
     * @return true if file has been successfully synchronized
     */
    bool waitForNewLocation(const std::string &uuid,
        const boost::icl::discrete_interval<off_t> &range,
        const std::chrono::milliseconds &timeout,
        const one::helpers::FlagsSet flags);

    /**
     * Notifies waiting processes that the new file location has arrived
     * @param The UUID of file
     */
    void notifyNewLocationArrived(const std::string &uuid);

    /**
     * Filters given flags set to one of RDONLY, WRONLY or RDWR.
     * Returns RDONLY if flag value is zero.
     * @param Flags value
     */
    one::helpers::Flag static filterFlagsForLocation(
        one::helpers::FlagsSet flagsSet)
    {
        if (flagsSet.count(one::helpers::Flag::RDONLY))
            return one::helpers::Flag::RDONLY;
        else if (flagsSet.count(one::helpers::Flag::WRONLY))
            return one::helpers::Flag::WRONLY;
        else if (flagsSet.count(one::helpers::Flag::RDWR))
            return one::helpers::Flag::RDWR;
        else
            return one::helpers::Flag::RDONLY;
    }

private:
    /**
     * Retrieves mutex and condition assigned to file with given uuid. Creates
     * them, if they are not found.
     * @param uuid The uuid of a file to get mutex and condition.
     * @return Pair: mutex, condition.
     */
    std::pair<std::mutex &, std::condition_variable &> getMutexConditionPair(
        const std::string &uuid);

    FileAttr fetchAttr(messages::fuse::GetFileAttr request);

    communication::Communicator &m_communicator;
};

} // namespace one
} // namespace client

#endif // ONECLIENT_METADATA_CACHE_H<|MERGE_RESOLUTION|>--- conflicted
+++ resolved
@@ -20,18 +20,7 @@
 
 #include <condition_variable>
 #include <helpers/IStorageHelper.h>
-<<<<<<< HEAD
-=======
 #include <unordered_map>
-#include <unordered_set>
-
-namespace std {
-template <> struct hash<boost::filesystem::path> {
-    size_t operator()(const boost::filesystem::path &p) const
-    {
-        return boost::filesystem::hash_value(p);
-    }
-};
 
 template <> struct hash<one::helpers::Flag> {
     size_t operator()(const one::helpers::Flag &p) const
@@ -40,7 +29,6 @@
     }
 };
 }
->>>>>>> ade6396a
 
 namespace one {
 namespace client {
@@ -62,13 +50,8 @@
     struct Metadata {
         boost::optional<Path> path;
         boost::optional<FileAttr> attr;
-<<<<<<< HEAD
-        boost::optional<FileLocation> location;
+        std::unordered_map<one::helpers::Flag, FileLocation> locations;
         FileState state = normal;
-=======
-        std::unordered_map<one::helpers::Flag, FileLocation> locations;
-        bool removedUpstream = false;
->>>>>>> ade6396a
     };
 
 private:
