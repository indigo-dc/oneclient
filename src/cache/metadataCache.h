--- conflicted
+++ resolved
@@ -49,11 +49,7 @@
         static bool equal(const Path &, const Path &);
     };
 
-<<<<<<< HEAD
-    communication::Communicator &m_communicator;
     FsSubscriptions &m_fsSubscriptions;
-=======
->>>>>>> 325305dc
     tbb::concurrent_hash_map<Path, std::string, PathHash> m_pathToUuid;
     tbb::concurrent_hash_map<std::string, Metadata> m_metaCache;
     tbb::concurrent_hash_map<std::string,
