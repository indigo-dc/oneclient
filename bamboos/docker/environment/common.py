"""A custom utils library used across docker scripts."""

import argparse
import dns
import inspect
import json
import os
import time


def standard_arg_parser(desc):
    parser = argparse.ArgumentParser(
        formatter_class=argparse.ArgumentDefaultsHelpFormatter,
        description=desc)

    parser.add_argument(
        '-i-', '--image',
        action='store',
        default='onedata/worker',
        help='docker image to use for the container',
        dest='image')

    parser.add_argument(
        '-b', '--bin',
        action='store',
        default=os.getcwd(),
        help='path to the code repository (precompiled)',
        dest='bin')

    parser.add_argument(
        '-d', '--dns',
        action='store',
        default='auto',
        help='IP address of DNS or "none" - if no dns should be started or \
             "auto" - if it should be started automatically',
        dest='dns')

    parser.add_argument(
        '-u', '--uid',
        action='store',
        default=generate_uid(),
        help='uid that will be concatenated to docker names',
        dest='uid')

    parser.add_argument(
        'config_path',
        action='store',
        help='path to json configuration file')

    return parser


def merge(d, merged):
    """Merge the dict merged into dict d by adding their values on
    common keys
    """
    for key, value in iter(merged.items()):
        d[key] = d[key] + value if key in d else value


def set_up_dns(config, uid):
    """Sets up DNS configuration values, starting the server if needed."""
    if config == 'auto':
        dns_config = dns.up(uid)
        return [dns_config['dns']], dns_config

    if config == 'none':
        return [], {}

    return [config], {}


def get_file_dir(file_path):
    """Returns the absolute path to directory containing given file"""
    return os.path.dirname(os.path.realpath(file_path))


def get_script_dir():
    """Returns the absolute path to directory containing the caller script"""
    caller = inspect.stack()[1]
    caller_mod = inspect.getmodule(caller[0])
    return get_file_dir(caller_mod.__file__)


def parse_json_file(path):
    """Parses a JSON file and returns a dict."""
    with open(path, 'r') as f:
        return json.load(f)


def format_hostname(node_name, uid):
    """Formats hostname for a docker based on node name and uid.
    node_name can be in format 'somename@' or 'somename'.
    """
<<<<<<< HEAD
    (name, _, _) = node_name.partition('@')
    return '{0}.{1}.dev.docker'.format(name, uid)
=======
    (name, _, hostname) = node_name.partition('@')
    if hostname:
        return '{0}.{1}.dev.docker'.format(hostname.replace('.', '-'), uid)
    else:
        return '{0}.{1}.dev.docker'.format(name, uid)
>>>>>>> b3791553


def format_nodename(node_name, uid):
    """Formats full node name for a docker based on node name and uid
    node_name can be in format 'somename@' or 'somename'.
    This is needed so different components are resolvable through DNS.
    """
    (name, _, _) = node_name.partition('@')
    return '{0}@{1}'.format(name, format_hostname(node_name, uid))


def format_dockername(node_name, uid):
    """Formats docker name based on node name and uid
    node_name can be in format 'somename@' or 'somename'.
    This is needed so different components are resolvable through DNS.
    """
    (name, _, hostname) = node_name.partition('@')
    if hostname:
        return hostname.replace('.', '_')
    else:
        return '{0}_{1}'.format(name, uid)


def generate_uid():
    """Returns a uid (based on current time),
    that can be used to group dockers in DNS
    """
    return str(int(time.time()))<|MERGE_RESOLUTION|>--- conflicted
+++ resolved
@@ -92,16 +92,11 @@
     """Formats hostname for a docker based on node name and uid.
     node_name can be in format 'somename@' or 'somename'.
     """
-<<<<<<< HEAD
-    (name, _, _) = node_name.partition('@')
-    return '{0}.{1}.dev.docker'.format(name, uid)
-=======
     (name, _, hostname) = node_name.partition('@')
     if hostname:
         return '{0}.{1}.dev.docker'.format(hostname.replace('.', '-'), uid)
     else:
         return '{0}.{1}.dev.docker'.format(name, uid)
->>>>>>> b3791553
 
 
 def format_nodename(node_name, uid):
