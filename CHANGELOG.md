# Release notes for project oneclient


CHANGELOG
---------

<<<<<<< HEAD
### 20.02.0-beta3


*  Empty commit to differentiate between 20.02.0 beta1 and beta2 tags
=======
### 19.02.3

* VFS-6356 Fixed file location cache after release
* VFS-6359 Fixed handling of remote proxyio requests
>>>>>>> 85e377e6

### 19.02.2

* VFS-6191 Added provider timeout parameter to communicator
* VFS-6191 Added useful tools to oneclient docker
* VFS-6130 Extended storage detection logging
* VFS-6130 Fixed read retries after transfer errors
* VFS-6130 Ensure update of file location of opened files when forced
* VFS-6130 Added minimum transfer request size command line option
* VFS-6127 Skip posix storage detection for manually specified mountpoints
* VFS-6101 Handle location update for removed files
* VFS-6089 Handle removed files which have not been opened yet for directio
* VFS-6089 Handle properly release of deleted files
* VFS-6089 Handle properly rename of removed file
* VFS-6042 Fixed directory cache invalidation
* VFS-6012 Fixed OnedataFS handling operation mapping
* VFS-6012 Removed io_trace_log from OnedataFs arguments
* VFS-6013 Fixed space whitelisting


### 19.02.1

* VFS-5826 Increased events test connections
* VFS-5826 Added opendir and releasedir to OnedataFS
* VFS-5826 Increased default metadata cache size
* VFS-5826 Added support for opendir and releasedir
* VFS-5826 Added persistent directory cache
* VFS-5826 Added directory subscription cancelling
* VFS-5844 Refactored metadatacache to limit file subscriptions
* VFS-5965 Added option to emulate large available space


### 19.02.0-rc2

* VFS-5742 Disabled http_proxy for normal operation


### 19.02.0-rc1

* VFS-5660 Improved style based on clang-tidy checks
* VFS-5660 Fixed oneclient dependent libraries custom rpath
* VFS-5660 Updated GlusterFS version
* VFS-5660 Disabled dpkg path-exclude optimization for Docker containers
* VFS-5660 Updated Dockerfile to Ubuntu Bionic
* VFS-5503 Fixed oneclient.spec
* VFS-5535 Fixed Python3 support
* VFS-5535 Fixed OnedataFS Stat structure


### 18.02.3

* Releasing new version 18.02.3


### 18.02.2

* VFS-5436 Fixed RPM oneclient spec


### 18.02.1

* VFS-5109 Improved invalid token error message
* VFS-5057 Ensure message callbacks are not called after deamonization
* VFS-5057 Fixed memory leak in libmacaroons
* VFS-5102 Added override params for storage to options
* VFS-5102 Updated Oneclient README
* VFS-5102 Enabled POSIX helper mountPoint parameter override
* VFS-5102 Added helper parameter override cli option
* VFS-5120 Disabled creation of unsupported file types
* VFS-5120 Fixed file creation flags


### 18.02.0-rc13

* VFS-4902 Added proxygen library dependency
* VFS-4902 Added maximum upload size and connection pool size params
* VFS-4902 Added WebDAV helper
* VFS-4710 Added dev image


### 18.02.0-rc12

* Releasing new version 18.02.0-rc12


### 18.02.0-rc11

* VFS-4843 Adjusted default prefetch evaluation frequency
* VFS-4843 Optimized random read prefetch calculation
* VFS-4804 Fixed macaroon error handling
* VFS-4804 Fixed handshake error handling
* VFS-4804 Fixed reconnect
* VFS-4804 Removed rest based full file prefetch
* VFS-4804 Changed communicator from etls to wangle
* VFS-4741 Added sync block prefetch option
* VFS-4741 Added BlockSynchronizationRequest handling
* VFS-4809 Added prefetch skipping for prefetched offsets
* VFS-4800 Fixed prefetch offset cache
* VFS-4800 Added block aligned prefetch offset cache
* VFS-4772 Align block prefetch offsets to cluster window size
* VFS-4767 Added file hole support as fallback
* VFS-4708 Updated SyncResponse handling


### 18.02.0-rc10

* VFS-4717 Added recursive submodules for packaging
* VFS-4661 Added mount operation to iotrace log
* VFS-4661 add file type and size to lookup in io trace
* VFS-4679 Disabled provider-side prefetch after SynchronizeBlock
* VFS-4660 Added synchronize block priority handling
* VFS-4656 Fixed timestamp logging in iotrace
* VFS-4674 Added child uuid logging
* VFS-4656 Added cephrados helper
* VFS-4671 Fixed io trace release log and setxattr args
* VFS-4642 Added first version of onebench utility


### 18.02.0-rc9

* VFS-4617 Fixed updating of file attr in metadatacache


### 18.02.0-rc8

* Releasing new version 18.02.0-rc8


### 18.02.0-rc7

* VFS-4527 Limited retries on read with corrupted checksum


### 18.02.0-rc6

* VFS-4515 Added file location empty range unit test
* VFS-4518 Added protobuf filelocation benchmark
* VFS-4517 Added sysbench and nc to Oneclient Docker image
* VFS-4515 Added FileLocation::updateInRange microbenchmark
* VFS-4515 Added handling of FileLocationChanged with partial filelocation


### 18.02.0-rc5

* VFS-4447 Fixed forced proxy detection access type update
* VFS-4447 Added locks to access helpersCache internal maps
* VFS-4447 Refactored storage helper detection logic
* VFS-4447 Fixed forced proxy detection access type update
* VFS-4447 Added locks to access helpersCache internal maps
* VFS-4447 Refactored storage helper detection logic


### 18.02.0-rc4

* VFS-4485 Added random read prefetch cluster handling in fsLogic
* VFS-4485 Added random read prefetch cluster options
* VFS-4472 Added handling of synchronous and asynchronous prefetch modes
* VFS-4472 Added more options to control prefetching
* VFS-4472 Added REST transfer scheduling based on threshold


### 18.02.0-rc3

* VFS-4407 Added -v flag to README and autocomplete scripts
* VFS-4407 Adjusted logging levels


### 18.02.0-rc2

* VFS-4443 Fixed generation of source archive with submodules
* VFS-4295 Changed subtrees to submodules
* VFS-4405 Fixed full block read mode for remote blocks
* VFS-4403 Fixed persistent exception in readdir cache
* VFS-4313 Updated pkg config with new aws sdk s3 version
* VFS-4313 Updated dockers.config


### 18.02.0-rc1

* VFS-2021 Added dockers.config


### 18.02.0-beta6

* Releasing new version 18.02.0-beta6


### 18.02.0-beta5

* VFS-4333 Increased communicator thread count
* VFS-4333 Added Oneclient version to logs
* VFS-4326 Fixed subscriptions for files created in Oneclient
* VFS-4318 Decreased minimum read buffer size
* VFS-4308 Added replication progress xattr
* VFS-4308 Updated fslogic listxattr test
* VFS-4308 Added file block replication progress xattr
* VFS-4308 Added system level xattrs
* VFS-4291 Added communicator pool size command line option
* VFS-4291 Updated to refactored communication stack
* VFS-4267 Updated deps to OpenSSL 1.1.0
* VFS-4267 Fix protobuf cmake detection
* Improve synchronization requests by prefetching.


### 18.02.0-beta4

* VFS-4262 Updated asio executors to new API


### 18.02.0-beta3

* VFS-4190 Fixed binary xattr value serialization
* VFS-4190 Disable setting system, security and capabilities xattrs in oneclient


### 18.02.0-beta2

* Add support for flat storages
* VFS-4102 Added support for index token for readdir prefetching
* VFS-4102 Added readdir prefetch cache

### 18.02.0-beta1

* Improved storage detection
* Changed default communication port to 443
* Added NullDevice storage helper for testing
* Added Graphite performance monitoring


### 17.06.2

* Releasing new version 17.06.2


### 17.06.1

* Releasing new version 17.06.1


### 17.06.0-rc9

* VFS-3951 Added Oneclient version in handshake
* VFS-3932 Fixed formatting
* VFS-3932 Added helper performance metrics to rc branch


### 17.06.0-rc8

* Releasing new version 17.06.0-rc8


### 17.06.0-rc7

* Releasing new version 17.06.0-rc7


### 17.06.0-rc6

* Releasing new version 17.06.0-rc6


### 17.06.0-rc5

* Releasing new version 17.06.0-rc5


### 17.06.0-rc4

* VFS-3682 Modified Oneclient packaging to FPM


### 17.06.0-rc3

* VFS-3650 Updated CentOS GlusterFS dependency
* VFS-3630 Fixed readdir behavior in multiprovider scenarios
* VFS-3602 Added metadata-cache-size CLI option
* VFS-3602 Added attribute fetching to readdir
* VFS-3444 Adjuster default buffer values in options
* VFS-3510 Added clang format check


### 17.06.0-rc2

* Releasing new version 17.06.0-rc2


### 17.06.0-rc1

* VFS-3378 Enabled native GlusterFS support on OSX


### 17.06.0-beta6

* VFS-3412 Updated man pages
* VFS-3412 Updated README
* VFS-3365 Extend autocomplete and oneclient.config
* VFS-3365 Add --force-proxy-io,--force-direct-io options
* VFS-3365 Add no-buffer option
* VFS-3365 Use debug level for fs subscription logs
* VFS-3365 Fix buffer trim in read cache


### 17.06.0-beta4

* Releasing new version 17.06.0-beta4


### 17.06.0-beta3

* Releasing new version 17.06.0-beta3


### 17.06.0-beta2

* Releasing new version 17.06.0-beta2
* Add support for GlusterFS

### 3.0.0-rc16

* VFS-3184 Fsync file on release.
* VFS-3184 Extend oneclient fsync with flushing events and fsyncing files on provider side.
* VFS-3184 Add flush of all event streams
* VFS-3233 Add support for sig v2 to AWS S3 helper
* Moved extended attribute messages from provider to fuse namespace
* Added extended attributes support


### 3.0.0-rc15

* Disable storage helpers buffering
* VFS-3233 Add support for sig v2 to AWS S3 helper
* VFS-3159 Pinned Folly version to 2016.12.19.00_3 for OSX builds


### 3.0.0-rc14

* Change inodeCache from hashed index to ordered index, due to segfault during equal_range operation in rename.


### 3.0.0-rc13

* Releasing new version 3.0.0-rc13


### 3.0.0-rc12

* VFS-3065 Extend list of deprecated options
* Ported S3 and Swift helpers to OSX
* Disabled directIO detection on macOS
* Ported oneclient to OSX
* VFS-2585 Fix mounting path
* VFS-2585 Refactor options
* VFS-2910 Refactor storage detection
* VFS-2900 Add package build deps
* VFS-2876 Fix subscription remote time threshold
* VFS-2620 Enable storage helper async ops timeout update
* VFS-2852 enable log_dir option
* VFS-2809 Refactor events
* VFS-1959 Ensure file attr and location are cached on open.
* VFS-1959 Remove getFileLocation
* VFS-1959 Refactor handleId in separate message
* Enable missing direct_io flag.
* VFS-2934 Fix unprivileged unmount
* VFS-2934 Turn on storage helper buffering
* VFS-2937 Use storage helper sync read and write
* VFS-2909 Adjust code to updated ceph lib
* VFS-2876 filter O_CREAT flag in fuseFileHandle
* VFS-2829 Remove file accessed event
* VFS-1959 Add and handle OpenFile, CreateFile and MakeFile msgs
* VFS-2742 Switch to lowlevel FUSE API and fibers.


### 3.0.0-rc11

* Releasing new version 3.0.0-rc11


### 3.0.0-rc10

* VFS-2400 Update to new ceph and aws libraries


### 3.0.0-rc9

* Releasing new version 3.0.0-rc9


### 3.0.0-rc8

* Releasing new version 3.0.0-rc8


### 3.0.0-rc7

* Releasing new version 3.0.0-rc7


### 3.0.0-rc6

* Fix storage detection in case of unsupported space


### 3.0.0-rc5

* VFS-2534 Use only time aggregation for update events
* VFS-2497 Enable destruction of not-connected AsyncResponder.
* VFS-2497 Do not lock mutex in WriteBuffer's destructor.
* VFS-2497 Fix undefined behaviour after timeout in WriteBuffer.
* VFS-2497 Ensure DIOHandler exists in async ops.
* VFS-2497 Add AsyncResponder communication layer.
* VFS-2497 Fix crash on WriteBuffer flush schedule.


### 3.0.0-rc4

* VFS-1956 Improve CephHelper's raw pointer handling.
* VFS-1956 Protect connecting to Ceph with mutex.


### 3.0.0-RC3

* Fix deadlock in CacheExpirationHelper::tick().
* VFS-2347 Fix a race condition on renaming a deleted file.
* Releasing new version 3.0.0-RC2
* VFS-2273 Handle handshake errors
* Releasing new version 3.0.0-RC1
* VFS-1963 Improve automatic storage discovery
* VFS-2316 Integrate new etls version.
* VFS-2250 Add base62 encoding and decoding to tokenHandler
* VFS-2272 Give precendence to env AUTHORIZATION_TOKEN.
* VFS-2270 Print out the hostname of client's provider.
* VFS-2215 Remove the file immediately on unlink.


### 3.0.0-RC2

* minor changes and improvements


### 3.0.0-RC1

* VFS-1963 Improve automatic storage discovery
* VFS-2316 Integrate new etls version.
* VFS-2250 Add base62 encoding and decoding to tokenHandler
* VFS-2272 Give precendence to env AUTHORIZATION_TOKEN.
* VFS-2270 Print out the hostname of client's provider.
* VFS-2085 Do not communicate with server in event handlers.
* VFS-2215 Remove the file immediately on unlink.


### 3.0.0-beta8

* VFS-2197 Fail with proper error when sync has failed.


### 3.0.0-beta7

* VFS-2166 Generate 'Format 1.0' packages for trusty.
* Fix wily package compilation to use GCC 5.
* VFS-2173 Add flag to deleteFile message whether event should be emitted
* VFS-2166 Change dependencies for centos 7 package.
* VFS-1882 Postpone deletion of open files
* VFS-2166 Change dependencies and fix tests for Trusty package.


### 3.0.0-beta6

* Update erlang tls
* VFS-2038 Map file locations by flags
* VFS-2018 Improve readability of keys rename in expiration handler
* VFS-2018 Remove subscriptions for old UUID after rename
* VFS-2018 Remove deadlock on overwriting file with mv
* VFS-2018 Add entry renaming in expiration helper
* VFS-2018 Do not pin entry if UUID does not change
* VFS-1999 Make disabled spaces update thread-safe
* VFS-1999 Quota implementation
* VFS-2018 Remap files after rename response and event
* VFS-2017 Flush on read when synchronization needed
* VFS-1821 Enable flag_utime_omit_ok in fuse_operations.
* VFS-2018 Add FileRenamed fuse response, modify FileRenamedEvent
* VFS-2071 Adjust code to the new S3 helper


### 3.0.0-beta5

* Fix adding message size twice to the tpc message in connection layer during retry.
* Filter out O_APPEND flag when opening file, add some logging.


### 3.0.0-beta4

* Filter out O_CREAT flag when opening file.
* VFS-2057 Enable --no-check-certificate in docker.
* Removing path from target file attrs after overwrite in rename
* Fix getattr on alternative file path returning bad attrs.
* VFS-1973 Name client's threads.
* VFS-1991 Update auto install script names.
* VFS-1975 Adding uuid to release message
* VFS-1841 Clearing caches after rename
* VFS-1887 Fix segmentation fault during release when file open has failed.
* VFS-1887 Open file with correct mode.
* VFS-1901 Improve README.


### 3.0.0-beta3

* VFS-1932 Use BufferAgent with StorageHelperFactory.
* VFS-1747 Change unique_ptr to boost::optional, rename dataIsCorrupted function.
* VFS-1853 Add "." nad ".." to readdir output
* VFS-1853 Remove sticky bit for nfs compatibility
* VFS-1853 Update shares configs
* VFS-1952 Remove handle_id from location immediately after open
* VFS-1747 Change checksum algorithm to md4.
* VFS-1932 Move parameters to IStorageHelperCTX.
* VFS-1747 Change hash function to sha2.
* VFS-1747 Add checksum computation.
* VFS-1747 Fix empty buffer during reread of synced data.
* VFS-1857 Multi path file removal event handling
* VFS-1763 Activate FUSE session in fsOperations' wrap.
* VFS-1507 Replacing map by unordered_map
* VFS-1857 Redefine metadate field path to set
* VFS-1763 Check FUSE interrupted while waiting on condition.
* VFS-1703 Move subscription to cache helper invocations
* VFS-1703 Remove counter from remove file subscription
* VFS-1703 fuse_hidden support for remote file deletion
* VFS-1747 Reopen file if storage is out of sync.
* VFS-1507 Disabling clearing handle id on release
* VFS-1507 Change Close message to Release, send Release on file release
* VFS-1507 Receiving file handle in open and create, using handles in read and write
* VFS-1507 Add create callback
* Initialize S3 bucket context.
* Samba auto refresh
* VFS-1802 Expire read cache.
* VFS-1802 Implement read/write proxyio caches.
* VFS-1802 Introduce BufferAgent for ProxyIOHelper.
* VFS-1850 Configuration to enable special characters in filenames
* VFS-1850 Map SMB bad user to guest


### 3.0.0-beta1

* Initialize S3 bucket context.
* Samba auto refresh
* VFS-1802 Expire read cache.
* VFS-1802 Implement read/write proxyio caches.
* VFS-1850 Configuration to enable special characters in filenames
* VFS-1762 Add file location expiration helper.
* VFS-1728 - increase file_sync_timeout
* VFS-1660 Oneclient command wrapper
* VFS-1702 Remove subscriptions counters and scheduler
* VFS-1669 Allow concurrent read/write operations on a storage/file pair.
* VFS-1660 Export oneclient mount folder though nfs
* VFS-1660 Export mounted files through SMB


### 3.0.0-alpha3

* VFS-1531 Use CacheExpirationHelper in MetadataCache.
* VFS-1659 Run oneclient release directly from Dockerfile.
* VFS-1701 Read token from environment variable.
* VFS-1706 Set default access type to PROXY
* VFS-1706 Filter mount points
* VFS-1531 Add CacheExpirationHelper class.


### 3.0.0-alpha2

* VFS-1657 Add system update to release dockers.
* Remove gflags from package build requirements.
* Adjustments for open function that takes flags as integer.
* VFS-1522 Override block map on file_location update.


### 3.0.0-alpha

* VFS-1525 Move open file to fsLogic.
* VFS-1525 Move open file to helpers.
* VFS-1525 Flag values translation.
* VFS-1505 Disable setting FileAttr size to default when not present
* VFS-1505 Handling unset size in FileAttr
* VFS-1522 Move condition_variable include to separate block.
* VFS-1522 Keep locks and conditions internal for metadataCache.
* VFS-1522 Add file_sync_timeout to options.
* VFS-1522 Request synchronization when file block is not available.
* VFS-1450 Deserialize PermissionChangedEvent in constructor.
* VFS-1450 Add permission changed event test.
* VFS-1450 Add invalidation of forceClusterProxy cache.
* VFS-1371 Add SpaceID to GetHelperParams.
* VFS-1371 Add --directio switch.
* VFS-1289 New events multilayer architecture. Unit and integration tests extension.
* VFS-1235 Implement truncate.
* VFS-1235 Implement write operation.
* VFS-1235 Implement read.
* VFS-1235 Implement read.
* VFS-1235 Implement mknod.
* VFS-1235 Introduce cache classes.
* VFS-1153 Set file type in getattr.
* VFS-1153 Catch constructor exceptions in communication translator.
* VFS-1153 Implement getattr.
* VFS-1153 Add new FUSE messages domain objects.
* Fix oneclient compilation on OS X.
* VFS-1142 Improve deb packaging. Add rpm packaging.
* VFS-1040 Add events integration tests skeleton.
* VFS-1110 Propagate errors on first connection in client.
* VFS-1072 Add unit tests for events.
* VFS-1072 More asynchronous events.
* VFS-1072 Add handlers for server messages concerning events.
* VFS-961 add file uuid to events
* VFS-952 implement AttrUnsubscribe notification
* Added lock in eventAggregator.
* Added support to aggregating events by path.
* VFS-936 handle asyn attrs update
* VFS-931 Clearing client file block mapping.
* VFS-932 Add block info aggregation.
* VFS-932 Add block info to event message.



### 2.9.0

* VFS-1255 Add golang, sodium to package dependencies.
* VFS-1235 Do not call helper's mknod on mknod.
* VFS-1235 Implement PushListener.
* VFS-1235 Add a local fileblock after writing behind the file.
* VFS-1223 Chmod the token file.
* VFS-1235 Implement big directory test.
* VFS-1235 Implement truncate.
* VFS-1235 Test write operation.
* VFS-1235 Implement write operation.
* VFS-1235 Implement read.
* VFS-1235 Implement mknod.
* VFS-1235 Introduce cache classes.
* VFS-1223 Streamline I/O in TokenHandler.
* VFS-1223 Add a refreshing macaroons capability.
* VFS-1223 Implement first version of macaroon auth.
* VFS-1223 Add libmacaroons, libmacaroons-cpp and libsodium deps.
* VFS-1153 Make getAttr exception safe.
* VFS-1160 Enable -Wshadow.
* VFS-1153 Set file type in getattr.
* VFS-1153 Catch constructor exceptions in communication translator.
* VFS-997 Make events emit themselves.
* VFS-997 Templating event stream only with event type.


### 2.5.12

* VFS-1281 Security 3.7 - reenable checking certs by default.
* VFS-1281 Security 3.23 - disable SSLv3 access to provider endpoints.
* VFS-1281 Security 3.19 - set token file access rights.


### 2.5.11

* Send pending events on file close.
* Clear location cache and update attribute cache during rename operation. Do not clear attribute cache on chmod and chown operations.


### 2.5.10

* VFS-1263 Handle disabling write to all spaces.
* VFS-1263 Implement per-space quota.


### 2.5.9

* Create new files through the cluster.
* Always unlink files through cluster.
* cleaning location cache
* Add prefetching.
* VFS-1080 Set default retry number for network communication.
* VFS-1074 Connect to a random resolved address.
* VFS-1084 Allow user to use created file through directio.
* enable no-check-certificate
* VFS-976 Reschedule location renews instead of scheduling new.
* VFS-974 Assume written block is immediately available to read.
* VFS-974 Try to read all blocks marked as available.
* VFS-976 Use std::string instead of c-strings in FsImpl.
* Don't wait for event ack from cluster.
* VFS-958 Change scheduling. Events have circular shared_ptr dependencies.
* VFS-958 Perform events operations in a strand, number messages.



### 1.6

* RPATH fixed
* Invalid use of location cache fixed



### 1.5

* Using default settings, oneclient will not connect to oneprovider that uses untrusted certificate.



### 1.0


* provide file system API.
* produce basic notifications for monitoring purpose.
* oneclient may be distributed using RPM, DEP packages or singe binary file.
* support user authentication using certificates.
* oneclient may be configured using appropriate config files. All options may be configured by administrators, only chosen options may be changed by users.
* oneclient may be reconfigured by provider using callbacks.

________

Generated by sr-release. <|MERGE_RESOLUTION|>--- conflicted
+++ resolved
@@ -4,17 +4,16 @@
 CHANGELOG
 ---------
 
-<<<<<<< HEAD
 ### 20.02.0-beta3
 
 
 *  Empty commit to differentiate between 20.02.0 beta1 and beta2 tags
-=======
+
 ### 19.02.3
 
 * VFS-6356 Fixed file location cache after release
 * VFS-6359 Fixed handling of remote proxyio requests
->>>>>>> 85e377e6
+
 
 ### 19.02.2
 
