# Release notes for project oneclient


CHANGELOG
---------

<<<<<<< HEAD
### 17.06.0-rc2

* Releasing new version 17.06.0-rc2


### 17.06.0-rc1

* Releasing new version 17.06.0-rc1
* VFS-3378 Enabled native GlusterFS support on OSX
* release notes update
* deps and release notes update
=======
### 17.06.0-rc1

* VFS-3378 Enabled native GlusterFS support on OSX
>>>>>>> 51b62bcc


### 17.06.0-beta6

* VFS-3412 Updated man pages
* VFS-3412 Updated README
* VFS-3365 Extend autocomplete and oneclient.config
* VFS-3365 Add --force-proxy-io,--force-direct-io options
* VFS-3365 Add no-buffer option
* VFS-3365 Use debug level for fs subscription logs
* VFS-3365 Fix buffer trim in read cache


### 17.06.0-beta4

* Releasing new version 17.06.0-beta4


### 17.06.0-beta3

* Releasing new version 17.06.0-beta3


### 17.06.0-beta2

* Releasing new version 17.06.0-beta2
* Add support for GlusterFS

### 3.0.0-rc16

* VFS-3184 Fsync file on release.
* VFS-3184 Extend oneclient fsync with flushing events and fsyncing files on provider side.
* VFS-3184 Add flush of all event streams
* VFS-3233 Add support for sig v2 to AWS S3 helper
* Moved extended attribute messages from provider to fuse namespace
* Added extended attributes support


### 3.0.0-rc15

* Disable storage helpers buffering
* VFS-3233 Add support for sig v2 to AWS S3 helper
* VFS-3159 Pinned Folly version to 2016.12.19.00_3 for OSX builds


### 3.0.0-rc14

* Change inodeCache from hashed index to ordered index, due to segfault during equal_range operation in rename.


### 3.0.0-rc13

* Releasing new version 3.0.0-rc13


### 3.0.0-rc12

* VFS-3065 Extend list of deprecated options
* Ported S3 and Swift helpers to OSX
* Disabled directIO detection on macOS
* Ported oneclient to OSX
* VFS-2585 Fix mounting path
* VFS-2585 Refactor options
* VFS-2910 Refactor storage detection
* VFS-2900 Add package build deps
* VFS-2876 Fix subscription remote time threshold
* VFS-2620 Enable storage helper async ops timeout update
* VFS-2852 enable log_dir option
* VFS-2809 Refactor events
* VFS-1959 Ensure file attr and location are cached on open.
* VFS-1959 Remove getFileLocation
* VFS-1959 Refactor handleId in separate message
* Enable missing direct_io flag.
* VFS-2934 Fix unprivileged unmount
* VFS-2934 Turn on storage helper buffering
* VFS-2937 Use storage helper sync read and write
* VFS-2909 Adjust code to updated ceph lib
* VFS-2876 filter O_CREAT flag in fuseFileHandle
* VFS-2829 Remove file accessed event
* VFS-1959 Add and handle OpenFile, CreateFile and MakeFile msgs
* VFS-2742 Switch to lowlevel FUSE API and fibers.


### 3.0.0-rc11

* Releasing new version 3.0.0-rc11


### 3.0.0-rc10

* VFS-2400 Update to new ceph and aws libraries


### 3.0.0-rc9

* Releasing new version 3.0.0-rc9


### 3.0.0-rc8

* Releasing new version 3.0.0-rc8


### 3.0.0-rc7

* Releasing new version 3.0.0-rc7


### 3.0.0-rc6

* Fix storage detection in case of unsupported space


### 3.0.0-rc5

* VFS-2534 Use only time aggregation for update events
* VFS-2497 Enable destruction of not-connected AsyncResponder.
* VFS-2497 Do not lock mutex in WriteBuffer's destructor.
* VFS-2497 Fix undefined behaviour after timeout in WriteBuffer.
* VFS-2497 Ensure DIOHandler exists in async ops.
* VFS-2497 Add AsyncResponder communication layer.
* VFS-2497 Fix crash on WriteBuffer flush schedule.


### 3.0.0-rc4

* VFS-1956 Improve CephHelper's raw pointer handling.
* VFS-1956 Protect connecting to Ceph with mutex.


### 3.0.0-RC3

* Fix deadlock in CacheExpirationHelper::tick().
* VFS-2347 Fix a race condition on renaming a deleted file.
* Releasing new version 3.0.0-RC2
* VFS-2273 Handle handshake errors
* Releasing new version 3.0.0-RC1
* VFS-1963 Improve automatic storage discovery
* VFS-2316 Integrate new etls version.
* VFS-2250 Add base62 encoding and decoding to tokenHandler
* VFS-2272 Give precendence to env AUTHORIZATION_TOKEN.
* VFS-2270 Print out the hostname of client's provider.
* VFS-2215 Remove the file immediately on unlink.


### 3.0.0-RC2

* minor changes and improvements


### 3.0.0-RC1

* VFS-1963 Improve automatic storage discovery
* VFS-2316 Integrate new etls version.
* VFS-2250 Add base62 encoding and decoding to tokenHandler
* VFS-2272 Give precendence to env AUTHORIZATION_TOKEN.
* VFS-2270 Print out the hostname of client's provider.
* VFS-2085 Do not communicate with server in event handlers.
* VFS-2215 Remove the file immediately on unlink.


### 3.0.0-beta8

* VFS-2197 Fail with proper error when sync has failed.


### 3.0.0-beta7

* VFS-2166 Generate 'Format 1.0' packages for trusty.
* Fix wily package compilation to use GCC 5.
* VFS-2173 Add flag to deleteFile message whether event should be emitted
* VFS-2166 Change dependencies for centos 7 package.
* VFS-1882 Postpone deletion of open files
* VFS-2166 Change dependencies and fix tests for Trusty package.


### 3.0.0-beta6

* Update erlang tls
* VFS-2038 Map file locations by flags
* VFS-2018 Improve readability of keys rename in expiration handler
* VFS-2018 Remove subscriptions for old UUID after rename
* VFS-2018 Remove deadlock on overwriting file with mv
* VFS-2018 Add entry renaming in expiration helper
* VFS-2018 Do not pin entry if UUID does not change
* VFS-1999 Make disabled spaces update thread-safe
* VFS-1999 Quota implementation
* VFS-2018 Remap files after rename response and event
* VFS-2017 Flush on read when synchronization needed
* VFS-1821 Enable flag_utime_omit_ok in fuse_operations.
* VFS-2018 Add FileRenamed fuse response, modify FileRenamedEvent
* VFS-2071 Adjust code to the new S3 helper


### 3.0.0-beta5

* Fix adding message size twice to the tpc message in connection layer during retry.
* Filter out O_APPEND flag when opening file, add some logging.


### 3.0.0-beta4

* Filter out O_CREAT flag when opening file.
* VFS-2057 Enable --no-check-certificate in docker.
* Removing path from target file attrs after overwrite in rename
* Fix getattr on alternative file path returning bad attrs.
* VFS-1973 Name client's threads.
* VFS-1991 Update auto install script names.
* VFS-1975 Adding uuid to release message
* VFS-1841 Clearing caches after rename
* VFS-1887 Fix segmentation fault during release when file open has failed.
* VFS-1887 Open file with correct mode.
* VFS-1901 Improve README.


### 3.0.0-beta3

* VFS-1932 Use BufferAgent with StorageHelperFactory.
* VFS-1747 Change unique_ptr to boost::optional, rename dataIsCorrupted function.
* VFS-1853 Add "." nad ".." to readdir output
* VFS-1853 Remove sticky bit for nfs compatibility
* VFS-1853 Update shares configs
* VFS-1952 Remove handle_id from location immediately after open
* VFS-1747 Change checksum algorithm to md4.
* VFS-1932 Move parameters to IStorageHelperCTX.
* VFS-1747 Change hash function to sha2.
* VFS-1747 Add checksum computation.
* VFS-1747 Fix empty buffer during reread of synced data.
* VFS-1857 Multi path file removal event handling
* VFS-1763 Activate FUSE session in fsOperations' wrap.
* VFS-1507 Replacing map by unordered_map
* VFS-1857 Redefine metadate field path to set
* VFS-1763 Check FUSE interrupted while waiting on condition.
* VFS-1703 Move subscription to cache helper invocations
* VFS-1703 Remove counter from remove file subscription
* VFS-1703 fuse_hidden support for remote file deletion
* VFS-1747 Reopen file if storage is out of sync.
* VFS-1507 Disabling clearing handle id on release
* VFS-1507 Change Close message to Release, send Release on file release
* VFS-1507 Receiving file handle in open and create, using handles in read and write
* VFS-1507 Add create callback
* Initialize S3 bucket context.
* Samba auto refresh
* VFS-1802 Expire read cache.
* VFS-1802 Implement read/write proxyio caches.
* VFS-1802 Introduce BufferAgent for ProxyIOHelper.
* VFS-1850 Configuration to enable special characters in filenames
* VFS-1850 Map SMB bad user to guest


### 3.0.0-beta1

* Initialize S3 bucket context.
* Samba auto refresh
* VFS-1802 Expire read cache.
* VFS-1802 Implement read/write proxyio caches.
* VFS-1850 Configuration to enable special characters in filenames
* VFS-1762 Add file location expiration helper.
* VFS-1728 - increase file_sync_timeout
* VFS-1660 Oneclient command wrapper
* VFS-1702 Remove subscriptions counters and scheduler
* VFS-1669 Allow concurrent read/write operations on a storage/file pair.
* VFS-1660 Export oneclient mount folder though nfs
* VFS-1660 Export mounted files through SMB


### 3.0.0-alpha3

* VFS-1531 Use CacheExpirationHelper in MetadataCache.
* VFS-1659 Run oneclient release directly from Dockerfile.
* VFS-1701 Read token from environment variable.
* VFS-1706 Set default access type to PROXY
* VFS-1706 Filter mount points
* VFS-1531 Add CacheExpirationHelper class.


### 3.0.0-alpha2

* VFS-1657 Add system update to release dockers.
* Remove gflags from package build requirements.
* Adjustments for open function that takes flags as integer.
* VFS-1522 Override block map on file_location update.


### 3.0.0-alpha

* VFS-1525 Move open file to fsLogic.
* VFS-1525 Move open file to helpers.
* VFS-1525 Flag values translation.
* VFS-1505 Disable setting FileAttr size to default when not present
* VFS-1505 Handling unset size in FileAttr
* VFS-1522 Move condition_variable include to separate block.
* VFS-1522 Keep locks and conditions internal for metadataCache.
* VFS-1522 Add file_sync_timeout to options.
* VFS-1522 Request synchronization when file block is not available.
* VFS-1450 Deserialize PermissionChangedEvent in constructor.
* VFS-1450 Add permission changed event test.
* VFS-1450 Add invalidation of forceClusterProxy cache.
* VFS-1371 Add SpaceID to GetHelperParams.
* VFS-1371 Add --directio switch.
* VFS-1289 New events multilayer architecture. Unit and integration tests extension.
* VFS-1235 Implement truncate.
* VFS-1235 Implement write operation.
* VFS-1235 Implement read.
* VFS-1235 Implement read.
* VFS-1235 Implement mknod.
* VFS-1235 Introduce cache classes.
* VFS-1153 Set file type in getattr.
* VFS-1153 Catch constructor exceptions in communication translator.
* VFS-1153 Implement getattr.
* VFS-1153 Add new FUSE messages domain objects.
* Fix oneclient compilation on OS X.
* VFS-1142 Improve deb packaging. Add rpm packaging.
* VFS-1040 Add events integration tests skeleton.
* VFS-1110 Propagate errors on first connection in client.
* VFS-1072 Add unit tests for events.
* VFS-1072 More asynchronous events.
* VFS-1072 Add handlers for server messages concerning events.
* VFS-961 add file uuid to events
* VFS-952 implement AttrUnsubscribe notification
* Added lock in eventAggregator.
* Added support to aggregating events by path.
* VFS-936 handle asyn attrs update
* VFS-931 Clearing client file block mapping.
* VFS-932 Add block info aggregation.
* VFS-932 Add block info to event message.



### 2.9.0

* VFS-1255 Add golang, sodium to package dependencies.
* VFS-1235 Do not call helper's mknod on mknod.
* VFS-1235 Implement PushListener.
* VFS-1235 Add a local fileblock after writing behind the file.
* VFS-1223 Chmod the token file.
* VFS-1235 Implement big directory test.
* VFS-1235 Implement truncate.
* VFS-1235 Test write operation.
* VFS-1235 Implement write operation.
* VFS-1235 Implement read.
* VFS-1235 Implement mknod.
* VFS-1235 Introduce cache classes.
* VFS-1223 Streamline I/O in TokenHandler.
* VFS-1223 Add a refreshing macaroons capability.
* VFS-1223 Implement first version of macaroon auth.
* VFS-1223 Add libmacaroons, libmacaroons-cpp and libsodium deps.
* VFS-1153 Make getAttr exception safe.
* VFS-1160 Enable -Wshadow.
* VFS-1153 Set file type in getattr.
* VFS-1153 Catch constructor exceptions in communication translator.
* VFS-997 Make events emit themselves.
* VFS-997 Templating event stream only with event type.


### 2.5.12

* VFS-1281 Security 3.7 - reenable checking certs by default.
* VFS-1281 Security 3.23 - disable SSLv3 access to provider endpoints.
* VFS-1281 Security 3.19 - set token file access rights.


### 2.5.11

* Send pending events on file close.
* Clear location cache and update attribute cache during rename operation. Do not clear attribute cache on chmod and chown operations.


### 2.5.10

* VFS-1263 Handle disabling write to all spaces.
* VFS-1263 Implement per-space quota.


### 2.5.9

* Create new files through the cluster.
* Always unlink files through cluster.
* cleaning location cache
* Add prefetching.
* VFS-1080 Set default retry number for network communication.
* VFS-1074 Connect to a random resolved address.
* VFS-1084 Allow user to use created file through directio.
* enable no-check-certificate
* VFS-976 Reschedule location renews instead of scheduling new.
* VFS-974 Assume written block is immediately available to read.
* VFS-974 Try to read all blocks marked as available.
* VFS-976 Use std::string instead of c-strings in FsImpl.
* Don't wait for event ack from cluster.
* VFS-958 Change scheduling. Events have circular shared_ptr dependencies.
* VFS-958 Perform events operations in a strand, number messages.



### 1.6

* RPATH fixed
* Invalid use of location cache fixed



### 1.5

* Using default settings, oneclient will not connect to oneprovider that uses untrusted certificate.



### 1.0


* provide file system API.
* produce basic notifications for monitoring purpose.
* oneclient may be distributed using RPM, DEP packages or singe binary file.
* support user authentication using certificates.
* oneclient may be configured using appropriate config files. All options may be configured by administrators, only chosen options may be changed by users.
* oneclient may be reconfigured by provider using callbacks.

________

Generated by sr-release. <|MERGE_RESOLUTION|>--- conflicted
+++ resolved
@@ -4,7 +4,6 @@
 CHANGELOG
 ---------
 
-<<<<<<< HEAD
 ### 17.06.0-rc2
 
 * Releasing new version 17.06.0-rc2
@@ -12,15 +11,7 @@
 
 ### 17.06.0-rc1
 
-* Releasing new version 17.06.0-rc1
 * VFS-3378 Enabled native GlusterFS support on OSX
-* release notes update
-* deps and release notes update
-=======
-### 17.06.0-rc1
-
-* VFS-3378 Enabled native GlusterFS support on OSX
->>>>>>> 51b62bcc
 
 
 ### 17.06.0-beta6
