cmake_minimum_required(VERSION 3.0.0)
project(oneclient C CXX)

option(CODE_COVERAGE "Enable code coverage (gcc only)." OFF)
option(STATIC_BOOST "Link Boost statically" Off)
option(STATIC_LIBSTDCPP "Link libstdc++ statically" Off)
option(WITH_CEPH "Include Ceph direct IO support" ON)
option(WITH_S3 "Include S3 direct IO support" ON)
option(WITH_SWIFT "Include Swift direct IO support" ON)
option(WITH_GLUSTERFS "Include GlusterFS direct IO support" ON)
option(WITH_WEBDAV "Include WebDAV direct IO support" ON)
option(WITH_ONECLIENT "Include oneclient binary" ON)
option(WITH_ONEBENCH "Include onebench binary" ON)
option(WITH_ONEDATAFS "Build onedatafs library" ON)
option(WITH_PYTHON2 "Build onedatafs for Python2" ON)
option(WITH_PYTHON3 "Build onedatafs for Python3" ON)
option(WITH_LIBDL "Link with libdl" ON)
option(WITH_LIBRT "Link with librt" ON)
option(WITH_TESTS "Build and run tests" ON)
option(ONEDATAFS_PYTHON_VERSION "Build onedatafs for specific Python version" "")
option(GIT_VERSION "Version of the Oneclient" "1.0.0")


# CMake config
set(CMAKE_SKIP_INSTALL_ALL_DEPENDENCY True)
set(CMAKE_FIND_FRAMEWORK LAST)
set(CMAKE_POSITION_INDEPENDENT_CODE True)
set(CMAKE_MODULE_PATH ${PROJECT_SOURCE_DIR}/cmake ${PROJECT_SOURCE_DIR}/helpers/cmake)
set(CMAKE_EXPORT_COMPILE_COMMANDS ON)

set(LIB_INSTALL_DIR lib CACHE INTERNAL "")

include(FindLibraryUtils)
include(GNUInstallDirs)

# Version
include(version.txt OPTIONAL)
file(MAKE_DIRECTORY ${PROJECT_BINARY_DIR}/version)
configure_file(include/version.h.in ${PROJECT_BINARY_DIR}/version/version.h)

# Deps
add_subdirectory(deps/libmacaroons)
add_subdirectory(deps/libmacaroons-cpp)

# Setup fuse
message(STATUS "Checking for FUSE...")
find_package(FUSE REQUIRED)

# Setup pthreads
message(STATUS "Checking for thread support...")
find_package(Threads REQUIRED)

# Setup Intel TBB
message(STATUS "Checking for Intel TBB...")
find_package(TBB REQUIRED)

# Setup glog
message(STATUS "Checking for glog...")
find_package(Glog REQUIRED)

# Setup CURL
message(STATUS "Checking for CURL...")
find_package(CURL REQUIRED)

# Setup OpenSSL
message(STATUS "Checking for OpenSSL...")
find_package(OpenSSL REQUIRED)

# Setup NSS
message(STATUS "Checking for NSS...")
find_package(NSS REQUIRED)

# Setup Folly
option(FOLLY_SHARED "Link folly shared library" OFF)
message(STATUS "Checking for Folly...")
find_package(Folly REQUIRED)
find_package(Wangle REQUIRED)
find_library(LIBEVENT_LIBRARY event)
find_library(IBERTY_LIBRARY iberty)
find_library(DOUBLE_CONVERSION_LIBRARY double-conversion)
set(FOLLY_LIBRARIES
    ${FOLLY_LIBRARIES}
    ${WANGLE_LIBRARIES}
    ${LIBEVENT_LIBRARY}
    ${IBERTY_LIBRARY}
    ${DOUBLE_CONVERSION_LIBRARY})

# Setup Boost
message(STATUS "Checking for Boost components...")
set(Boost_USE_MULTITHREADED      ON)
set(Boost_USE_STATIC_RUNTIME     ${STATIC_LIBSTDCPP})
set(Boost_USE_STATIC_LIBS        ${STATIC_BOOST})
find_package(Boost COMPONENTS atomic chrono context date_time filesystem
                              iostreams log log_setup program_options regex
                              system thread REQUIRED)

# Setup libsodium
find_package(Sodium)

# Find which Python interpreters are available
if(WITH_PYTHON2)
  find_package(Python2)
endif(WITH_PYTHON2)

if(WITH_PYTHON3)
  find_package(Python3)
endif(WITH_PYTHON3)

# Setup helpers
set(HELPERS_DIR ${CMAKE_CURRENT_SOURCE_DIR}/helpers)

# Setup Asio
set(ASIO_INCLUDE_DIRS ${HELPERS_DIR}/deps/asio/asio/include)

# Setup cppmetrics
set(CPPMETRICS_INCLUDE_DIRS ${HELPERS_DIR}/deps/cppmetrics)

# Utility libs
find_library(LTDL_LIBRARY NAMES ltdl)
find_library(ZLIB_LIBRARY NAMES z)

if(WITH_LIBRT)
find_library(RT_LIBRARY rt)
endif(WITH_LIBRT)

if(WITH_LIBDL)
find_library(DL_LIBRARY dl)
endif(WITH_LIBDL)

# Rados library
if(WITH_CEPH)
    find_library(CEPHCOMMON_LIBRARY "ceph-common" NAMES "ceph-common" "libceph-common.so.0" PATH_SUFFIXES "ceph")
    find_library(RADOS_LIBRARY rados)
    find_library(RADOSSTRIPER_LIBRARY radosstriper)
    get_filename_component(CEPHCOMMON_RPATH "${CEPHCOMMON_LIBRARY}" DIRECTORY)
endif(WITH_CEPH)

# AWS SDK library
if(WITH_S3)
    find_library(AWS_SKD_CORE_LIBRARY aws-cpp-sdk-core HINTS /usr/lib/x86_64-linux-gnu)
    find_library(AWS_SKD_S3_LIBRARY aws-cpp-sdk-s3 HINTS /usr/lib/x86_64-linux-gnu)
    set(AWS_SDK_LIBRARIES
        ${AWS_SKD_S3_LIBRARY}
        ${AWS_SKD_CORE_LIBRARY}
        ${CURL_LIBRARIES})
    add_definitions(-DWITH_S3=1)
    if(APPLE)
      add_definitions(-DS3_HAS_NO_V2_SUPPORT)
    endif(APPLE)
else(WITH_S3)
    add_definitions(-DWITH_S3=0)
endif(WITH_S3)

# Swift SDK library
if(WITH_SWIFT)
    find_library(SWIFT_SDK_LIBRARY Swift)
    find_library(POCO_UTIL PocoUtil)
    find_library(POCO_NET PocoNet)
    find_library(POCO_XML PocoXML)
    find_library(POCO_FOUNDATION PocoFoundation)
    set(SWIFT_SDK_LIBRARIES
        ${SWIFT_SDK_LIBRARY}
        ${POCO_UTIL}
        ${POCO_NET}
        ${POCO_XML}
        ${POCO_FOUNDATION})
endif(WITH_SWIFT)

# GlusterFS SDK library
if(WITH_GLUSTERFS)
    include(FindPkgConfig)
    if (PKG_CONFIG_FOUND)
        set(ENV{PKG_CONFIG_PATH} "/opt/oneclient/lib/x86_64-linux-gnu/pkgconfig:$ENV{PKG_CONFIG_PATH}")
        pkg_check_modules(GLUSTERFSAPI glusterfs-api)
        if(NOT GLUSTERFSAPI_FOUND EQUAL 1)
            message(SEND_ERROR "pkg-config for glusterfs-api is missing.")
        else()
            add_definitions(-DWITH_GLUSTERFS=1)
            link_directories(${GLUSTERFSAPI_LIBDIR})
        endif()
    endif (PKG_CONFIG_FOUND)
else(WITH_GLUSTERFS)
    add_definitions(-DWITH_GLUSTERFS=0)
endif(WITH_GLUSTERFS)

# WebDAV libraries
if(WITH_WEBDAV)
    find_library(PROXYGEN_LIBRARY proxygenlib REQUIRED)
    add_definitions(-DWITH_WEBDAV=1)
else(WITH_WEBDAV)
    add_definitions(-DWITH_WEBDAV=0)
endif(WITH_WEBDAV)

# gpertools lib
find_library(PROFILER_LIBRARY NAMES profiler)

# Set up sources
file(GLOB_RECURSE SOURCES src/*.cc include/*.h)
set(MAIN_SOURCE_FILE ${CMAKE_CURRENT_SOURCE_DIR}/src/main.cc)
list(REMOVE_ITEM SOURCES ${MAIN_SOURCE_FILE})
list(REMOVE_ITEM SOURCES ${CMAKE_CURRENT_SOURCE_DIR}/src/onedatafs.cc)

# Set up compile flags
set(PLATFORM_EXTRA_LIBS
    ${CMAKE_THREAD_LIBS_INIT}
    ${LTDL_LIBRARY}
    ${ZLIB_LIBRARY}
    ${DL_LIBRARY})

if(STATIC_LIBSTDCPP)
  set(CMAKE_EXE_LINKER_FLAGS "${CMAKE_EXE_LINKER_FLAGS} -static-libstdc++")
endif(STATIC_LIBSTDCPP)

# Code coverage
if(CODE_COVERAGE)
  message("Code coverage enabled.")
  add_compile_options(--coverage)
  set(PLATFORM_EXTRA_LIBS ${PLATFORM_EXTRA_LIBS} gcov)
endif(CODE_COVERAGE)

if(APPLE)
    set(SECTION_FRAGMENTATION_FLAGS -Wno-deprecated-declarations)
    set(CUSTOM_RPATH "${CMAKE_INSTALL_PREFIX}/lib")
else(NOT APPLE)
    set(PLATFORM_EXTRA_LIBS ${PLATFORM_EXTRA_LIBS} ${RT_LIBRARY})
    set(SECTION_FRAGMENTATION_FLAGS -fdata-sections -ffunction-sections)
    set(CUSTOM_RPATH "${CMAKE_INSTALL_PREFIX}/lib" "\$ORIGIN" "\$ORIGIN/../lib")
endif(APPLE)

# Define build settings
add_compile_options(${SECTION_FRAGMENTATION_FLAGS} -Wall -Wno-unused-result)
set(CMAKE_CXX_FLAGS "${CMAKE_CXX_FLAGS} -std=c++14 -fdiagnostics-color")
add_definitions(
    ${FUSE_DEFINITIONS}
    -DFUSE_USE_VERSION=30
    -DBOOST_FILESYSTEM_NO_DEPRECATED
    -DBOOST_ALL_DYN_LINK
    -DASIO_STANDALONE
    -DBUILD_PROXY_IO
    -DGLOG_STL_LOGGING_FOR_UNORDERED
    -DFIBER_STACK_SIZE=1048576)

if(WITH_CEPH)
    add_definitions(-DWITH_CEPH=1)
    list(APPEND CUSTOM_RPATH "${CEPHCOMMON_RPATH}")
else(WITH_CEPH)
    add_definitions(-DWITH_CEPH=0)
endif(WITH_CEPH)

if(WITH_S3)
    add_definitions(-DWITH_S3=1)
    if(APPLE)
      add_definitions(-DS3_HAS_NO_V2_SUPPORT)
    endif(APPLE)
else(WITH_S3)
    add_definitions(-DWITH_S3=0)
endif(WITH_S3)

if(WITH_SWIFT)
    add_definitions(-DWITH_SWIFT=1)
else(WITH_SWIFT)
    add_definitions(-DWITH_SWIFT=0)
endif(WITH_SWIFT)

if(WITH_GLUSTERFS)
    add_definitions(-DWITH_GLUSTERFS=1)
else(WITH_GLUSTERFS)
    add_definitions(-DWITH_GLUSTERFS=0)
endif(WITH_GLUSTERFS)
#
# Select version of Folly, latest versions available on OSX have TimedMutex
# defined without a template
#
if(APPLE)
    add_definitions(-DFOLLY_TIMEDMUTEX_IS_TEMPLATE=0)
else(APPLE)
    add_definitions(-DFOLLY_TIMEDMUTEX_IS_TEMPLATE=1)
endif(APPLE)

# Add helpers after setting compilation flags but before setting include
# directories; helpers specify their own includes, pulling from package-set
# variables when needed.
add_subdirectory(helpers/clproto)
add_subdirectory(helpers/src)

include_directories(
    include
    src
    ${PROJECT_BINARY_DIR}/version
    ${HELPERS_INCLUDE_DIRS})

include_directories(SYSTEM
    ${HELPERS_SYSTEM_INCLUDE_DIRS}
    ${GLUSTERFSAPI_INCLUDEDIR}
    ${FUSE_INCLUDE_DIRS}
    ${FUSE_INCLUDE_DIRS}/..
    ${PROTOBUF_INCLUDE_DIR}
    ${ASIO_INCLUDE_DIRS}
    ${TBB_INCLUDE_DIRS}
    ${Boost_INCLUDE_DIRS}
    ${GLOG_INCLUDE_DIRS}
    ${SODIUM_INCLUDE_DIRS}
    ${FOLLY_INCLUDE_DIR}
    ${WANGLE_INCLUDE_DIR}
    ${CMAKE_CURRENT_SOURCE_DIR}/deps/libmacaroons
    ${CMAKE_CURRENT_SOURCE_DIR}/deps/libmacaroons-cpp
    ${OPENSSL_INCLUDE_DIR})

set(CLIENT_LIBRARIES
    libmacaroons-cpp
    ${PLATFORM_EXTRA_LIBS}
    ${GLOG_LIBRARIES}
    ${FUSE_LIBRARIES}
    ${Boost_LIBRARIES}
    ${SODIUM_LIBRARIES}
    ${PROTOBUF_LIBRARIES}
    ${NSS_LIBRARIES}
    ${FOLLY_LIBRARIES}
    ${HELPERS_LIBRARIES}
    ${OPENSSL_LIBRARIES})

if(WITH_CEPH)
    list(APPEND CLIENT_LIBRARIES ${RADOSSTRIPER_LIBRARY} ${RADOS_LIBRARY} ${CEPHCOMMON_LIBRARY})
endif(WITH_CEPH)

if(WITH_S3)
    list(APPEND CLIENT_LIBRARIES ${AWS_SDK_LIBRARIES})
endif(WITH_S3)

if(WITH_SWIFT)
    list(APPEND CLIENT_LIBRARIES ${SWIFT_SDK_LIBRARIES})
endif(WITH_SWIFT)

if(WITH_GLUSTERFS)
    list(APPEND CLIENT_LIBRARIES ${GLUSTERFSAPI_LIBRARIES})
endif(WITH_GLUSTERFS)

if(WITH_WEBDAV)
    list(APPEND CLIENT_LIBRARIES ${PROXYGEN_LIBRARY} ${WANGLE_LIBRARIES})
endif(WITH_WEBDAV)

# Define targets
add_library(client OBJECT ${SOURCES} ${HEADERS})
add_dependencies(client helpers clproto)

if(WITH_ONECLIENT)
set(CLIENT_SOURCES
    ${MAIN_SOURCE_FILE}
    $<TARGET_OBJECTS:client>
    ${PROJECT_SOURCES})
endif(WITH_ONECLIENT)

if(WITH_ONEDATAFS)
  set(ONEDATAFS_SOURCES
      ${CMAKE_CURRENT_SOURCE_DIR}/src/onedatafs.cc
      $<TARGET_OBJECTS:client>
      ${PROJECT_SOURCES})

  if(PYTHON2_FOUND)
    set(CMAKE_SHARED_LIBRARY_PREFIX "")
    add_library(onedatafs.py2 SHARED ${ONEDATAFS_SOURCES})
    target_link_libraries(onedatafs.py2 PRIVATE ${CLIENT_LIBRARIES} ${LIBBOOST_PYTHON2})
    set_target_properties(onedatafs.py2 PROPERTIES OUTPUT_NAME "onedatafs_py2")
    set_target_properties(onedatafs.py2 PROPERTIES COMPILE_FLAGS ${PYTHON2_CFLAGS})
    set_target_properties(onedatafs.py2 PROPERTIES LINK_FLAGS ${PYTHON2_LDFLAGS})
    set_target_properties(onedatafs.py2 PROPERTIES VERSION ${GIT_VERSION}
      SOVERSION ${GIT_VERSION})
<<<<<<< HEAD
=======
    set_target_properties(onedatafs.py2 PROPERTIES
      BUILD_WITH_INSTALL_RPATH true
      INSTALL_RPATH_USE_LINK_PATH true
      INSTALL_RPATH "${CUSTOM_RPATH}")
>>>>>>> a2f5fcbc
  endif(PYTHON2_FOUND)

  if(PYTHON3_FOUND)
    set(CMAKE_SHARED_LIBRARY_PREFIX "")
    add_library(onedatafs.py3 SHARED ${ONEDATAFS_SOURCES})
    target_link_libraries(onedatafs.py3 PRIVATE ${CLIENT_LIBRARIES} ${LIBBOOST_PYTHON3})
    set_target_properties(onedatafs.py3 PROPERTIES OUTPUT_NAME "onedatafs_py3")
    set_target_properties(onedatafs.py3 PROPERTIES COMPILE_FLAGS ${PYTHON3_CFLAGS})
    set_target_properties(onedatafs.py3 PROPERTIES LINK_FLAGS ${PYTHON3_LDFLAGS})
    set_target_properties(onedatafs.py3 PROPERTIES VERSION ${GIT_VERSION}
      SOVERSION ${GIT_VERSION})
<<<<<<< HEAD
=======
    set_target_properties(onedatafs.py3 PROPERTIES
      BUILD_WITH_INSTALL_RPATH true
      INSTALL_RPATH_USE_LINK_PATH true
      INSTALL_RPATH "${CUSTOM_RPATH}")
>>>>>>> a2f5fcbc
  endif(PYTHON3_FOUND)
endif(WITH_ONEDATAFS)

if(WITH_ONECLIENT)
add_executable(oneclient ${CLIENT_SOURCES})
target_link_libraries(oneclient PRIVATE ${CLIENT_LIBRARIES})
set_target_properties(oneclient PROPERTIES
    BUILD_WITH_INSTALL_RPATH true
    INSTALL_RPATH_USE_LINK_PATH true
    INSTALL_RPATH "${CUSTOM_RPATH}")

if(NOT ${PROFILER_LIBRARY} MATCHES PROFILER_LIBRARY-NOTFOUND)
    target_link_libraries(oneclient PRIVATE ${PROFILER_LIBRARY})
endif(NOT ${PROFILER_LIBRARY} MATCHES PROFILER_LIBRARY-NOTFOUND)
endif(WITH_ONECLIENT)

# Install
if(WITH_ONECLIENT)
install(TARGETS oneclient DESTINATION ${CMAKE_INSTALL_FULL_BINDIR})
install(FILES man/oneclient.1 DESTINATION ${CMAKE_INSTALL_FULL_MANDIR}/man1)
endif(WITH_ONECLIENT)
install(FILES man/oneclient.conf.5 DESTINATION ${CMAKE_INSTALL_FULL_MANDIR}/man5)
install(FILES LICENSE.txt DESTINATION ${CMAKE_INSTALL_FULL_DOCDIR})
install(FILES README.md DESTINATION ${CMAKE_INSTALL_FULL_DOCDIR})
install(DIRECTORY config/ DESTINATION ${CMAKE_INSTALL_FULL_SYSCONFDIR})
if(WITH_ONEDATAFS)
  if(PYTHON2_FOUND)
    if($ENV{CONDA_BUILD})
      set(PYTHON2_INSTALL_DIR ${CMAKE_INSTALL_LIBDIR}/python${PYTHON2_VERSION_STRING}/${PYTHON2_SITE_DIR})
    else()
      set(PYTHON2_INSTALL_DIR ${PYTHON2_EXEC_PREFIX}/${LIB_INSTALL_DIR}/python${PYTHON2_VERSION_STRING}/${PYTHON2_SITE_DIR})
    endif()
    install(TARGETS onedatafs.py2 DESTINATION ${PYTHON2_INSTALL_DIR}/onedatafs)
    install(FILES onedatafs/python/__init__.py DESTINATION ${PYTHON2_INSTALL_DIR}/onedatafs)
  endif(PYTHON2_FOUND)
  if(PYTHON3_FOUND)
    if($ENV{CONDA_BUILD})
      set(PYTHON3_INSTALL_DIR ${CMAKE_INSTALL_LIBDIR}/python${PYTHON3_VERSION_STRING}/${PYTHON3_SITE_DIR})
    else()
      set(PYTHON3_INSTALL_DIR ${PYTHON3_EXEC_PREFIX}/${LIB_INSTALL_DIR}/python${PYTHON3_VERSION_STRING}/${PYTHON3_SITE_DIR})
    endif()
    install(TARGETS onedatafs.py3 DESTINATION ${PYTHON3_INSTALL_DIR}/onedatafs)
    install(FILES onedatafs/python/__init__.py DESTINATION ${PYTHON3_INSTALL_DIR}/onedatafs)
  endif(PYTHON3_FOUND)
endif(WITH_ONEDATAFS)

if(WITH_ONECLIENT)
  if(UNIX AND NOT APPLE)
      install(DIRECTORY autocomplete/linux/ DESTINATION ${CMAKE_INSTALL_FULL_LOCALSTATEDIR}/lib/oneclient)
  endif(UNIX AND NOT APPLE)
  if(APPLE)
      install(DIRECTORY autocomplete/osx/ DESTINATION ${CMAKE_INSTALL_FULL_LOCALSTATEDIR}/lib/oneclient)
  endif(APPLE)
endif(WITH_ONECLIENT)

find_program(
    CLANG_TIDY
    NAMES "run-clang-tidy"
    DOC "Path to run-clang-tidy script")

if(CLANG_TIDY)
    include(ProcessorCount)
    ProcessorCount(CLANG_TIDY_PARALLEL_JOBS)
    message(STATUS
        "run-clang-tidy script found: ${CLANG_TIDY} - adding target clang-tidy")
    set(CLANG_TIDY_SOURCE_FILTER "src/*.cc")
    file(GLOB_RECURSE CLANG_TIDY_SOURCES
         "${CMAKE_CURRENT_SOURCE_DIR}/${CLANG_TIDY_SOURCE_FILTER}")
    add_custom_target(clang-tidy COMMAND ${CLANG_TIDY}
        -export-fixes clang-tidy-suggested-fixes.yaml
        -j ${CLANG_TIDY_PARALLEL_JOBS}
        -extra-arg=-DTBB_USE_GLIBCXX_VERSION=50400
        ${CLANG_TIDY_SOURCES})
else(CLANG_TIDY)
    message(STATUS "run-clang-tidy script not found - target clang-tidy not available")
endif(CLANG_TIDY)

if(WITH_ONEBENCH)
add_subdirectory(bench)
endif(WITH_ONEBENCH)

if(WITH_TESTS)
enable_testing()
add_subdirectory(test)
endif(WITH_TESTS)<|MERGE_RESOLUTION|>--- conflicted
+++ resolved
@@ -365,13 +365,10 @@
     set_target_properties(onedatafs.py2 PROPERTIES LINK_FLAGS ${PYTHON2_LDFLAGS})
     set_target_properties(onedatafs.py2 PROPERTIES VERSION ${GIT_VERSION}
       SOVERSION ${GIT_VERSION})
-<<<<<<< HEAD
-=======
     set_target_properties(onedatafs.py2 PROPERTIES
       BUILD_WITH_INSTALL_RPATH true
       INSTALL_RPATH_USE_LINK_PATH true
       INSTALL_RPATH "${CUSTOM_RPATH}")
->>>>>>> a2f5fcbc
   endif(PYTHON2_FOUND)
 
   if(PYTHON3_FOUND)
@@ -383,13 +380,10 @@
     set_target_properties(onedatafs.py3 PROPERTIES LINK_FLAGS ${PYTHON3_LDFLAGS})
     set_target_properties(onedatafs.py3 PROPERTIES VERSION ${GIT_VERSION}
       SOVERSION ${GIT_VERSION})
-<<<<<<< HEAD
-=======
     set_target_properties(onedatafs.py3 PROPERTIES
       BUILD_WITH_INSTALL_RPATH true
       INSTALL_RPATH_USE_LINK_PATH true
       INSTALL_RPATH "${CUSTOM_RPATH}")
->>>>>>> a2f5fcbc
   endif(PYTHON3_FOUND)
 endif(WITH_ONEDATAFS)
 
