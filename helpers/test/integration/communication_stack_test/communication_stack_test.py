--- conflicted
+++ resolved
@@ -76,11 +76,7 @@
 
         return [
             send_time_param(send_time.ms()),
-<<<<<<< HEAD
-            msg_per_sek_param(msg_num, send_time.us())
-=======
             mbps_param(msg_num, msg_size, send_time.us())
->>>>>>> b5ee071f
         ]
 
     @performance({
@@ -126,11 +122,7 @@
 
         return [
             communicate_time_param(communicate_time.ms()),
-<<<<<<< HEAD
-            msg_per_sek_param(msg_num, communicate_time.us())
-=======
             mbps_param(msg_num, msg_size, communicate_time.us())
->>>>>>> b5ee071f
         ]
 
     @performance(skip=True)
