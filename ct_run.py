#!/usr/bin/env python

"""Runs integration tests."""

import argparse
import os
import platform
import sys

script_dir = os.path.dirname(os.path.realpath(__file__))
helpers_dir = os.path.join(script_dir, 'helpers')
docker_dir = os.path.join(helpers_dir, 'bamboos', 'docker')
sys.path.insert(0, docker_dir)
from environment import docker

parser = argparse.ArgumentParser(
    formatter_class=argparse.ArgumentDefaultsHelpFormatter,
    description='Run Common Tests.')

parser.add_argument(
    '--gdb',
    action='store_true',
    default=False,
    help='run tests in GDB')

parser.add_argument(
    '--image', '-i',
    action='store',
<<<<<<< HEAD
    default='onedata/builder:1902-2',
=======
    default='onedata/builder:1909-1',
>>>>>>> a2f5fcbc
    help='docker image to use as a test master',
    dest='image')

parser.add_argument(
    '--release',
    action='store',
    default='release',
    help='release directory to run tests from',
    dest='release')

parser.add_argument(
    '--suite',
    action='append',
    default=[],
    help='name of the test suite',
    dest='suites')

[args, pass_args] = parser.parse_known_args()
script_dir = os.path.dirname(os.path.realpath(__file__))
base_test_dir = os.path.join(os.path.realpath(args.release), 'test',
                             'integration')
test_dirs = map(lambda suite: os.path.join(base_test_dir, suite), args.suites)
if not test_dirs:
    test_dirs = [base_test_dir]

command = '''
import os, subprocess, sys, stat

if {shed_privileges}:
    os.environ['HOME'] = '/tmp'
    docker_gid = os.stat('/var/run/docker.sock').st_gid
    os.chmod('/etc/resolv.conf', 0o666)
    os.setgroups([docker_gid])
    os.setregid({gid}, {gid})
    os.setreuid({uid}, {uid})

if {gdb}:
    command = ['gdb', 'python', '-silent', '-statistics', '-ex', """run -c "
import pytest
pytest.main({args} + ['{test_dirs}'])" """]
else:
    command = ['py.test'] + {args} + ['{test_dirs}']

ret = subprocess.call(command)
sys.exit(ret)
'''
command = command.format(
    args=pass_args,
    uid=os.geteuid(),
    gid=os.getegid(),
    test_dirs="', '".join(test_dirs),
    shed_privileges=(platform.system() == 'Linux'),
    gdb=args.gdb)

ret = docker.run(tty=True,
                 rm=True,
                 interactive=True,
                 workdir=script_dir,
                 reflect=[(script_dir, 'rw'),
                          ('/var/run/docker.sock', 'rw')],
                 image=args.image,
                 envs={'BASE_TEST_DIR': base_test_dir},
                 run_params=['--privileged'] if args.gdb else [],
                 command=['python', '-c', command])
sys.exit(ret)<|MERGE_RESOLUTION|>--- conflicted
+++ resolved
@@ -26,11 +26,7 @@
 parser.add_argument(
     '--image', '-i',
     action='store',
-<<<<<<< HEAD
-    default='onedata/builder:1902-2',
-=======
     default='onedata/builder:1909-1',
->>>>>>> a2f5fcbc
     help='docker image to use as a test master',
     dest='image')
 
