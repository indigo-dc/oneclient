/release
/debug
/relwithdebinfo

# Compiled Object files
*.slo
*.lo
*.o
*.obj

# Compiled Dynamic libraries
*.so
*.dylib
*.dll

# Compiled Static libraries
*.lai
*.la
*.a
*.lib

# Executables
*.exe
*.out
*.app

# CMake
CMakeCache.txt
CMakeFiles
Makefile
cmake_install.cmake
install_manifest.txt

# workspace files are user-specific
*.sublime-workspace

# project files should be checked into the repository, unless a significant
# proportion of contributors will probably not be using SublimeText
# *.sublime-project

# XCode project files
*.xcodeproj

<<<<<<< HEAD
# Clion project
=======
# Clion project files
>>>>>>> 81d1391b
.idea<|MERGE_RESOLUTION|>--- conflicted
+++ resolved
@@ -41,9 +41,5 @@
 # XCode project files
 *.xcodeproj
 
-<<<<<<< HEAD
-# Clion project
-=======
 # Clion project files
->>>>>>> 81d1391b
 .idea