/**
 * @file shMock.h
 * @author Krzysztof Trzepla
 * @copyright (C) 2015 ACK CYFRONET AGH
 * @copyright This software is released under the MIT license cited in
 * 'LICENSE.txt'
 */

#ifndef ONECLIENT_SH_MOCK_H
#define ONECLIENT_SH_MOCK_H

#include <boost/asio/buffer.hpp>
#include <boost/filesystem/path.hpp>

#include <fuse.h>

#include <string>

namespace one {
namespace client {

class SHMock {
public:
    /**
<<<<<<< HEAD
    * Constructor.
    * @param path File system root directory.
    */
    SHMock(boost::filesystem::path rootPath);

    /**
    * FUSE @c access callback.
    * @see http://fuse.sourceforge.net/doxygen/structfuse__operations.html
    */
    int shAccess(const std::string &path, const int mask);

    /**
    * FUSE @c getattr callback.
    * @see http://fuse.sourceforge.net/doxygen/structfuse__operations.html
    */
    int shGetattr(const std::string &path, struct stat *statbuf);

    /**
    * FUSE @c readlink callback.
    * @see http://fuse.sourceforge.net/doxygen/structfuse__operations.html
    */
    int shReadlink(const std::string &path, boost::asio::mutable_buffer buf);

    /**
    * FUSE @c mknod callback.
    * @see http://fuse.sourceforge.net/doxygen/structfuse__operations.html
    */
    int shMknod(const std::string &path, const mode_t mode, const dev_t dev);

    /**
    * FUSE @c mkdir callback.
    * @see http://fuse.sourceforge.net/doxygen/structfuse__operations.html
    */
    int shMkdir(const std::string &path, const mode_t mode);
=======
     * Constructor.
     * @param path File system root directory.
     */
    SHMock(std::string path);

    /**
     * FUSE @c access callback.
     * @see http://fuse.sourceforge.net/doxygen/structfuse__operations.html
     */
    int shAccess(const std::string &path, int mask);

    /**
     * FUSE @c getattr callback.
     * @see http://fuse.sourceforge.net/doxygen/structfuse__operations.html
     */
    int shGetattr(
        const std::string &path, struct stat *statbuf, bool fuse_ctx = true);

    /**
     * FUSE @c readlink callback.
     * @see http://fuse.sourceforge.net/doxygen/structfuse__operations.html
     */
    int shReadlink(const std::string &path, char *link, size_t size);

    /**
     * FUSE @c mknod callback.
     * @see http://fuse.sourceforge.net/doxygen/structfuse__operations.html
     */
    int shMknod(const std::string &path, mode_t mode, dev_t dev);

    /**
     * FUSE @c mkdir callback.
     * @see http://fuse.sourceforge.net/doxygen/structfuse__operations.html
     */
    int shMkdir(const std::string &path, mode_t mode);
>>>>>>> cd9de09c

    /**
     * FUSE @c unlink callback.
     * @see http://fuse.sourceforge.net/doxygen/structfuse__operations.html
     */
    int shUnlink(const std::string &path);

    /**
     * FUSE @c rmdir callback.
     * @see http://fuse.sourceforge.net/doxygen/structfuse__operations.html
     */
    int shRmdir(const std::string &path);

    /**
<<<<<<< HEAD
    * FUSE @c symlink callback.
    * @see http://fuse.sourceforge.net/doxygen/structfuse__operations.html
    */
    int shSymlink(const std::string &target, const std::string &linkPath);

    /**
    * FUSE @c rename callback.
    * @see http://fuse.sourceforge.net/doxygen/structfuse__operations.html
    */
    int shRename(const std::string &oldpath, const std::string &newPath);

    /**
    * FUSE @c chmod callback.
    * @see http://fuse.sourceforge.net/doxygen/structfuse__operations.html
    */
    int shChmod(const std::string &path, const mode_t mode);

    /**
    * FUSE @c chown callback.
    * @see http://fuse.sourceforge.net/doxygen/structfuse__operations.html
    */
    int shChown(const std::string &path, const uid_t uid, const gid_t gid);

    /**
    * FUSE @c truncate callback.
    * @see http://fuse.sourceforge.net/doxygen/structfuse__operations.html
    */
    int shTruncate(const std::string &path, const off_t newSize);

    /**
    * FUSE @c utime callback.
    * @see http://fuse.sourceforge.net/doxygen/structfuse__operations.html
    */
    int shUtime(const std::string &path, struct utimbuf *const ubuf);

    /**
    * FUSE @c open callback.
    * @see http://fuse.sourceforge.net/doxygen/structfuse__operations.html
    */
    int shOpen(const std::string &path, struct fuse_file_info *const fileInfo);

    /**
    * FUSE @c read callback.
    * @see http://fuse.sourceforge.net/doxygen/structfuse__operations.html
    */
    int shRead(const std::string &path, boost::asio::mutable_buffer buf,
        const off_t offset, struct fuse_file_info *const fileInfo);

    /**
    * FUSE @c write callback.
    * @see http://fuse.sourceforge.net/doxygen/structfuse__operations.html
    */
    int shWrite(const std::string &path, boost::asio::const_buffer buf,
        const off_t offset, struct fuse_file_info *const fileInfo);

    /**
    * FUSE @c statfs callback.
    * @see http://fuse.sourceforge.net/doxygen/structfuse__operations.html
    */
    int shStatfs(const std::string &path, struct statvfs *const statInfo);

    /**
    * FUSE @c flush callback.
    * @see http://fuse.sourceforge.net/doxygen/structfuse__operations.html
    */
    int shFlush(const std::string &path, struct fuse_file_info *const fileInfo);

    /**
    * FUSE @c release callback.
    * @see http://fuse.sourceforge.net/doxygen/structfuse__operations.html
    */
    int shRelease(
        const std::string &path, struct fuse_file_info *const fileInfo);

    /**
    * FUSE @c fsync callback.
    * @see http://fuse.sourceforge.net/doxygen/structfuse__operations.html
    */
    int shFsync(const std::string &path, const int datasync,
        struct fuse_file_info *const fileInfo);

    /**
    * FUSE @c opendir callback.
    * @see http://fuse.sourceforge.net/doxygen/structfuse__operations.html
    */
    int shOpendir(
        const std::string &path, struct fuse_file_info *const fileInfo);

    /**
    * FUSE @c readdir callback.
    * @see http://fuse.sourceforge.net/doxygen/structfuse__operations.html
    */
    int shReaddir(const std::string &path, void *const buf,
        const fuse_fill_dir_t filler, const off_t offset,
        struct fuse_file_info *const fileInfo);

    /**
    * FUSE @c releasedir callback.
    * @see http://fuse.sourceforge.net/doxygen/structfuse__operations.html
    */
    int shReleasedir(
        const std::string &path, struct fuse_file_info *const fileInfo);

    /**
    * FUSE @c fsyncdir callback.
    * @see http://fuse.sourceforge.net/doxygen/structfuse__operations.html
    */
    int shFsyncdir(const std::string &path, const int datasync,
        struct fuse_file_info *const fileInfo);
=======
     * FUSE @c symlink callback.
     * @see http://fuse.sourceforge.net/doxygen/structfuse__operations.html
     */
    int shSymlink(const std::string &path, const std::string &link);

    /**
     * FUSE @c rename callback.
     * @see http://fuse.sourceforge.net/doxygen/structfuse__operations.html
     */
    int shRename(const std::string &path, const std::string &newPath);

    /**
     * FUSE @c chmod callback.
     * @see http://fuse.sourceforge.net/doxygen/structfuse__operations.html
     */
    int shChmod(const std::string &path, mode_t mode);

    /**
     * FUSE @c chown callback.
     * @see http://fuse.sourceforge.net/doxygen/structfuse__operations.html
     */
    int shChown(const std::string &path, uid_t uid, gid_t gid);

    /**
     * FUSE @c truncate callback.
     * @see http://fuse.sourceforge.net/doxygen/structfuse__operations.html
     */
    int shTruncate(const std::string &path, off_t newSize);

    /**
     * FUSE @c utime callback.
     * @see http://fuse.sourceforge.net/doxygen/structfuse__operations.html
     */
    int shUtime(const std::string &path, struct utimbuf *ubuf);

    /**
     * FUSE @c open callback.
     * @see http://fuse.sourceforge.net/doxygen/structfuse__operations.html
     */
    int shOpen(const std::string &path, struct fuse_file_info *fileInfo);

    /**
     * FUSE @c read callback.
     * @see http://fuse.sourceforge.net/doxygen/structfuse__operations.html
     */
    int shRead(const std::string &path, char *buf, size_t size, off_t offset,
        struct fuse_file_info *fileInfo);

    /**
     * FUSE @c write callback.
     * @see http://fuse.sourceforge.net/doxygen/structfuse__operations.html
     */
    int shWrite(const std::string &path, const char *buf, size_t size,
        off_t offset, struct fuse_file_info *fileInfo);

    /**
     * FUSE @c statfs callback.
     * @see http://fuse.sourceforge.net/doxygen/structfuse__operations.html
     */
    int shStatfs(const std::string &path, struct statvfs *statInfo);

    /**
     * FUSE @c flush callback.
     * @see http://fuse.sourceforge.net/doxygen/structfuse__operations.html
     */
    int shFlush(const std::string &path, struct fuse_file_info *fileInfo);

    /**
     * FUSE @c release callback.
     * @see http://fuse.sourceforge.net/doxygen/structfuse__operations.html
     */
    int shRelease(const std::string &path, struct fuse_file_info *fileInfo);

    /**
     * FUSE @c fsync callback.
     * @see http://fuse.sourceforge.net/doxygen/structfuse__operations.html
     */
    int shFsync(
        const std::string &path, int datasync, struct fuse_file_info *fileInfo);

    /**
     * FUSE @c opendir callback.
     * @see http://fuse.sourceforge.net/doxygen/structfuse__operations.html
     */
    int shOpendir(const std::string &path, struct fuse_file_info *fileInfo);

    /**
     * FUSE @c readdir callback.
     * @see http://fuse.sourceforge.net/doxygen/structfuse__operations.html
     */
    int shReaddir(const std::string &path, void *buf, fuse_fill_dir_t filler,
        off_t offset, struct fuse_file_info *fileInfo);

    /**
     * FUSE @c releasedir callback.
     * @see http://fuse.sourceforge.net/doxygen/structfuse__operations.html
     */
    int shReleasedir(const std::string &path, struct fuse_file_info *fileInfo);

    /**
     * FUSE @c fsyncdir callback.
     * @see http://fuse.sourceforge.net/doxygen/structfuse__operations.html
     */
    int shFsyncdir(
        const std::string &path, int datasync, struct fuse_file_info *fileInfo);
>>>>>>> cd9de09c

private:
    boost::filesystem::path root(const boost::filesystem::path &path);

    boost::filesystem::path m_root;
};

} // namespace client
} // namespace one

#endif // ONECLIENT_SH_MOCK_H<|MERGE_RESOLUTION|>--- conflicted
+++ resolved
@@ -22,78 +22,40 @@
 class SHMock {
 public:
     /**
-<<<<<<< HEAD
-    * Constructor.
-    * @param path File system root directory.
-    */
-    SHMock(boost::filesystem::path rootPath);
-
-    /**
-    * FUSE @c access callback.
-    * @see http://fuse.sourceforge.net/doxygen/structfuse__operations.html
-    */
-    int shAccess(const std::string &path, const int mask);
-
-    /**
-    * FUSE @c getattr callback.
-    * @see http://fuse.sourceforge.net/doxygen/structfuse__operations.html
-    */
-    int shGetattr(const std::string &path, struct stat *statbuf);
-
-    /**
-    * FUSE @c readlink callback.
-    * @see http://fuse.sourceforge.net/doxygen/structfuse__operations.html
-    */
-    int shReadlink(const std::string &path, boost::asio::mutable_buffer buf);
-
-    /**
-    * FUSE @c mknod callback.
-    * @see http://fuse.sourceforge.net/doxygen/structfuse__operations.html
-    */
-    int shMknod(const std::string &path, const mode_t mode, const dev_t dev);
-
-    /**
-    * FUSE @c mkdir callback.
-    * @see http://fuse.sourceforge.net/doxygen/structfuse__operations.html
-    */
-    int shMkdir(const std::string &path, const mode_t mode);
-=======
      * Constructor.
      * @param path File system root directory.
      */
-    SHMock(std::string path);
+    SHMock(boost::filesystem::path rootPath);
 
     /**
      * FUSE @c access callback.
      * @see http://fuse.sourceforge.net/doxygen/structfuse__operations.html
      */
-    int shAccess(const std::string &path, int mask);
+    int shAccess(const std::string &path, const int mask);
 
     /**
      * FUSE @c getattr callback.
      * @see http://fuse.sourceforge.net/doxygen/structfuse__operations.html
      */
-    int shGetattr(
-        const std::string &path, struct stat *statbuf, bool fuse_ctx = true);
+    int shGetattr(const std::string &path, struct stat *statbuf);
 
     /**
      * FUSE @c readlink callback.
      * @see http://fuse.sourceforge.net/doxygen/structfuse__operations.html
      */
-    int shReadlink(const std::string &path, char *link, size_t size);
+    int shReadlink(const std::string &path, boost::asio::mutable_buffer buf);
 
     /**
      * FUSE @c mknod callback.
      * @see http://fuse.sourceforge.net/doxygen/structfuse__operations.html
      */
-    int shMknod(const std::string &path, mode_t mode, dev_t dev);
+    int shMknod(const std::string &path, const mode_t mode, const dev_t dev);
 
     /**
      * FUSE @c mkdir callback.
      * @see http://fuse.sourceforge.net/doxygen/structfuse__operations.html
      */
-    int shMkdir(const std::string &path, mode_t mode);
->>>>>>> cd9de09c
+    int shMkdir(const std::string &path, const mode_t mode);
 
     /**
      * FUSE @c unlink callback.
@@ -108,223 +70,115 @@
     int shRmdir(const std::string &path);
 
     /**
-<<<<<<< HEAD
-    * FUSE @c symlink callback.
-    * @see http://fuse.sourceforge.net/doxygen/structfuse__operations.html
-    */
+     * FUSE @c symlink callback.
+     * @see http://fuse.sourceforge.net/doxygen/structfuse__operations.html
+     */
     int shSymlink(const std::string &target, const std::string &linkPath);
 
     /**
-    * FUSE @c rename callback.
-    * @see http://fuse.sourceforge.net/doxygen/structfuse__operations.html
-    */
+     * FUSE @c rename callback.
+     * @see http://fuse.sourceforge.net/doxygen/structfuse__operations.html
+     */
     int shRename(const std::string &oldpath, const std::string &newPath);
 
     /**
-    * FUSE @c chmod callback.
-    * @see http://fuse.sourceforge.net/doxygen/structfuse__operations.html
-    */
+     * FUSE @c chmod callback.
+     * @see http://fuse.sourceforge.net/doxygen/structfuse__operations.html
+     */
     int shChmod(const std::string &path, const mode_t mode);
 
     /**
-    * FUSE @c chown callback.
-    * @see http://fuse.sourceforge.net/doxygen/structfuse__operations.html
-    */
+     * FUSE @c chown callback.
+     * @see http://fuse.sourceforge.net/doxygen/structfuse__operations.html
+     */
     int shChown(const std::string &path, const uid_t uid, const gid_t gid);
 
     /**
-    * FUSE @c truncate callback.
-    * @see http://fuse.sourceforge.net/doxygen/structfuse__operations.html
-    */
+     * FUSE @c truncate callback.
+     * @see http://fuse.sourceforge.net/doxygen/structfuse__operations.html
+     */
     int shTruncate(const std::string &path, const off_t newSize);
 
     /**
-    * FUSE @c utime callback.
-    * @see http://fuse.sourceforge.net/doxygen/structfuse__operations.html
-    */
+     * FUSE @c utime callback.
+     * @see http://fuse.sourceforge.net/doxygen/structfuse__operations.html
+     */
     int shUtime(const std::string &path, struct utimbuf *const ubuf);
 
     /**
-    * FUSE @c open callback.
-    * @see http://fuse.sourceforge.net/doxygen/structfuse__operations.html
-    */
+     * FUSE @c open callback.
+     * @see http://fuse.sourceforge.net/doxygen/structfuse__operations.html
+     */
     int shOpen(const std::string &path, struct fuse_file_info *const fileInfo);
 
     /**
-    * FUSE @c read callback.
-    * @see http://fuse.sourceforge.net/doxygen/structfuse__operations.html
-    */
+     * FUSE @c read callback.
+     * @see http://fuse.sourceforge.net/doxygen/structfuse__operations.html
+     */
     int shRead(const std::string &path, boost::asio::mutable_buffer buf,
         const off_t offset, struct fuse_file_info *const fileInfo);
 
     /**
-    * FUSE @c write callback.
-    * @see http://fuse.sourceforge.net/doxygen/structfuse__operations.html
-    */
+     * FUSE @c write callback.
+     * @see http://fuse.sourceforge.net/doxygen/structfuse__operations.html
+     */
     int shWrite(const std::string &path, boost::asio::const_buffer buf,
         const off_t offset, struct fuse_file_info *const fileInfo);
 
     /**
-    * FUSE @c statfs callback.
-    * @see http://fuse.sourceforge.net/doxygen/structfuse__operations.html
-    */
+     * FUSE @c statfs callback.
+     * @see http://fuse.sourceforge.net/doxygen/structfuse__operations.html
+     */
     int shStatfs(const std::string &path, struct statvfs *const statInfo);
 
     /**
-    * FUSE @c flush callback.
-    * @see http://fuse.sourceforge.net/doxygen/structfuse__operations.html
-    */
+     * FUSE @c flush callback.
+     * @see http://fuse.sourceforge.net/doxygen/structfuse__operations.html
+     */
     int shFlush(const std::string &path, struct fuse_file_info *const fileInfo);
 
     /**
-    * FUSE @c release callback.
-    * @see http://fuse.sourceforge.net/doxygen/structfuse__operations.html
-    */
+     * FUSE @c release callback.
+     * @see http://fuse.sourceforge.net/doxygen/structfuse__operations.html
+     */
     int shRelease(
         const std::string &path, struct fuse_file_info *const fileInfo);
 
     /**
-    * FUSE @c fsync callback.
-    * @see http://fuse.sourceforge.net/doxygen/structfuse__operations.html
-    */
+     * FUSE @c fsync callback.
+     * @see http://fuse.sourceforge.net/doxygen/structfuse__operations.html
+     */
     int shFsync(const std::string &path, const int datasync,
         struct fuse_file_info *const fileInfo);
 
     /**
-    * FUSE @c opendir callback.
-    * @see http://fuse.sourceforge.net/doxygen/structfuse__operations.html
-    */
+     * FUSE @c opendir callback.
+     * @see http://fuse.sourceforge.net/doxygen/structfuse__operations.html
+     */
     int shOpendir(
         const std::string &path, struct fuse_file_info *const fileInfo);
 
     /**
-    * FUSE @c readdir callback.
-    * @see http://fuse.sourceforge.net/doxygen/structfuse__operations.html
-    */
+     * FUSE @c readdir callback.
+     * @see http://fuse.sourceforge.net/doxygen/structfuse__operations.html
+     */
     int shReaddir(const std::string &path, void *const buf,
         const fuse_fill_dir_t filler, const off_t offset,
         struct fuse_file_info *const fileInfo);
 
     /**
-    * FUSE @c releasedir callback.
-    * @see http://fuse.sourceforge.net/doxygen/structfuse__operations.html
-    */
-    int shReleasedir(
-        const std::string &path, struct fuse_file_info *const fileInfo);
-
-    /**
-    * FUSE @c fsyncdir callback.
-    * @see http://fuse.sourceforge.net/doxygen/structfuse__operations.html
-    */
-    int shFsyncdir(const std::string &path, const int datasync,
-        struct fuse_file_info *const fileInfo);
-=======
-     * FUSE @c symlink callback.
-     * @see http://fuse.sourceforge.net/doxygen/structfuse__operations.html
-     */
-    int shSymlink(const std::string &path, const std::string &link);
-
-    /**
-     * FUSE @c rename callback.
-     * @see http://fuse.sourceforge.net/doxygen/structfuse__operations.html
-     */
-    int shRename(const std::string &path, const std::string &newPath);
-
-    /**
-     * FUSE @c chmod callback.
-     * @see http://fuse.sourceforge.net/doxygen/structfuse__operations.html
-     */
-    int shChmod(const std::string &path, mode_t mode);
-
-    /**
-     * FUSE @c chown callback.
-     * @see http://fuse.sourceforge.net/doxygen/structfuse__operations.html
-     */
-    int shChown(const std::string &path, uid_t uid, gid_t gid);
-
-    /**
-     * FUSE @c truncate callback.
-     * @see http://fuse.sourceforge.net/doxygen/structfuse__operations.html
-     */
-    int shTruncate(const std::string &path, off_t newSize);
-
-    /**
-     * FUSE @c utime callback.
-     * @see http://fuse.sourceforge.net/doxygen/structfuse__operations.html
-     */
-    int shUtime(const std::string &path, struct utimbuf *ubuf);
-
-    /**
-     * FUSE @c open callback.
-     * @see http://fuse.sourceforge.net/doxygen/structfuse__operations.html
-     */
-    int shOpen(const std::string &path, struct fuse_file_info *fileInfo);
-
-    /**
-     * FUSE @c read callback.
-     * @see http://fuse.sourceforge.net/doxygen/structfuse__operations.html
-     */
-    int shRead(const std::string &path, char *buf, size_t size, off_t offset,
-        struct fuse_file_info *fileInfo);
-
-    /**
-     * FUSE @c write callback.
-     * @see http://fuse.sourceforge.net/doxygen/structfuse__operations.html
-     */
-    int shWrite(const std::string &path, const char *buf, size_t size,
-        off_t offset, struct fuse_file_info *fileInfo);
-
-    /**
-     * FUSE @c statfs callback.
-     * @see http://fuse.sourceforge.net/doxygen/structfuse__operations.html
-     */
-    int shStatfs(const std::string &path, struct statvfs *statInfo);
-
-    /**
-     * FUSE @c flush callback.
-     * @see http://fuse.sourceforge.net/doxygen/structfuse__operations.html
-     */
-    int shFlush(const std::string &path, struct fuse_file_info *fileInfo);
-
-    /**
-     * FUSE @c release callback.
-     * @see http://fuse.sourceforge.net/doxygen/structfuse__operations.html
-     */
-    int shRelease(const std::string &path, struct fuse_file_info *fileInfo);
-
-    /**
-     * FUSE @c fsync callback.
-     * @see http://fuse.sourceforge.net/doxygen/structfuse__operations.html
-     */
-    int shFsync(
-        const std::string &path, int datasync, struct fuse_file_info *fileInfo);
-
-    /**
-     * FUSE @c opendir callback.
-     * @see http://fuse.sourceforge.net/doxygen/structfuse__operations.html
-     */
-    int shOpendir(const std::string &path, struct fuse_file_info *fileInfo);
-
-    /**
-     * FUSE @c readdir callback.
-     * @see http://fuse.sourceforge.net/doxygen/structfuse__operations.html
-     */
-    int shReaddir(const std::string &path, void *buf, fuse_fill_dir_t filler,
-        off_t offset, struct fuse_file_info *fileInfo);
-
-    /**
      * FUSE @c releasedir callback.
      * @see http://fuse.sourceforge.net/doxygen/structfuse__operations.html
      */
-    int shReleasedir(const std::string &path, struct fuse_file_info *fileInfo);
+    int shReleasedir(
+        const std::string &path, struct fuse_file_info *const fileInfo);
 
     /**
      * FUSE @c fsyncdir callback.
      * @see http://fuse.sourceforge.net/doxygen/structfuse__operations.html
      */
-    int shFsyncdir(
-        const std::string &path, int datasync, struct fuse_file_info *fileInfo);
->>>>>>> cd9de09c
+    int shFsyncdir(const std::string &path, const int datasync,
+        struct fuse_file_info *const fileInfo);
 
 private:
     boost::filesystem::path root(const boost::filesystem::path &path);
