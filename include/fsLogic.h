--- conflicted
+++ resolved
@@ -263,11 +263,8 @@
     events::FileLocationEventStream::Handler fileLocationHandler();
     events::PermissionChangedEventStream::Handler permissionChangedHandler();
     events::FileRemovalEventStream::Handler fileRemovalHandler();
-<<<<<<< HEAD
+    events::QuotaExeededEventStream::Handler quotaExeededHandler();
     events::FileRenamedEventStream::Handler fileRenamedHandler();
-=======
-    events::QuotaExeededEventStream::Handler quotaExeededHandler();
->>>>>>> 3b1c8e36
     bool dataCorrupted(const std::string &uuid, asio::const_buffer buf,
         const messages::fuse::Checksum &serverChecksum,
         const boost::icl::discrete_interval<off_t> &availableRange,
