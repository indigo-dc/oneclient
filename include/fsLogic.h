/**
 * @file fsLogic.h
 * @author Rafal Slota
 * @copyright (C) 2015 ACK CYFRONET AGH
 * @copyright This software is released under the MIT license cited in
 * 'LICENSE.txt'
 */

#ifndef ONECLIENT_FS_LOGIC_H
#define ONECLIENT_FS_LOGIC_H

#include "cache/cacheExpirationHelper.h"
#include "cache/fileContextCache.h"
#include "cache/forceProxyIOCache.h"
#include "cache/helpersCache.h"
#include "cache/metadataCache.h"
#include "events/eventManager.h"
#include "fsSubscriptions.h"
#include "messages/fuse/checksum.h"
#include "messages/fuse/fileAttr.h"
#include "messages/fuse/fileLocation.h"
#include "messages/fuse/helperParams.h"

#include <asio/buffer.hpp>
#include <boost/filesystem/path.hpp>
#include <boost/optional.hpp>
#include <fuse.h>
#include <tbb/concurrent_hash_map.h>

#include <cstdint>
#include <functional>
#include <memory>
#include <mutex>
#include <string>
#include <tuple>
#include <vector>

namespace one {

namespace messages {
class Configuration;
namespace fuse {
class GetFileAttr;
}
}

namespace client {

class Context;

namespace events {
class EventManager;
}

/**
 * The FsLogic main class.
 * This class contains FUSE all callbacks, so it basically is an heart of the
 * filesystem. Technically FsLogic is an singleton created on program start and
 * registered in FUSE daemon.
 */
class FsLogic {
public:
    /**
     * Constructor.
     * @param context Shared pointer to application context instance.
     */
    FsLogic(std::shared_ptr<Context> context,
        std::shared_ptr<messages::Configuration> configuration);

    /**
    * Destructor.
    * Cancels scheduling operations.
    */
    ~FsLogic();

    /**
     * FUSE @c access callback.
     * @see http://fuse.sourceforge.net/doxygen/structfuse__operations.html
     */
    int access(boost::filesystem::path path, const int mode);

    /**
     * FUSE @c getattr callback.
     * @see http://fuse.sourceforge.net/doxygen/structfuse__operations.html
     */
    int getattr(boost::filesystem::path path, struct stat *const statbuf);

    /**
     * FUSE @c readlink callback.
     * @see http://fuse.sourceforge.net/doxygen/structfuse__operations.html
     */
    int readlink(boost::filesystem::path path, asio::mutable_buffer buf);

    /**
     * FUSE @c mknod callback.
     * @see http://fuse.sourceforge.net/doxygen/structfuse__operations.html
     */
    int mknod(boost::filesystem::path path, const mode_t mode, const dev_t dev);

    /**
     * FUSE @c mkdir callback.
     * @see http://fuse.sourceforge.net/doxygen/structfuse__operations.html
     */
    int mkdir(boost::filesystem::path path, const mode_t mode);

    /**
     * FUSE @c unlink callback.
     * @see http://fuse.sourceforge.net/doxygen/structfuse__operations.html
     */
    int unlink(boost::filesystem::path path);

    /**
     * FUSE @c rmdir callback.
     * @see http://fuse.sourceforge.net/doxygen/structfuse__operations.html
     */
    int rmdir(boost::filesystem::path path);

    /**
     * FUSE @c symlink callback.
     * @see http://fuse.sourceforge.net/doxygen/structfuse__operations.html
     */
    int symlink(
        boost::filesystem::path target, boost::filesystem::path linkPath);

    /**
     * FUSE @c rename callback.
     * @see http://fuse.sourceforge.net/doxygen/structfuse__operations.html
     */
    int rename(
        boost::filesystem::path oldPath, boost::filesystem::path newPath);

    /**
     * FUSE @c chmod callback.
     * @see http://fuse.sourceforge.net/doxygen/structfuse__operations.html
     */
    int chmod(boost::filesystem::path path, const mode_t mode);

    /**
     * FUSE @c chown callback.
     * @see http://fuse.sourceforge.net/doxygen/structfuse__operations.html
     */
    int chown(boost::filesystem::path path, const uid_t uid, const gid_t gid);

    /**
     * FUSE @c truncate callback.
     * @see http://fuse.sourceforge.net/doxygen/structfuse__operations.html
     */
    int truncate(boost::filesystem::path path, const off_t newSize);

    /**
     * FUSE @c utime callback.
     * @see http://fuse.sourceforge.net/doxygen/structfuse__operations.html
     */
    int utime(boost::filesystem::path path, struct utimbuf *const ubuf);

    /**
     * FUSE @c open callback.
     * @see http://fuse.sourceforge.net/doxygen/structfuse__operations.html
     */
    int open(
        boost::filesystem::path path, struct fuse_file_info *const fileInfo);

    /**
     * FUSE @c read callback.
     * @see http://fuse.sourceforge.net/doxygen/structfuse__operations.html
     */
    int read(boost::filesystem::path path, asio::mutable_buffer buf,
        const off_t offset, struct fuse_file_info *const fileInfo);

    /**
     * FUSE @c write callback.
     * @see http://fuse.sourceforge.net/doxygen/structfuse__operations.html
     */
    int write(boost::filesystem::path path, asio::const_buffer buf,
        const off_t offset, struct fuse_file_info *const fileInfo);

    /**
     * FUSE @c statfs callback.
     * @see http://fuse.sourceforge.net/doxygen/structfuse__operations.html
     */
    int statfs(boost::filesystem::path path, struct statvfs *const statInfo);

    /**
     * FUSE @c flush callback.
     * @see http://fuse.sourceforge.net/doxygen/structfuse__operations.html
     */
    int flush(
        boost::filesystem::path path, struct fuse_file_info *const fileInfo);

    /**
     * FUSE @c release callback.
     * @see http://fuse.sourceforge.net/doxygen/structfuse__operations.html
     */
    int release(
        boost::filesystem::path path, struct fuse_file_info *const fileInfo);

    /**
     * FUSE @c fsync callback.
     * @see http://fuse.sourceforge.net/doxygen/structfuse__operations.html
     */
    int fsync(boost::filesystem::path path, const int datasync,
        struct fuse_file_info *const fileInfo);

    /**
     * FUSE @c opendir callback.
     * @see http://fuse.sourceforge.net/doxygen/structfuse__operations.html
     */
    int opendir(
        boost::filesystem::path path, struct fuse_file_info *const fileInfo);

    /**
     * FUSE @c readdir callback.
     * @see http://fuse.sourceforge.net/doxygen/structfuse__operations.html
     */
    int readdir(boost::filesystem::path path, void *const buf,
        const fuse_fill_dir_t filler, const off_t offset,
        struct fuse_file_info *fileInfo);

    /**
     * FUSE @c releasedir callback.
     * @see http://fuse.sourceforge.net/doxygen/structfuse__operations.html
     */
    int releasedir(
        boost::filesystem::path path, struct fuse_file_info *const fileInfo);

    /**
     * FUSE @c fsyncdir callback.
     * @see http://fuse.sourceforge.net/doxygen/structfuse__operations.html
     */
    int fsyncdir(boost::filesystem::path path, const int datasync,
        struct fuse_file_info *const fileInfo);

    /**
     * FUSE @c create callback.
     * @see http://fuse.sourceforge.net/doxygen/structfuse__operations.html
     */
    int create(boost::filesystem::path path, const mode_t mode,
        struct fuse_file_info *const fileInfo);

protected:
    virtual HelpersCache::HelperPtr getHelper(
        const std::string &fileUuid, const std::string &storageId);

private:
    void scheduleCacheExpirationTick();
    void removeFile(boost::filesystem::path path);
<<<<<<< HEAD
    messages::fuse::FileLocation createFile(
        boost::filesystem::path path, mode_t);
    void openFile(messages::fuse::FileLocation &location,
        struct fuse_file_info *const fileInfo);
    one::messages::fuse::Checksum waitForBlockSynchronization(
        const std::string &uuid,
        const boost::icl::discrete_interval<off_t> &range);
    one::messages::fuse::Checksum syncAndFetchChecksum(const std::string &uuid,
=======
    const std::string createFile(boost::filesystem::path path, mode_t);
    void openFile(
        const std::string &fileUuid, struct fuse_file_info *const fileInfo);
    bool waitForBlockSynchronization(const std::string &uuid,
>>>>>>> e68e9c54
        const boost::icl::discrete_interval<off_t> &range);
    std::tuple<messages::fuse::FileBlock, asio::const_buffer> findWriteLocation(
        const messages::fuse::FileLocation &fileLocation, const off_t offset,
        const asio::const_buffer &buf);
    events::FileAttrEventStream::Handler fileAttrHandler();
    events::FileLocationEventStream::Handler fileLocationHandler();
    events::PermissionChangedEventStream::Handler permissionChangedHandler();
    events::FileRemovalEventStream::Handler fileRemovalHandler();
    bool dataIsCorrupted(const std::string uuid, asio::const_buffer buf,
        const std::unique_ptr<messages::fuse::Checksum> serverChecksum,
        const boost::icl::discrete_interval<off_t> &availableRange,
        const boost::icl::discrete_interval<off_t> &wantedRange);
    std::string computeHash(asio::const_buffer buf);

    const uid_t m_uid;
    const gid_t m_gid;

    std::shared_ptr<Context> m_context;
    events::EventManager m_eventManager;
    FileContextCache m_fileContextCache;
    HelpersCache m_helpersCache;
    MetadataCache m_metadataCache;
    FsSubscriptions m_fsSubscriptions;
    ForceProxyIOCache m_forceProxyIOCache;
    CacheExpirationHelper<std::string> m_locExpirationHelper;
    CacheExpirationHelper<std::string> m_attrExpirationHelper;

    std::mutex m_cancelCacheExpirationTickMutex;
    std::function<void()> m_cancelCacheExpirationTick;
};

struct FsLogicWrapper {
    std::unique_ptr<FsLogic> logic;
};

} // namespace client
} // namespace one

#endif // ONECLIENT_FS_LOGIC_H<|MERGE_RESOLUTION|>--- conflicted
+++ resolved
@@ -244,21 +244,13 @@
 private:
     void scheduleCacheExpirationTick();
     void removeFile(boost::filesystem::path path);
-<<<<<<< HEAD
-    messages::fuse::FileLocation createFile(
-        boost::filesystem::path path, mode_t);
-    void openFile(messages::fuse::FileLocation &location,
-        struct fuse_file_info *const fileInfo);
+    const std::string createFile(boost::filesystem::path path, mode_t);
+    void openFile(
+        const std::string &fileUuid, struct fuse_file_info *const fileInfo);
     one::messages::fuse::Checksum waitForBlockSynchronization(
         const std::string &uuid,
         const boost::icl::discrete_interval<off_t> &range);
     one::messages::fuse::Checksum syncAndFetchChecksum(const std::string &uuid,
-=======
-    const std::string createFile(boost::filesystem::path path, mode_t);
-    void openFile(
-        const std::string &fileUuid, struct fuse_file_info *const fileInfo);
-    bool waitForBlockSynchronization(const std::string &uuid,
->>>>>>> e68e9c54
         const boost::icl::discrete_interval<off_t> &range);
     std::tuple<messages::fuse::FileBlock, asio::const_buffer> findWriteLocation(
         const messages::fuse::FileLocation &fileLocation, const off_t offset,
