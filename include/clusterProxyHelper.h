--- conflicted
+++ resolved
@@ -9,15 +9,6 @@
 #define VEILHELPERS_CLUSTER_PROXY_HELPER_H
 
 
-<<<<<<< HEAD
-#include <unistd.h>
-#include <fcntl.h>
-#include <fuse.h>
-#include <vector>
-#include <string>
-#include <memory>
-=======
->>>>>>> 40d95863
 #include "helpers/IStorageHelper.h"
 
 #include "bufferAgent.h"
@@ -45,83 +36,10 @@
 
 struct BufferLimits;
 
-struct BufferLimits;
-
 /**
  * The ClusterProxyHelper class
  * Storage helper used to access files through VeilCluster (accessed over TLS protocol).
  */
-<<<<<<< HEAD
-class ClusterProxyHelper : public IStorageHelper {
-
-    public:
-        /// This storage helper uses either 0 or 3 arguments. If no arguments are passed, default Veilhelpers connetion pooling will be used.
-        ClusterProxyHelper(boost::shared_ptr<SimpleConnectionPool>,
-                           const BufferLimits &limits, const ArgsMap&);
-                                                                    ///< Otherwise first argument shall be cluster's hostname, second - cluster's port and third one - path to peer certificate.
-        virtual ~ClusterProxyHelper();
-
-        int sh_getattr(const char *path, struct stat *stbuf) ;
-        int sh_access(const char *path, int mask) ;
-        int sh_readlink(const char *path, char *buf, size_t size) ;
-        int sh_readdir(const char *path, void *buf, fuse_fill_dir_t filler, off_t offset, struct fuse_file_info *fi) ;
-        int sh_mknod(const char *path, mode_t mode, dev_t rdev) ;
-        int sh_mkdir(const char *path, mode_t mode) ;
-        int sh_unlink(const char *path) ;
-        int sh_rmdir(const char *path) ;
-        int sh_symlink(const char *from, const char *to) ;
-        int sh_rename(const char *from, const char *to) ;
-        int sh_link(const char *from, const char *to) ;
-        int sh_chmod(const char *path, mode_t mode) ;
-        int sh_chown(const char *path, uid_t uid, gid_t gid) ;
-        int sh_truncate(const char *path, off_t size) ;
-
-        #ifdef HAVE_UTIMENSAT
-        int sh_utimens(const char *path, const struct timespec ts[2]);
-        #endif // HAVE_UTIMENSAT
-
-        int sh_open(const char *path, struct fuse_file_info *fi) ;
-
-        /// This callback uses BufferAgent in order to improve read preformance. For real read operation impl. see ClusterProxyHelper::doRead.
-        int sh_read(const char *path, char *buf, size_t size, off_t offset, struct fuse_file_info *fi) ;
-
-        /// This callback uses BufferAgent in order to improve write preformance. For real write operation impl. see ClusterProxyHelper::doWrite.
-        int sh_write(const char *path, const char *buf, size_t size, off_t offset, struct fuse_file_info *fi);
-
-        int sh_statfs(const char *path, struct statvfs *stbuf) ;
-        int sh_flush(const char *path, struct fuse_file_info *fi) ;
-        int sh_release(const char *path, struct fuse_file_info *fi) ;
-        int sh_fsync(const char *path, int isdatasync, struct fuse_file_info *fi);
-
-        #ifdef HAVE_POSIX_FALLOCATE
-        int sh_fallocate(const char *path, int mode, off_t offset, off_t length, struct fuse_file_info *fi) ;
-        #endif // HAVE_POSIX_FALLOCATE
-
-        /* xattr operations are optional and can safely be left unimplemented */
-        #ifdef HAVE_SETXATTR
-        int sh_setxattr(const char *path, const char *name, const char *value, size_t size, int flags) ;
-        int sh_getxattr(const char *path, const char *name, char *value, size_t size) ;
-        int sh_listxattr(const char *path, char *list, size_t size) ;
-        int sh_removexattr(const char *path, const char *name) ;
-        #endif // HAVE_SETXATTR
-
-    protected:
-        unsigned int      m_clusterPort;
-        std::string       m_proxyCert;
-        std::string       m_clusterHostname;
-        BufferAgent       m_bufferAgent;
-
-        protocol::communication_protocol::Answer sendCluserMessage(protocol::communication_protocol::ClusterMsg &msg, uint32_t timeout = 0);      ///< Sends ClusterMsg to cluster and receives Answer. This function handles connection selection and its releasing.
-        protocol::communication_protocol::ClusterMsg commonClusterMsgSetup(std::string inputType, std::string& inputData);   ///< Setups commonly used fields in ClusterMsg for RemoteFileManagement.
-        std::string requestMessage(std::string inputType, std::string answerType, std::string& inputData, uint32_t timeout = 0);                   ///< Creates & sends ClusterMsg with given types and input. Response is an serialized message od type "answerType".
-        std::string requestAtom(std::string inputType, std::string inputData);                                              ///< Same as requestMessage except it always receives Atom. Return value is an strign value of Atom.
-
-        int doWrite(const std::string &path, const std::string &buf, size_t, off_t, ffi_type);             ///< Real implementation of write operation.
-        int doRead(const std::string &path, std::string &buf, size_t, off_t, ffi_type);                    ///< Real implementation of read operation.
-
-    private:
-        const boost::shared_ptr<SimpleConnectionPool> m_connectionPool;
-=======
 class ClusterProxyHelper: public IStorageHelper
 {
 public:
@@ -193,7 +111,6 @@
 
 private:
     const std::shared_ptr<SimpleConnectionPool> m_connectionPool;
->>>>>>> 40d95863
 };
 
 } // namespace helpers
