--- conflicted
+++ resolved
@@ -44,12 +44,8 @@
 #define READ_BUFFER_MAX_FILE_SIZE_OPT   "read_buffer_max_file_size"
 #define FILE_BUFFER_PREFERED_BLOCK_SIZE_OPT "file_buffer_prefered_block_size"
 #define FUSE_GROUP_ID_OPT               "fuse_group_id"
-<<<<<<< HEAD
-#define WRITE_BYTES_BEFORE_STAT_OPT         "write_bytes_before_stat"
-=======
+#define WRITE_BYTES_BEFORE_STAT_OPT     "write_bytes_before_stat"
 #define NO_CHECK_CERTIFICATE            "no_check_certificate"
->>>>>>> 89155ccd
-
 
 /// Prefix for all env variables that will be send to cluster
 #define FUSE_OPT_PREFIX               "fuse_opt_"
