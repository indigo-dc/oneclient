/**
 * @file config.hh
 * @author Rafal Slota
 * @copyright (C) 2013 ACK CYFRONET AGH
 * @copyright This software is released under the MIT license cited in 'LICENSE.txt'
 */

#ifndef CONFIG_HH
#define CONFIG_HH

#include <string>
#include <unistd.h>
#include <map>
#include <sstream>
#include <boost/filesystem.hpp>
#include <boost/unordered_set.hpp>
#include <boost/algorithm/string/case_conv.hpp>

#include "veilConfig.h"
#include "ISchedulable.h"
#include "logging.h"
#include "lock.h"

/// Prefix for all env variables that will be send to cluster
#define FUSE_OPT_PREFIX               "fuse_opt_"

#define PROTOCOL_VERSION    1
#define ATTR_DEFAULT_EXPIRATION_TIME 60


namespace veil {
namespace client {

namespace utils {

template<typename T>
std::string toString(const T &in) {
    std::ostringstream ss;
    ss << in;
    return ss.str();
}

template<typename T>
T fromString(const std::string &in) {
    T out = 0;
    std::istringstream iss(in);
    iss >> out;
    return out;
}

}

/**
 * The Config.
 * Parses config files and provides safe access to configuration map.
 */
class Config : public ISchedulable
{
    friend class IVeilFactory;
public:

    virtual std::string getFuseID();                            ///< Returns current FuseID.
    virtual void negotiateFuseID(time_t delay = 0);             ///< Starts FuseID negotiation process.
                                                                ///< @param delay Since this is async actions, you can specify execution delay in seconds.
    virtual void testHandshake();								///< Synchronously negotiate FuseID to test if everything is ok

<<<<<<< HEAD

    std::string static absPathRelToCWD(boost::filesystem::path);            ///< Converts relative path, to absolute using CWD env as base prefix.
    void static setMountPoint(boost::filesystem::path);         ///< Sets mount point path
    boost::filesystem::path static getMountPoint();             ///< Gets mount point path
    std::string static absPathRelToHOME(boost::filesystem::path);           ///< Converts relative path, to absolute using HOME env as base prefix.

=======
    virtual std::string getString(const std::string &opt);      ///< Returns string value of requested option.
                                                                ///< Before using this function you should check is option exists, but
                                                                ///< it's not required. @see Config::isSet
    virtual int getInt(const std::string &opt);                 ///< Returns int value of requested option.
                                                                ///< Before using this function you should check is option exists, but
                                                                ///< it's not required. @see Config::isSet
    virtual double getDouble(const std::string &opt);           ///< Returns double value of requested option.
                                                                ///< Before using this function you should check is option exists, but
                                                                ///< it's not required. @see Config::isSet
    virtual bool getBool(const std::string &opt);               ///< Returns boolean value of requested option.
                                                                ///< Before using this function you should check is option exists, but
                                                                ///< it's not required. @see Config::isSet
                                                                ///< @warning If given opition wasn't set, you'll get empty object of given type T ( T() )

    virtual bool isSet(const std::string&);                     ///< Checks if given option is set. @see Config::getValue
    std::string static absPathRelToCWD(const boost::filesystem::path&); ///< Converts relative path, to absolute using CWD env as base prefix.
    void static setMountPoint(boost::filesystem::path);  ///< Sets mount point path
    boost::filesystem::path static getMountPoint();             ///< Gets mount point path
    std::string static absPathRelToHOME(const boost::filesystem::path&); ///< Converts relative path, to absolute using HOME env as base prefix.
    void static putEnv(const std::string&, const std::string&); ///< Saves given env variable.

    void setGlobalConfigFile(const std::string &path);          ///< Sets path to global config file. @see Config::parseConfig
    void setUserConfigFile(const std::string &path);            ///< Sets path to user config file. @see Config::parseConfig
>>>>>>> 8b534af6
    void setEnv();                                              ///< Saves current CWD and HOME env viariables. This is required as FUSE changes them after non-debug start. This is also done automatically in Config::Config

    Config();
    virtual ~Config();

protected:
    ReadWriteLock m_access;

    static std::string m_envCWD;                     ///< Saved CWD env variable
    static std::string m_envHOME;                    ///< Saved HOME env variable
    static std::map<std::string, std::string> m_envAll; ///< All saved env variables
    static boost::filesystem::path m_mountPoint;
<<<<<<< HEAD

    std::string m_fuseID;
=======


    std::string m_globalConfigPath;                  ///< Path to global config file. @see Config::setGlobalConfigFile
    std::string m_userConfigPath;                    ///< Path to user config file. @see Config::setUserConfigFile

    YAML::Node m_globalNode;                         ///< Global config object
    YAML::Node m_userNode;                           ///< User config object
    YAML::Node m_envNode;                            ///< Temp config object used to manipulate env settings
    YAML::Node m_defaultsNode;                       ///< Default configs.

    boost::unordered_set<std::string> m_restrictedOptions; ///< Contains restrincted option names (options that can be only set in global config file)

    template<typename T>
    T get(const std::string &opt);                   ///< Internal implementation of Config::getValue. @see Config::getValue

    template<typename T>
    T getValue(const std::string &opt);              ///< Returns type-specialized value of given config option.
>>>>>>> 8b534af6

    std::string static absPathRelTo(const boost::filesystem::path &relTo, boost::filesystem::path p); ///< Converts relative path (second argument), to absolute (relative to first argument). Also preforms check against mount point.

<<<<<<< HEAD
    virtual bool runTask(TaskID taskId, std::string arg0, std::string arg1, std::string arg3); ///< Task runner derived from ISchedulable. @see ISchedulable::runTask
};

=======

    virtual bool runTask(TaskID taskId, const std::string &arg0, const std::string &arg1, const std::string &arg3); ///< Task runner derived from ISchedulable. @see ISchedulable::runTask

    void setupDefaults() {
        /// Here declare default values of config
        DECLARE_DEFAULT(ENABLE_ENV_OPTION_OVERRIDE, true);
        DECLARE_DEFAULT(CLUSTER_PORT_OPT, 5555);
        DECLARE_DEFAULT(CLUSTER_PING_INTERVAL_OPT, 60);
        DECLARE_DEFAULT(JOBSCHEDULER_THREADS_OPT, 3);
        DECLARE_DEFAULT(ATTR_CACHE_EXPIRATION_TIME_OPT, ATTR_DEFAULT_EXPIRATION_TIME);
        DECLARE_DEFAULT(ENABLE_ATTR_CACHE_OPT, true);
        DECLARE_DEFAULT(ALIVE_META_CONNECTIONS_COUNT_OPT, 2);
        DECLARE_DEFAULT(ALIVE_DATA_CONNECTIONS_COUNT_OPT, 2);
        DECLARE_DEFAULT(ENABLE_PARALLEL_GETATTR_OPT, true);
        DECLARE_DEFAULT(ENABLE_DIR_PREFETCH_OPT, true);
        DECLARE_DEFAULT(LOG_DIR_OPT, "/tmp");
        DECLARE_DEFAULT(NO_CHECK_CERTIFICATE, true);

        DECLARE_DEFAULT(WRITE_BUFFER_MAX_SIZE_OPT, 64 * 1024 * 1024);       // 64 MB
        DECLARE_DEFAULT(READ_BUFFER_MAX_SIZE_OPT, 10 * 1024 * 1024);        // 10 MB
        DECLARE_DEFAULT(WRITE_BUFFER_MAX_FILE_SIZE_OPT, 64 * 1024 * 1024);  // 64 MB
        DECLARE_DEFAULT(READ_BUFFER_MAX_FILE_SIZE_OPT, 10 * 1024 * 1024);   // 10 MB
        DECLARE_DEFAULT(FILE_BUFFER_PREFERED_BLOCK_SIZE_OPT, 100 * 1024);   // 100 kB
        DECLARE_DEFAULT(WRITE_BYTES_BEFORE_STAT_OPT, 5 * 1024 * 1024);          // 5 MB
    }

    void setupRestrictedOptions() {
        RESTRICT_OPTION(ENABLE_ENV_OPTION_OVERRIDE);

        RESTRICT_OPTION(CLUSTER_PING_INTERVAL_OPT);

        RESTRICT_OPTION(ALIVE_META_CONNECTIONS_COUNT_OPT);
        RESTRICT_OPTION(ALIVE_DATA_CONNECTIONS_COUNT_OPT);

        RESTRICT_OPTION(WRITE_BUFFER_MAX_SIZE_OPT);
        RESTRICT_OPTION(READ_BUFFER_MAX_SIZE_OPT);
        RESTRICT_OPTION(WRITE_BUFFER_MAX_FILE_SIZE_OPT);
        RESTRICT_OPTION(READ_BUFFER_MAX_FILE_SIZE_OPT);
        RESTRICT_OPTION(FILE_BUFFER_PREFERED_BLOCK_SIZE_OPT);
    }

    bool isRestricted(const std::string &opt);

};

template<typename T>
T Config::get(const std::string &opt)
{
    if(!defaultsLoaded) {
        setupDefaults();
        setupRestrictedOptions();
        defaultsLoaded = true;
    }

    try {
        if (!isRestricted(opt)) {
            return m_userNode[opt].as<T>();
        }
    } catch(YAML::Exception e) {
        // Just ignore and try to fetch this option form global config
    }

    try {
        return m_globalNode[opt].as<T>();
    } catch(YAML::Exception e) {
        // Just ignore and try to fetch this option form default values
    }

    try {
        return m_defaultsNode[opt].as<T>();
    } catch(YAML::Exception e) {
        LOG(WARNING) << "Requested option '" << opt << "' was not found in app config";
        return T();
    }
}

template<typename T>
T Config::getValue(const std::string &opt)
{
    if(get<bool>(ENABLE_ENV_OPTION_OVERRIDE) && !isRestricted(opt))
    {
        std::string upper;
        for(size_t i = 0; i < opt.size(); ++i)
            upper += toupper(opt[i]);

        char* tmp = getenv(upper.c_str());
        std::string env = tmp ? std::string(tmp) : "";

        if(env.size() > 0)
        {
            try {
                m_envNode[opt] = env;
                return m_envNode[opt].as<T>();
            } catch(YAML::Exception e) {
                LOG(WARNING) << "ENABLE_ENV_OPTION_OVERRIDE = true but there was an error while parsing env value";
            }
        }
    }

    return get<T>(opt);
}

>>>>>>> 8b534af6
} // namespace client
} // namespace veil

#endif // CONFIG_HH<|MERGE_RESOLUTION|>--- conflicted
+++ resolved
@@ -64,38 +64,12 @@
                                                                 ///< @param delay Since this is async actions, you can specify execution delay in seconds.
     virtual void testHandshake();								///< Synchronously negotiate FuseID to test if everything is ok
 
-<<<<<<< HEAD
 
-    std::string static absPathRelToCWD(boost::filesystem::path);            ///< Converts relative path, to absolute using CWD env as base prefix.
+    std::string static absPathRelToCWD(const boost::filesystem::path&);///< Converts relative path, to absolute using CWD env as base prefix.
     void static setMountPoint(boost::filesystem::path);         ///< Sets mount point path
     boost::filesystem::path static getMountPoint();             ///< Gets mount point path
-    std::string static absPathRelToHOME(boost::filesystem::path);           ///< Converts relative path, to absolute using HOME env as base prefix.
+    std::string static absPathRelToHOME(const boost::filesystem::path&);///< Converts relative path, to absolute using HOME env as base prefix.
 
-=======
-    virtual std::string getString(const std::string &opt);      ///< Returns string value of requested option.
-                                                                ///< Before using this function you should check is option exists, but
-                                                                ///< it's not required. @see Config::isSet
-    virtual int getInt(const std::string &opt);                 ///< Returns int value of requested option.
-                                                                ///< Before using this function you should check is option exists, but
-                                                                ///< it's not required. @see Config::isSet
-    virtual double getDouble(const std::string &opt);           ///< Returns double value of requested option.
-                                                                ///< Before using this function you should check is option exists, but
-                                                                ///< it's not required. @see Config::isSet
-    virtual bool getBool(const std::string &opt);               ///< Returns boolean value of requested option.
-                                                                ///< Before using this function you should check is option exists, but
-                                                                ///< it's not required. @see Config::isSet
-                                                                ///< @warning If given opition wasn't set, you'll get empty object of given type T ( T() )
-
-    virtual bool isSet(const std::string&);                     ///< Checks if given option is set. @see Config::getValue
-    std::string static absPathRelToCWD(const boost::filesystem::path&); ///< Converts relative path, to absolute using CWD env as base prefix.
-    void static setMountPoint(boost::filesystem::path);  ///< Sets mount point path
-    boost::filesystem::path static getMountPoint();             ///< Gets mount point path
-    std::string static absPathRelToHOME(const boost::filesystem::path&); ///< Converts relative path, to absolute using HOME env as base prefix.
-    void static putEnv(const std::string&, const std::string&); ///< Saves given env variable.
-
-    void setGlobalConfigFile(const std::string &path);          ///< Sets path to global config file. @see Config::parseConfig
-    void setUserConfigFile(const std::string &path);            ///< Sets path to user config file. @see Config::parseConfig
->>>>>>> 8b534af6
     void setEnv();                                              ///< Saves current CWD and HOME env viariables. This is required as FUSE changes them after non-debug start. This is also done automatically in Config::Config
 
     Config();
@@ -108,139 +82,14 @@
     static std::string m_envHOME;                    ///< Saved HOME env variable
     static std::map<std::string, std::string> m_envAll; ///< All saved env variables
     static boost::filesystem::path m_mountPoint;
-<<<<<<< HEAD
 
     std::string m_fuseID;
-=======
-
-
-    std::string m_globalConfigPath;                  ///< Path to global config file. @see Config::setGlobalConfigFile
-    std::string m_userConfigPath;                    ///< Path to user config file. @see Config::setUserConfigFile
-
-    YAML::Node m_globalNode;                         ///< Global config object
-    YAML::Node m_userNode;                           ///< User config object
-    YAML::Node m_envNode;                            ///< Temp config object used to manipulate env settings
-    YAML::Node m_defaultsNode;                       ///< Default configs.
-
-    boost::unordered_set<std::string> m_restrictedOptions; ///< Contains restrincted option names (options that can be only set in global config file)
-
-    template<typename T>
-    T get(const std::string &opt);                   ///< Internal implementation of Config::getValue. @see Config::getValue
-
-    template<typename T>
-    T getValue(const std::string &opt);              ///< Returns type-specialized value of given config option.
->>>>>>> 8b534af6
 
     std::string static absPathRelTo(const boost::filesystem::path &relTo, boost::filesystem::path p); ///< Converts relative path (second argument), to absolute (relative to first argument). Also preforms check against mount point.
 
-<<<<<<< HEAD
-    virtual bool runTask(TaskID taskId, std::string arg0, std::string arg1, std::string arg3); ///< Task runner derived from ISchedulable. @see ISchedulable::runTask
+    virtual bool runTask(TaskID taskId, const std::string &arg0, const std::string &arg1, const std::string &arg3); ///< Task runner derived from ISchedulable. @see ISchedulable::runTask
 };
 
-=======
-
-    virtual bool runTask(TaskID taskId, const std::string &arg0, const std::string &arg1, const std::string &arg3); ///< Task runner derived from ISchedulable. @see ISchedulable::runTask
-
-    void setupDefaults() {
-        /// Here declare default values of config
-        DECLARE_DEFAULT(ENABLE_ENV_OPTION_OVERRIDE, true);
-        DECLARE_DEFAULT(CLUSTER_PORT_OPT, 5555);
-        DECLARE_DEFAULT(CLUSTER_PING_INTERVAL_OPT, 60);
-        DECLARE_DEFAULT(JOBSCHEDULER_THREADS_OPT, 3);
-        DECLARE_DEFAULT(ATTR_CACHE_EXPIRATION_TIME_OPT, ATTR_DEFAULT_EXPIRATION_TIME);
-        DECLARE_DEFAULT(ENABLE_ATTR_CACHE_OPT, true);
-        DECLARE_DEFAULT(ALIVE_META_CONNECTIONS_COUNT_OPT, 2);
-        DECLARE_DEFAULT(ALIVE_DATA_CONNECTIONS_COUNT_OPT, 2);
-        DECLARE_DEFAULT(ENABLE_PARALLEL_GETATTR_OPT, true);
-        DECLARE_DEFAULT(ENABLE_DIR_PREFETCH_OPT, true);
-        DECLARE_DEFAULT(LOG_DIR_OPT, "/tmp");
-        DECLARE_DEFAULT(NO_CHECK_CERTIFICATE, true);
-
-        DECLARE_DEFAULT(WRITE_BUFFER_MAX_SIZE_OPT, 64 * 1024 * 1024);       // 64 MB
-        DECLARE_DEFAULT(READ_BUFFER_MAX_SIZE_OPT, 10 * 1024 * 1024);        // 10 MB
-        DECLARE_DEFAULT(WRITE_BUFFER_MAX_FILE_SIZE_OPT, 64 * 1024 * 1024);  // 64 MB
-        DECLARE_DEFAULT(READ_BUFFER_MAX_FILE_SIZE_OPT, 10 * 1024 * 1024);   // 10 MB
-        DECLARE_DEFAULT(FILE_BUFFER_PREFERED_BLOCK_SIZE_OPT, 100 * 1024);   // 100 kB
-        DECLARE_DEFAULT(WRITE_BYTES_BEFORE_STAT_OPT, 5 * 1024 * 1024);          // 5 MB
-    }
-
-    void setupRestrictedOptions() {
-        RESTRICT_OPTION(ENABLE_ENV_OPTION_OVERRIDE);
-
-        RESTRICT_OPTION(CLUSTER_PING_INTERVAL_OPT);
-
-        RESTRICT_OPTION(ALIVE_META_CONNECTIONS_COUNT_OPT);
-        RESTRICT_OPTION(ALIVE_DATA_CONNECTIONS_COUNT_OPT);
-
-        RESTRICT_OPTION(WRITE_BUFFER_MAX_SIZE_OPT);
-        RESTRICT_OPTION(READ_BUFFER_MAX_SIZE_OPT);
-        RESTRICT_OPTION(WRITE_BUFFER_MAX_FILE_SIZE_OPT);
-        RESTRICT_OPTION(READ_BUFFER_MAX_FILE_SIZE_OPT);
-        RESTRICT_OPTION(FILE_BUFFER_PREFERED_BLOCK_SIZE_OPT);
-    }
-
-    bool isRestricted(const std::string &opt);
-
-};
-
-template<typename T>
-T Config::get(const std::string &opt)
-{
-    if(!defaultsLoaded) {
-        setupDefaults();
-        setupRestrictedOptions();
-        defaultsLoaded = true;
-    }
-
-    try {
-        if (!isRestricted(opt)) {
-            return m_userNode[opt].as<T>();
-        }
-    } catch(YAML::Exception e) {
-        // Just ignore and try to fetch this option form global config
-    }
-
-    try {
-        return m_globalNode[opt].as<T>();
-    } catch(YAML::Exception e) {
-        // Just ignore and try to fetch this option form default values
-    }
-
-    try {
-        return m_defaultsNode[opt].as<T>();
-    } catch(YAML::Exception e) {
-        LOG(WARNING) << "Requested option '" << opt << "' was not found in app config";
-        return T();
-    }
-}
-
-template<typename T>
-T Config::getValue(const std::string &opt)
-{
-    if(get<bool>(ENABLE_ENV_OPTION_OVERRIDE) && !isRestricted(opt))
-    {
-        std::string upper;
-        for(size_t i = 0; i < opt.size(); ++i)
-            upper += toupper(opt[i]);
-
-        char* tmp = getenv(upper.c_str());
-        std::string env = tmp ? std::string(tmp) : "";
-
-        if(env.size() > 0)
-        {
-            try {
-                m_envNode[opt] = env;
-                return m_envNode[opt].as<T>();
-            } catch(YAML::Exception e) {
-                LOG(WARNING) << "ENABLE_ENV_OPTION_OVERRIDE = true but there was an error while parsing env value";
-            }
-        }
-    }
-
-    return get<T>(opt);
-}
-
->>>>>>> 8b534af6
 } // namespace client
 } // namespace veil
 
