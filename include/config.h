--- conflicted
+++ resolved
@@ -71,13 +71,9 @@
     std::string static absPathRelToHOME(const boost::filesystem::path&);///< Converts relative path, to absolute using HOME env as base prefix.
 
     void setEnv();                                              ///< Saves current CWD and HOME env viariables. This is required as FUSE changes them after non-debug start. This is also done automatically in Config::Config
-<<<<<<< HEAD
+    static void putEnv(std::string name, std::string value);
     bool static isEnvSet(const std::string&);                   ///< Checks whether env variable is set.
 
-=======
-    static void putEnv(std::string name, std::string value);
-    
->>>>>>> 5326e3dc
     Config();
     virtual ~Config();
 
