--- conflicted
+++ resolved
@@ -41,11 +41,7 @@
 #define WRITE_BUFFER_MAX_FILE_SIZE_OPT  "write_buffer_max_file_size"
 #define READ_BUFFER_MAX_FILE_SIZE_OPT   "read_buffer_max_file_size"
 #define FILE_BUFFER_PREFERED_BLOCK_SIZE_OPT "file_buffer_prefered_block_size"
-<<<<<<< HEAD
-#define X509_USER_PROXY_OPT             "x509_user_proxy"
 #define FUSE_GROUP_ID_OPT               "fuse_group_id"
-=======
->>>>>>> ec6e8643
 
 
 /// Prefix for all env variables that will be send to cluster
