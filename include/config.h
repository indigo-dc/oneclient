--- conflicted
+++ resolved
@@ -68,14 +68,7 @@
     std::string static absPathRelToCWD(const boost::filesystem::path&);///< Converts relative path, to absolute using CWD env as base prefix.
     void static setMountPoint(boost::filesystem::path);         ///< Sets mount point path
     boost::filesystem::path static getMountPoint();             ///< Gets mount point path
-<<<<<<< HEAD
-    std::string static absPathRelToHOME(const boost::filesystem::path&); ///< Converts relative path, to absolute using HOME env as base prefix.
-    bool static isEnvSet(const std::string&);                   ///< Checks whether env variable is set.
-    std::string static getEnv(const std::string&);              ///< Returns given env variable.
-    void static putEnv(const std::string&, const std::string&); ///< Saves given env variable.
-=======
     std::string static absPathRelToHOME(const boost::filesystem::path&);///< Converts relative path, to absolute using HOME env as base prefix.
->>>>>>> 9c6fcc91
 
     void setEnv();                                              ///< Saves current CWD and HOME env viariables. This is required as FUSE changes them after non-debug start. This is also done automatically in Config::Config
 
