--- conflicted
+++ resolved
@@ -63,18 +63,11 @@
     friend class IVeilFactory;
 public:
 
-<<<<<<< HEAD
-    virtual std::string getFuseID();                            ///< Returns current FuseID.
-    virtual void negotiateFuseID(time_t delay = 0);             ///< Starts FuseID negotiation process.
-                                                                ///< @param delay Since this is async actions, you can specify execution delay in seconds.
-    virtual void testHandshake();                                ///< Synchronously negotiate FuseID to test if everything is ok
-    virtual void testHandshake(std::string usernameToConfirm, bool confirm);    ///< Synchronously negotiate FuseID to test if everything is ok. Also, confirms/rejects certificate registration for specified username
-=======
     virtual std::string getFuseID();                             ///< Returns current FuseID.
     virtual void negotiateFuseID(time_t delay = 0);              ///< Starts FuseID negotiation process.
                                                                  ///< @param delay Since this is async actions, you can specify execution delay in seconds.
     virtual void testHandshake();                                ///< Synchronously negotiate FuseID to test if everything is ok
->>>>>>> e049fffe
+    virtual void testHandshake(std::string usernameToConfirm, bool confirm);    ///< Synchronously negotiate FuseID to test if everything is ok. Also, confirms/rejects certificate registration for specified username
 
 
     std::string absPathRelToCWD(const boost::filesystem::path&); ///< Converts relative path, to absolute using CWD env as base prefix.
