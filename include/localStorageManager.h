/**
 * @file localStorageManager.h
 * @author Krzysztof Trzepla
 * @copyright (C) 2014 ACK CYFRONET AGH
 * @copyright This software is released under the MIT license cited in 'LICENSE.txt'
 */

#ifndef LOCAL_STORAGE_MANAGER_HH
#define LOCAL_STORAGE_MANAGER_HH

#ifdef __APPLE__
#include <sys/mount.h>
#else
#include <mntent.h>
#endif

#include <stdio.h>
#include <stdlib.h>
#include <string>
#include <vector>
#include <utility>
<<<<<<< HEAD
#include <boost/filesystem.hpp>
#include <boost/optional/optional.hpp>
=======
#include <boost/shared_ptr.hpp>
>>>>>>> 4492e746
#include <memory>

#define MOUNTS_INFO_FILE_PATH           "/proc/mounts"
#define STORAGE_INFO_FILENAME           "vfs_storage.info"

namespace veil {
namespace client {

class Context;

/**
 * Local Storage Manager.
 * Inform server about directly accessible storage.
 */
class LocalStorageManager
{
public:

    std::vector< boost::filesystem::path > getMountPoints();                            ///< Returns vector of mount points available in the system

    std::vector< std::pair <int, std::string> >
    getClientStorageInfo(const std::vector< boost::filesystem::path > &mountPoints);    ///< Returns vector of pairs of storage id and absolute path to storage that is directly accessible by a client

    bool sendClientStorageInfo
    (const std::vector< std::pair<int, std::string> > &clientStorageInfo);              ///< Informs server about storage that is directly accessible to the client

    LocalStorageManager(std::shared_ptr<Context> context);
    virtual ~LocalStorageManager();

protected:

<<<<<<< HEAD
    std::vector< std::pair<int, std::string> > parseStorageInfo(const boost::filesystem::path &mountPoint);                         ///< Returns vector of pairs of storage id and absolute path to storage read from vfs_storage.info file located at mount point
    boost::optional< std::pair<std::string, std::string> > createStorageTestFile(const int storageId);                              ///< Creates test file on storage in client home directory and returns path to created file and its content
    bool hasClientStorageReadPermission(const std::string &storagePath, const std::string &relativePath, const std::string &text);  ///< Checks whether client can read specified file on storage
    bool hasClientStorageWritePermission(const int storageId, const std::string &absolutePath, const std::string &relativePath);    ///< Checks whether client can write to specified file on storage

private:
    std::shared_ptr<Context> m_context;
=======
    bool createStorageTestFile(int storageId, std::string& relativePath, std::string& text);                    ///< Creates test file on storage in client home directory and returns path to created file and its content
    bool hasClientStorageReadPermission(std::string storagePath, std::string relativePath, std::string text);   ///< Checks whether client can read specified file on storage
    bool hasClientStorageWritePermission(int storageId, std::string storagePath, std::string relativePath);     ///< Checks whether client can write to specified file on storage

private:
    const std::shared_ptr<Context> m_context;
>>>>>>> 4492e746
};

} // namespace client
} // namespace veil

#endif // CONFIG_HH<|MERGE_RESOLUTION|>--- conflicted
+++ resolved
@@ -19,12 +19,8 @@
 #include <string>
 #include <vector>
 #include <utility>
-<<<<<<< HEAD
 #include <boost/filesystem.hpp>
 #include <boost/optional/optional.hpp>
-=======
-#include <boost/shared_ptr.hpp>
->>>>>>> 4492e746
 #include <memory>
 
 #define MOUNTS_INFO_FILE_PATH           "/proc/mounts"
@@ -56,22 +52,13 @@
 
 protected:
 
-<<<<<<< HEAD
     std::vector< std::pair<int, std::string> > parseStorageInfo(const boost::filesystem::path &mountPoint);                         ///< Returns vector of pairs of storage id and absolute path to storage read from vfs_storage.info file located at mount point
     boost::optional< std::pair<std::string, std::string> > createStorageTestFile(const int storageId);                              ///< Creates test file on storage in client home directory and returns path to created file and its content
     bool hasClientStorageReadPermission(const std::string &storagePath, const std::string &relativePath, const std::string &text);  ///< Checks whether client can read specified file on storage
     bool hasClientStorageWritePermission(const int storageId, const std::string &absolutePath, const std::string &relativePath);    ///< Checks whether client can write to specified file on storage
 
 private:
-    std::shared_ptr<Context> m_context;
-=======
-    bool createStorageTestFile(int storageId, std::string& relativePath, std::string& text);                    ///< Creates test file on storage in client home directory and returns path to created file and its content
-    bool hasClientStorageReadPermission(std::string storagePath, std::string relativePath, std::string text);   ///< Checks whether client can read specified file on storage
-    bool hasClientStorageWritePermission(int storageId, std::string storagePath, std::string relativePath);     ///< Checks whether client can write to specified file on storage
-
-private:
     const std::shared_ptr<Context> m_context;
->>>>>>> 4492e746
 };
 
 } // namespace client
