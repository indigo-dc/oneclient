/**
 * @file truncateEvent.h
 * @author Krzysztof Trzepla
 * @copyright (C) 2015 ACK CYFRONET AGH
 * @copyright This software is released under the MIT license cited in
 * 'LICENSE.txt'
 */

#ifndef ONECLIENT_EVENTS_TYPES_TRUNCATE_EVENT_H
#define ONECLIENT_EVENTS_TYPES_TRUNCATE_EVENT_H

#include "writeEvent.h"

namespace one {
namespace client {
namespace events {

template <class EventType> class EventStream;

/**
 * The TruncateEvent class represents a truncate operation in the file system.
 */
class TruncateEvent : public WriteEvent {
public:
    static const std::string name;

    TruncateEvent() = default;

    /**
     * Constructor.
     * @param fileUuid UUID of file associated with a truncate operation.
     * @param fileSize Size of file after a truncate operation.
     */
<<<<<<< HEAD
    TruncateEvent(std::string fileId, off_t fileSize);
=======
    TruncateEvent(
        off_t fileSize, std::string fileUuid, std::size_t counter = 1);
>>>>>>> bb12ffe3

    virtual std::string toString() const override;
};

} // namespace events
} // namespace client
} // namespace one

#endif // ONECLIENT_EVENTS_TYPES_TRUNCATE_EVENT_H<|MERGE_RESOLUTION|>--- conflicted
+++ resolved
@@ -28,15 +28,10 @@
 
     /**
      * Constructor.
+     * @param fileSize Size of file after a truncate operation.
      * @param fileUuid UUID of file associated with a truncate operation.
-     * @param fileSize Size of file after a truncate operation.
      */
-<<<<<<< HEAD
-    TruncateEvent(std::string fileId, off_t fileSize);
-=======
-    TruncateEvent(
-        off_t fileSize, std::string fileUuid, std::size_t counter = 1);
->>>>>>> bb12ffe3
+    TruncateEvent(off_t fileSize, std::string fileUuid);
 
     virtual std::string toString() const override;
 };
