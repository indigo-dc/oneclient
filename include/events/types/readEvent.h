--- conflicted
+++ resolved
@@ -10,7 +10,6 @@
 #define ONECLIENT_EVENTS_TYPES_READ_EVENT_H
 
 #include "event.h"
-
 #include "messages/fuse/fileBlock.h"
 
 #include <boost/icl/interval_map.hpp>
@@ -34,14 +33,12 @@
  */
 class ReadEvent : public Event {
 public:
-<<<<<<< HEAD
+    using Subscription = one::clproto::ReadEventSubscription;
+    using FileBlock = one::messages::fuse::FileBlock;
+    using FileBlocksMap = boost::icl::interval_map<off_t, FileBlock,
+        boost::icl::partial_enricher>;
+
     static const std::string name;
-
-    typedef typename one::clproto::ReadEventSubscription Subscription;
-=======
-    typedef typename one::client::events::ReadEventSubscription Subscription;
-    using FileBlock = one::messages::fuse::FileBlock;
->>>>>>> bb12ffe3
 
     /**
      * Default constructor.
@@ -54,23 +51,16 @@
 
     /**
      * Constructor.
-     * @param fileUuid UUID of file associated with a read operation.
      * @param offset Distance from the beginning of the file to the first byte
      * read.
-<<<<<<< HEAD
      * @param size Number of bytes read.
-     */
-    ReadEvent(std::string fileId, off_t offset, std::size_t size);
-=======
-     * @param storageId ID of a storage the write has been written to,
-     * @param fileId ID of a file on the storage.
-     * @param size Number of read bytes.
-     * @param counter Number of read events aggregated in @c this event.
+     * @param fileUuid UUID of a file associated with a read operation.
+     * @param storageId ID of a storage where a read operation occurred.
+     * @param fileId ID of a file on the storage where a read operation
+     * occurred.
      */
     ReadEvent(off_t offset, std::size_t size, std::string fileUuid,
-        std::size_t counter = 1, std::string storageId = {},
-        std::string fileId = {});
->>>>>>> bb12ffe3
+        std::string storageId = {}, std::string fileId = {});
 
     /**
      * @return ID of file associated with the read event.
@@ -85,7 +75,7 @@
     /**
      * @return Set of bytes blocks read.
      */
-    const auto &blocks() const { return m_blocks; }
+    const FileBlocksMap &blocks() const;
 
     /**
      * Aggregates this read event with an other read event.
@@ -103,7 +93,7 @@
      * @param evt Read event to be compared.
      * @return 'true' if ID of file associated with this event is
      * lexicographically less than the file ID associated with an other event,
-     * otherwise 'false'
+     * otherwise 'false'.
      */
     bool operator<(const ReadEvent &evt);
 
@@ -115,8 +105,7 @@
 private:
     std::string m_fileUuid;
     std::size_t m_size = 0;
-    boost::icl::interval_map<off_t, FileBlock, boost::icl::partial_enricher>
-        m_blocks;
+    FileBlocksMap m_blocks;
 };
 
 } // namespace events
