--- conflicted
+++ resolved
@@ -59,12 +59,7 @@
     virtual void processEvent(std::shared_ptr<Event> event);
 
     void configureByCluster();				///< Gets streams configuration from cluster, create substreams from fetched configuration and register them.
-<<<<<<< HEAD
-    bool pushMessagesHandler(const protocol::communication_protocol::Answer &msg); ///< Handles event-related push messages
-=======
     bool pushMessagesHandler(const clproto::communication_protocol::Answer &msg); ///< Handles event-related push messages
-    virtual bool runTask(TaskID taskId, const std::string &arg0, const std::string &arg1, const std::string &arg3); ///< Task runner derived from ISchedulable. @see ISchedulable::runTask
->>>>>>> 0002f001
     void addStatAfterWritesRule(int bytes); ///< create and add rule that cause getting attributes and updatetimes after N bytes has been written to single file
     void askIfWriteEnabled();           	///< Sends to fslogic to get know if writing is enabled. Writing may be disabled if quota is exceeded.
                                             ///< This method is mostly useful on startup, if quota is exeeded during client work cluster will send push message.
