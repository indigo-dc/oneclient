--- conflicted
+++ resolved
@@ -31,7 +31,6 @@
 }
 
 /// How many secs before expiration should focation mapping be renewed
-<<<<<<< HEAD
 static constexpr int RENEW_LOCATION_MAPPING_TIME = 30;
 
 static constexpr const char
@@ -64,51 +63,16 @@
     *ACTION_NOT_ALLOWED     = "not_allowed",
     *ACTION_FAILED          = "action_failed";
 
+#define READ_MODE "read"
+#define WRITE_MODE "write"
+#define RDWR_MODE "rdwr"
+#define UNSPECIFIED_MODE ""
+
 namespace client
 {
 
 class Context;
 class MessageBuilder;
-=======
-#define RENEW_LOCATION_MAPPING_TIME     30
-
-#define GET_FILE_ATTR "getfileattr"
-#define GET_FILE_LOCATION "getfilelocation"
-#define GET_NEW_FILE_LOCATION "getnewfilelocation"
-#define RENEW_FILE_LOCATION "renewfilelocation"
-#define GET_FILE_CHILDREN "getfilechildren"
-#define FILE_CHILDREN "filechildren"
-#define FILE_ATTR "fileattr"
-#define FILE_LOCATION "filelocation"
-#define CREATE_DIR "createdir"
-#define DELETE_FILE "deletefile"
-#define FILE_NOT_USED "filenotused"
-#define RENAME_FILE "renamefile"
-#define CHANGE_FILE_PERMS "changefileperms"
-#define FILE_LOCATION_VALIDITY "filelocationvalidity"
-#define CREATE_LINK "createlink"
-#define GET_LINK "getlink"
-#define LINK_INFO "linkinfo"
-#define GET_STATFS "getstatfs"
-#define STATFS_INFO "statfsinfo"
-
-#define FUSE_MESSAGE "fusemessage"
-#define ATOM "atom"
-#define PUSH_MESSAGE_ACK "ack"
-
-#define FSLOGIC "fslogic"
-
-#define ACTION_NOT_ALLOWED "not_allowed"
-#define ACTION_FAILED "action_failed"
-
-#define READ_MODE "read"
-#define WRITE_MODE "write"
-#define RDWR_MODE "rdwr"
-#define UNSPECIFIED_MODE ""
-
-namespace veil {
-namespace client {
->>>>>>> 6d2dbdc9
 
 /**
  * The FslogicProxy class.
