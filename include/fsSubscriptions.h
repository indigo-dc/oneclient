--- conflicted
+++ resolved
@@ -68,15 +68,11 @@
      */
     void addFileAttrSubscription(const std::string &fileUuid);
 
-<<<<<<< HEAD
-private:
-=======
     /**
      * Removes subscription for file attributes updates. Subscription
      * cancellation message will be sent to the server.
      * @param fileUuid UUID of file for which subscription is removed.
      */
->>>>>>> eff05dd7
     void removeFileAttrSubscription(const std::string &fileUuid);
 
 private:
@@ -86,12 +82,7 @@
     void sendSubscriptionCancellation(std::int64_t id);
 
     events::EventManager &m_eventManager;
-<<<<<<< HEAD
-    tbb::concurrent_hash_map<std::string, std::int64_t>
-        m_fileAttrSubscriptions;
-=======
     tbb::concurrent_hash_map<std::string, std::int64_t> m_fileAttrSubscriptions;
->>>>>>> eff05dd7
     tbb::concurrent_hash_map<std::string, std::int64_t>
         m_fileLocationSubscriptions;
     tbb::concurrent_hash_map<std::string, std::int64_t>
