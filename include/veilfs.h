--- conflicted
+++ resolved
@@ -24,13 +24,10 @@
 #include "simpleConnectionPool.h"
 #include "ISchedulable.h"
 #include "pushListener.h"
-<<<<<<< HEAD
 #include "options.h"
-=======
 
 #include "events/events.h"
 
->>>>>>> cc9f06a0
 #include <list>
 #include <boost/unordered_map.hpp>
 
@@ -69,10 +66,7 @@
         static boost::shared_ptr<Config>  getConfig();                          ///< Returns Config assigned to this object.
         static boost::shared_ptr<SimpleConnectionPool> getConnectionPool();
         static boost::shared_ptr<PushListener>         getPushListener();
-<<<<<<< HEAD
-        static boost::shared_ptr<Options>  getOptions();                          ///< Returns Options assigned to this object.
-=======
->>>>>>> cc9f06a0
+        static boost::shared_ptr<Options>  getOptions();                        ///< Returns Options assigned to this object.
 
         static void addScheduler(boost::shared_ptr<JobScheduler> injected);     ///< Sets JobScheduler object.
         static void setConfig(boost::shared_ptr<Config> injected);              ///< Sets Config object.
@@ -80,14 +74,9 @@
         static void setOptions(boost::shared_ptr<Options> injected);
 
         VeilFS(std::string path, boost::shared_ptr<Config> cnf, boost::shared_ptr<JobScheduler> scheduler,
-<<<<<<< HEAD
-               boost::shared_ptr<FslogicProxy> fslogic,  boost::shared_ptr<MetaCache> metaCache,
-               boost::shared_ptr<StorageMapper> mapper, boost::shared_ptr<helpers::StorageHelperFactory> sh_factory); ///< VeilFS constructor.
-=======
                 boost::shared_ptr<FslogicProxy> fslogic, boost::shared_ptr<MetaCache> metaCache,
                 boost::shared_ptr<StorageMapper> mapper, boost::shared_ptr<helpers::StorageHelperFactory> sh_factory,
                 boost::shared_ptr<events::EventCommunicator> eventCommunicator); ///< VeilFS constructor.
->>>>>>> cc9f06a0
         virtual ~VeilFS();
         static void staticDestroy();
 
@@ -137,11 +126,7 @@
         boost::shared_ptr<FslogicProxy> m_fslogic;             ///< FslogicProxy instance
         boost::shared_ptr<StorageMapper> m_storageMapper;      ///< StorageMapper instance
         boost::shared_ptr<MetaCache> m_metaCache;              ///< MetaCache instance
-<<<<<<< HEAD
-        static boost::shared_ptr<Config> m_config;             ///< Config instance
-        static boost::shared_ptr<Options> m_options;             ///< Options instance
-=======
->>>>>>> cc9f06a0
+        static boost::shared_ptr<Options> m_options;           ///< Options instance
         boost::shared_ptr<helpers::StorageHelperFactory> m_shFactory;   ///< Storage Helpers Factory instance
         boost::shared_ptr<events::EventCommunicator> m_eventCommunicator;
         static std::list<boost::shared_ptr<JobScheduler> > m_jobSchedulers; ///< JobScheduler instances
