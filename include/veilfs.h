--- conflicted
+++ resolved
@@ -128,11 +128,8 @@
         boost::shared_ptr<FslogicProxy> m_fslogic;             ///< FslogicProxy instance
         boost::shared_ptr<StorageMapper> m_storageMapper;      ///< StorageMapper instance
         boost::shared_ptr<MetaCache> m_metaCache;              ///< MetaCache instance
-<<<<<<< HEAD
+        static boost::shared_ptr<Options> m_options;           ///< Options instance
         boost::shared_ptr<LocalStorageManager> m_sManager;     ///< LocalStorageManager instance
-=======
-        static boost::shared_ptr<Options> m_options;           ///< Options instance
->>>>>>> 9c6fcc91
         boost::shared_ptr<helpers::StorageHelperFactory> m_shFactory;   ///< Storage Helpers Factory instance
         boost::shared_ptr<events::EventCommunicator> m_eventCommunicator;
         static std::list<boost::shared_ptr<JobScheduler> > m_jobSchedulers; ///< JobScheduler instances
