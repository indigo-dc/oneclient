--- conflicted
+++ resolved
@@ -9,14 +9,6 @@
 #define ONECLIENT_CONTEXT_H
 
 
-<<<<<<< HEAD
-#include <boost/thread/shared_mutex.hpp>
-
-#include <atomic>
-=======
-#include "ISchedulable.h"
-
->>>>>>> 0002f001
 #include <memory>
 #include <mutex>
 #include <list>
@@ -66,22 +58,12 @@
     std::shared_ptr<StorageMapper> m_storageMapper;
     std::shared_ptr<Scheduler> m_scheduler;
 
-<<<<<<< HEAD
-    mutable boost::shared_mutex m_optionsMutex;
-    mutable boost::shared_mutex m_configMutex;
-    mutable boost::shared_mutex m_communicatorMutex;
-    mutable boost::shared_mutex m_pushListenerMutex;
-    mutable boost::shared_mutex m_storageMapperMutex;
-    mutable boost::shared_mutex m_schedulerMutex;
-=======
     mutable std::shared_timed_mutex m_optionsMutex;
     mutable std::shared_timed_mutex m_configMutex;
-    std::mutex m_jobSchedulersMutex;
     mutable std::shared_timed_mutex m_communicatorMutex;
     mutable std::shared_timed_mutex m_pushListenerMutex;
     mutable std::shared_timed_mutex m_storageMapperMutex;
     mutable std::shared_timed_mutex m_schedulerMutex;
->>>>>>> 0002f001
 };
 
 } // namespace client
