--- conflicted
+++ resolved
@@ -47,11 +47,7 @@
     virtual std::string                                     decodeAtomAnswer(protocol::communication_protocol::Answer& answer);
 
 private:
-<<<<<<< HEAD
-    std::shared_ptr<Context> m_context;
-=======
     const std::shared_ptr<Context> m_context;
->>>>>>> 4492e746
 };
 
 } // namespace client
