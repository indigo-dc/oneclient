/**
 * @file metaCache.h
 * @author Rafal Slota
 * @copyright (C) 2013 ACK CYFRONET AGH
 * @copyright This software is released under the MIT license cited in 'LICENSE.txt'
 */

#ifndef ONECLIENT_META_CACHE_H
#define ONECLIENT_META_CACHE_H


<<<<<<< HEAD
#include <boost/thread/shared_mutex.hpp>
=======
#include "ISchedulable.h"

>>>>>>> 0002f001
#include <sys/stat.h>

#include <ctime>
#include <memory>
#include <shared_mutex>
#include <string>
#include <unordered_map>

namespace one
{
namespace client
{

class Context;

/**
 * Class responsible for caching file attributes.
 * @see FsImpl::getattr
 */
class MetaCache: public std::enable_shared_from_this<MetaCache>
{
protected:
    std::unordered_map<std::string, std::pair<time_t, struct stat> > m_statMap;  ///< This is the cache map.
                                                                        ///< Value of this std::map is std::pair containing expiration time of attributes and
                                                                        ///< stat struct itself
    std::shared_timed_mutex m_statMapMutex;                                 ///< Mutex used to synchronize access to MetaCache::m_statMap

public:

    MetaCache(std::shared_ptr<Context> context);
    virtual ~MetaCache();

    virtual void addAttr(const std::string&, struct stat&); ///< Cache given attributes
                                                        ///< Expiration time can be set using configuration file.
    virtual void clearAttrs();                          ///< Clear whole cache

    /**
     * Gets file attributes from cache.
     * @param stat Pointer to stat structure that should be filled with data from cache
     * @return Bool saying if operation succeed and stat struct was filled with data
     */
    virtual bool getAttr(const std::string&, struct stat*);
    virtual void clearAttr(const std::string &path);        ///< Remove cache for given file
    virtual bool updateTimes(const std::string &path, time_t atime = 0, time_t mtime = 0, time_t ctime = 0); ///< Update *time meta attributes for specific file in cache. Returns true if cache was updated or false if given file wasn't found in cache.
    virtual bool updateSize(const std::string &path, size_t size); ///< Update size meta attribute for specific file in cache. Returns true if cache was updated or false if given file wasn't found in cache.

    /**
     * Checks if file with given attributes can be accessed directly considering
     * user's group membership.
     * @param attrs of the file
     */
    virtual bool canUseDefaultPermissions(const struct stat &attrs);

protected:
    const std::shared_ptr<Context> m_context;
};

} // namespace client
} // namespace one


#endif // ONECLIENT_META_CACHE_H<|MERGE_RESOLUTION|>--- conflicted
+++ resolved
@@ -9,12 +9,6 @@
 #define ONECLIENT_META_CACHE_H
 
 
-<<<<<<< HEAD
-#include <boost/thread/shared_mutex.hpp>
-=======
-#include "ISchedulable.h"
-
->>>>>>> 0002f001
 #include <sys/stat.h>
 
 #include <ctime>
