include(ExternalProject)

ExternalProject_Add(veilhelpersBuild
    PREFIX ${CMAKE_CURRENT_BINARY_DIR}
    GIT_REPOSITORY ssh://git@git.plgrid.pl:7999/vfs/veilhelpers.git
<<<<<<< HEAD
    GIT_TAG feature/VFS-781-uwierzytelnienie-klienta-przy-pomocy
=======
    GIT_TAG ea616d4
>>>>>>> 6ba8e331
    CMAKE_ARGS -DCMAKE_INSTALL_PREFIX:PATH=${PROJECT_BINARY_DIR}
               -DCMAKE_BUILD_TYPE=${CMAKE_BUILD_TYPE}
    UPDATE_COMMAND git pull || exit 0
)

# Export dep includes and lib paths
ExternalProject_Get_Property(veilhelpersBuild binary_dir)
ExternalProject_Get_Property(veilhelpersBuild source_dir)
set(VEILHELPERS_INCLUDE_DIR "${source_dir}/include;${binary_dir}/include" PARENT_SCOPE)
set(VEILHELPERS_DEPS_INCLUDE_DIR ${binary_dir}/include PARENT_SCOPE)
set(VEILHELPERS_TEST_INCLUDE_DIR ${source_dir}/test/include PARENT_SCOPE)
set(VEILHELPERS_LIBRARIES ${binary_dir}/libveilhelpers.a)
set(VEILHELPERS_LIBRARIES ${VEILHELPERS_LIBRARIES} PARENT_SCOPE)

add_custom_command(OUTPUT ${VEILHELPERS_LIBRARIES} DEPENDS veilhelpersBuild)
add_custom_target(veilhelpers DEPENDS ${VEILHELPERS_LIBRARIES})<|MERGE_RESOLUTION|>--- conflicted
+++ resolved
@@ -3,11 +3,7 @@
 ExternalProject_Add(veilhelpersBuild
     PREFIX ${CMAKE_CURRENT_BINARY_DIR}
     GIT_REPOSITORY ssh://git@git.plgrid.pl:7999/vfs/veilhelpers.git
-<<<<<<< HEAD
-    GIT_TAG feature/VFS-781-uwierzytelnienie-klienta-przy-pomocy
-=======
-    GIT_TAG ea616d4
->>>>>>> 6ba8e331
+    GIT_TAG 8a361a7
     CMAKE_ARGS -DCMAKE_INSTALL_PREFIX:PATH=${PROJECT_BINARY_DIR}
                -DCMAKE_BUILD_TYPE=${CMAKE_BUILD_TYPE}
     UPDATE_COMMAND git pull || exit 0
