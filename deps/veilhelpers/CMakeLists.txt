include(ExternalProject)

ExternalProject_Add(veilhelpersBuild
    PREFIX ${CMAKE_CURRENT_BINARY_DIR}
    GIT_REPOSITORY ssh://git@git.plgrid.pl:7999/vfs/veilhelpers.git
<<<<<<< HEAD
    GIT_TAG "ff4eefd"
=======
    GIT_TAG 63663f5
>>>>>>> 4abcba0c
    CMAKE_ARGS -DCMAKE_INSTALL_PREFIX:PATH=${PROJECT_BINARY_DIR}
               -DCMAKE_BUILD_TYPE=${CMAKE_BUILD_TYPE}
    UPDATE_COMMAND git pull || exit 0
)

# Export dep includes and lib paths
ExternalProject_Get_Property(veilhelpersBuild binary_dir)
ExternalProject_Get_Property(veilhelpersBuild source_dir)
set(VEILHELPERS_INCLUDE_DIR "${source_dir}/include;${binary_dir}/include" PARENT_SCOPE)
set(VEILHELPERS_DEPS_INCLUDE_DIR ${binary_dir}/include PARENT_SCOPE)
set(VEILHELPERS_TEST_INCLUDE_DIR ${source_dir}/test/include PARENT_SCOPE)
set(VEILHELPERS_LIBRARIES ${binary_dir}/libveilhelpers.a)
set(VEILHELPERS_LIBRARIES ${VEILHELPERS_LIBRARIES} PARENT_SCOPE)

add_custom_command(OUTPUT ${VEILHELPERS_LIBRARIES} DEPENDS veilhelpersBuild)
add_custom_target(veilhelpers DEPENDS ${VEILHELPERS_LIBRARIES})<|MERGE_RESOLUTION|>--- conflicted
+++ resolved
@@ -3,11 +3,7 @@
 ExternalProject_Add(veilhelpersBuild
     PREFIX ${CMAKE_CURRENT_BINARY_DIR}
     GIT_REPOSITORY ssh://git@git.plgrid.pl:7999/vfs/veilhelpers.git
-<<<<<<< HEAD
-    GIT_TAG "ff4eefd"
-=======
-    GIT_TAG 63663f5
->>>>>>> 4abcba0c
+    GIT_TAG bbbf11a
     CMAKE_ARGS -DCMAKE_INSTALL_PREFIX:PATH=${PROJECT_BINARY_DIR}
                -DCMAKE_BUILD_TYPE=${CMAKE_BUILD_TYPE}
     UPDATE_COMMAND git pull || exit 0
