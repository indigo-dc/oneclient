--- conflicted
+++ resolved
@@ -3,13 +3,8 @@
 ExternalProject_Add(veilhelpers
     PREFIX "${CMAKE_CURRENT_BINARY_DIR}"
     GIT_REPOSITORY ssh://git@git.plgrid.pl:7999/vfs/veilhelpers.git
-<<<<<<< HEAD
-    GIT_TAG "7827faa"
+    GIT_TAG "7a91ae2"
     CMAKE_ARGS -DCMAKE_INSTALL_PREFIX:PATH=${PROJECT_BINARY_DIR} 
-=======
-    GIT_TAG "f95c7b3"
-    CMAKE_ARGS -DCMAKE_INSTALL_PREFIX:PATH=${PROJECT_BINARY_DIR}
->>>>>>> e049fffe
                -DCMAKE_BUILD_TYPE=${CMAKE_BUILD_TYPE}
     UPDATE_COMMAND git pull || exit 0
 )
