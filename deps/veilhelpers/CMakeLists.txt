--- conflicted
+++ resolved
@@ -3,11 +3,7 @@
 ExternalProject_Add(veilhelpersBuild
     PREFIX ${CMAKE_CURRENT_BINARY_DIR}
     GIT_REPOSITORY ssh://git@git.plgrid.pl:7999/vfs/veilhelpers.git
-<<<<<<< HEAD
-    GIT_TAG "9f73510"
-=======
-    GIT_TAG "8c075b7"
->>>>>>> 88fe9a65
+    GIT_TAG "4bf6ad5"
     CMAKE_ARGS -DCMAKE_INSTALL_PREFIX:PATH=${PROJECT_BINARY_DIR}
                -DCMAKE_BUILD_TYPE=${CMAKE_BUILD_TYPE}
     UPDATE_COMMAND git pull || exit 0
