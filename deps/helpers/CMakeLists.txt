--- conflicted
+++ resolved
@@ -3,11 +3,7 @@
 ExternalProject_Add(helpersBuild
     PREFIX ${CMAKE_CURRENT_BINARY_DIR}
     GIT_REPOSITORY ssh://git@git.plgrid.pl:7999/vfs/helpers.git
-<<<<<<< HEAD
-    GIT_TAG aa8cbe7
-=======
-    GIT_TAG af1b25a
->>>>>>> e1c3bd87
+    GIT_TAG 6d5adf4
     CMAKE_ARGS -DCMAKE_INSTALL_PREFIX:PATH=${PROJECT_BINARY_DIR}
                -DCMAKE_BUILD_TYPE=${CMAKE_BUILD_TYPE}
     UPDATE_COMMAND git pull || exit 0
