include(ExternalProject)

ExternalProject_Add(helpersBuild
    PREFIX ${CMAKE_CURRENT_BINARY_DIR}
<<<<<<< HEAD
    GIT_REPOSITORY ssh://git@git.plgrid.pl:7999/vfs/veilhelpers.git
    GIT_TAG d3ae67f
=======
    GIT_REPOSITORY ssh://git@git.plgrid.pl:7999/vfs/helpers.git
    GIT_TAG af1b25a
>>>>>>> e1c3bd87
    CMAKE_ARGS -DCMAKE_INSTALL_PREFIX:PATH=${PROJECT_BINARY_DIR}
               -DCMAKE_BUILD_TYPE=${CMAKE_BUILD_TYPE}
    UPDATE_COMMAND git pull || exit 0
)

# Export dep includes and lib paths
ExternalProject_Get_Property(helpersBuild binary_dir)
ExternalProject_Get_Property(helpersBuild source_dir)

set(HELPERS_INCLUDE_DIRS ${source_dir}/include ${binary_dir}/include PARENT_SCOPE)
set(HELPERS_TEST_INCLUDE_DIR ${source_dir}/test/include PARENT_SCOPE)
set(HELPERS_LIBRARIES ${binary_dir}/libhelpers.a)
set(HELPERS_LIBRARIES ${HELPERS_LIBRARIES} PARENT_SCOPE)

add_custom_command(OUTPUT ${HELPERS_LIBRARIES} DEPENDS helpersBuild)
add_custom_target(helpers DEPENDS ${HELPERS_LIBRARIES})<|MERGE_RESOLUTION|>--- conflicted
+++ resolved
@@ -2,13 +2,8 @@
 
 ExternalProject_Add(helpersBuild
     PREFIX ${CMAKE_CURRENT_BINARY_DIR}
-<<<<<<< HEAD
-    GIT_REPOSITORY ssh://git@git.plgrid.pl:7999/vfs/veilhelpers.git
-    GIT_TAG d3ae67f
-=======
     GIT_REPOSITORY ssh://git@git.plgrid.pl:7999/vfs/helpers.git
-    GIT_TAG af1b25a
->>>>>>> e1c3bd87
+    GIT_TAG 933b35d
     CMAKE_ARGS -DCMAKE_INSTALL_PREFIX:PATH=${PROJECT_BINARY_DIR}
                -DCMAKE_BUILD_TYPE=${CMAKE_BUILD_TYPE}
     UPDATE_COMMAND git pull || exit 0
