# distro for package building (oneof: xenial, centos-7-x86_64)
RELEASE               ?= 1909
DISTRIBUTION          ?= none
DOCKER_RELEASE        ?= development
DOCKER_REG_NAME       ?= "docker.onedata.org"
DOCKER_REG_USER       ?= ""
DOCKER_REG_PASSWORD   ?= ""
DOCKER_BASE_IMAGE     ?= "ubuntu:18.04"
<<<<<<< HEAD
DOCKER_DEV_BASE_IMAGE ?= "onedata/worker:1902-1"
=======
DOCKER_DEV_BASE_IMAGE ?= "onedata/worker:1909-1"
>>>>>>> a2f5fcbc
HTTP_PROXY            ?= "http://proxy.devel.onedata.org:3128"

PKG_REVISION    ?= $(shell git describe --tags --always  --abbrev=7)
PKG_VERSION     ?= $(shell git describe --tags --always  --abbrev=7 | tr - .)
PKG_COMMIT      ?= $(shell git rev-parse HEAD)
HELPERS_COMMIT  ?= $(shell git -C helpers rev-parse HEAD)
PKG_BUILD       ?= 1
PKG_ID           = oneclient-base-$(PKG_VERSION)

FSONEDATAFS_VERSION ?= $(PKG_VERSION)

# Build with Ceph storge helper by default
WITH_CEPH         ?= ON
# Build with Swift storage helper by default
WITH_SWIFT        ?= ON
# Build with S3 storage helper by default
WITH_S3           ?= ON
# Build with GlusterFS storage helper by default
WITH_GLUSTERFS    ?= ON
# Build with WebDAV storage helper by default
WITH_WEBDAV       ?= ON
# Build with onedatafs Python library
WITH_ONEDATAFS    ?= ON

# Oneclient FPM packaging variables
PATCHELF_DOCKER_IMAGE   ?= docker.onedata.org/patchelf:0.9
FPM_DOCKER_IMAGE        ?= docker.onedata.org/fpm:1.9.3
GLUSTERFS_VERSION       ?= 3.13.2
ONECLIENT_FPMPACKAGE_TMP := package_fpm

ifeq ($(strip $(ONECLIENT_BASE_IMAGE)),)
# Oneclient base image is an ID of the Docker container 'oneclient-base' with
# containing Oneclient installed on a reference OS (currently Ubuntu Bionic).
# This image is used to create self-contained binary packages for other distributions.
ONECLIENT_BASE_IMAGE    := ID-$(shell git rev-parse HEAD | cut -c1-10)
endif

.PHONY: all
all: debug test

.PRECIOUS: %/CMakeCache.txt
%/CMakeCache.txt: **/CMakeLists.txt test/integration/* test/integration/**/* \
                  helpers/test/integration/* helpers/test/integration/**
	mkdir -p $*
	cd $* && cmake -GNinja -DCMAKE_BUILD_TYPE=$* \
	                       -DGIT_VERSION=${PKG_REVISION} \
	                       -DGIT_COMMIT=${PKG_COMMIT} \
	                       -DGIT_HELPERS_COMMIT=${HELPERS_COMMIT} \
	                       -DCODE_COVERAGE=${WITH_COVERAGE} \
	                       -DWITH_CEPH=${WITH_CEPH} \
	                       -DWITH_SWIFT=${WITH_SWIFT} \
	                       -DWITH_S3=${WITH_S3} \
	                       -DWITH_GLUSTERFS=${WITH_GLUSTERFS} \
	                       -DWITH_WEBDAV=${WITH_WEBDAV} \
	                       -DWITH_ONEDATAFS=${WITH_ONEDATAFS} \
	                       -DOPENSSL_ROOT_DIR=${OPENSSL_ROOT_DIR} \
	                       -DCMAKE_INSTALL_PREFIX=${PWD}/debug/PREFIX \
	                       -DOPENSSL_LIBRARIES=${OPENSSL_LIBRARIES} ..
	touch $@

##
## Submodules
##

submodules:
	git submodule sync --recursive ${submodule}
	git submodule update --init --recursive ${submodule}


.PHONY: phony
phony:

%/oneclient: %/CMakeCache.txt phony
	cmake --build $* --target oneclient

%/onebench: %/CMakeCache.txt phony
	cmake --build $* --target onebench

%/onedatafs-py2: %/CMakeCache.txt phony
	cmake --build $* --target onedatafs.py2

%/onedatafs-py3: %/CMakeCache.txt phony
	cmake --build $* --target onedatafs.py3

.PHONY: deb-info
deb-info: relwithdebinfo/oneclient

.PHONY: release
release: release/oneclient release/onebench release/onedatafs-py2 release/onedatafs-py3

.PHONY: debug
debug: debug/oneclient debug/onebench debug/onedatafs-py2 debug/onedatafs-py3

.PHONY: test
test: debug
	cmake --build debug
	cmake --build debug --target test

.PHONY: cunit
cunit: debug
	cmake --build debug
	cmake --build debug --target cunit

.PHONY: install
install: release
	ninja -C release install

.PHONY: docs
docs:
	@doxygen Doxyfile

.PHONY: coverage
coverage:
	lcov --directory `pwd`/debug --capture --output-file `pwd`/oneclient.info
	lcov --remove `pwd`/oneclient.info 'test/*' '/usr/*' 'asio/*' '**/messages/*' \
	                                   'relwithdebinfo/*' 'debug/*' 'release/*' \
	                                   '**/helpers/*' 'deps/*' \
	     --output-file `pwd`/oneclient.info.cleaned
	genhtml -o `pwd`/coverage `pwd`/oneclient.info.cleaned
	@echo "Coverage written to `pwd`/coverage/index.html"

.PHONY: check_distribution
check_distribution:
ifeq ($(DISTRIBUTION), none)
	@echo "Please provide package distribution. Oneof: 'trusty', 'xenial', 'bionic', 'centos-7-x86_64'"
	@exit 1
else
	@echo "Building package for distribution $(DISTRIBUTION)"
endif

.PHONY: runbenchmark
runbenchmark: release
	cmake --build release --target benchmark

package/$(PKG_ID).tar.gz:
	mkdir -p package
	rm -rf package/$(PKG_ID)
	git archive --format=tar --prefix=$(PKG_ID)/ $(PKG_REVISION) | (cd package && tar -xf -)
	$(eval helpers_sha=$(shell git submodule status --recursive | grep "helpers "| awk '{print $$1;}'))
	cd helpers; git archive --format=tar --prefix=$(PKG_ID)/helpers/ $(helpers_sha) | (cd ../package && tar -xf -); cd ..
	$(eval clproto_sha=$(shell git submodule status --recursive | grep "helpers/clproto" | awk '{print $$1;}'))
	cd helpers/clproto; git archive --format=tar --prefix=$(PKG_ID)/helpers/clproto/ $(clproto_sha) | (cd ../../package && tar -xf -); cd ../..
	find package/$(PKG_ID) -depth -name ".git" -exec rm -rf {} \;
	echo "set(GIT_VERSION ${PKG_REVISION})" > package/$(PKG_ID)/version.txt
	tar -C package -czf package/$(PKG_ID).tar.gz $(PKG_ID)

.PHONY: conda/oneclient
conda/oneclient: SHELL:=/bin/bash
conda/oneclient: package/$(PKG_ID).tar.gz
	cp /tmp/.condarc $$HOME/.condarc
	cat $$HOME/.condarc
	mkdir -p package/conda
	mkdir -p package/conda-bld
	cp -R conda/oneclient package/conda/
	sed -i "s|<<PKG_VERSION>>|$(PKG_VERSION)|g" package/conda/oneclient/meta.yaml
	sed -i "s|<<PKG_SOURCE>>|../../$(PKG_ID).tar.gz|g" package/conda/oneclient/meta.yaml
	source /opt/conda/bin/activate base && \
		PKG_VERSION=$(PKG_VERSION) CONDA_BLD_PATH=$$PWD/package/conda-bld \
		conda build --user onedata-devel --token "${CONDA_TOKEN}" --skip-existing \
		${CONDA_BUILD_OPTIONS} package/conda/oneclient

.PHONY: conda/onedatafs
conda/onedatafs: SHELL:=/bin/bash
conda/onedatafs: package/$(PKG_ID).tar.gz
	cp /tmp/.condarc $$HOME/.condarc
	cat $$HOME/.condarc
	mkdir -p package/conda
	mkdir -p package/conda-bld
	cp -R conda/onedatafs package/conda/
	sed -i "s|<<PKG_VERSION>>|$(PKG_VERSION)|g" package/conda/onedatafs/meta.yaml
	sed -i "s|<<PKG_SOURCE>>|../../$(PKG_ID).tar.gz|g" package/conda/onedatafs/meta.yaml
	source /opt/conda/bin/activate base && \
		PKG_VERSION=$(PKG_VERSION) CONDA_BLD_PATH=$$PWD/package/conda-bld \
		conda build --user onedata-devel --token "${CONDA_TOKEN}" --skip-existing \
		${CONDA_BUILD_OPTIONS} package/conda/onedatafs

.PHONY: deb
deb: check_distribution package/$(PKG_ID).tar.gz
	rm -rf package/packages && mkdir -p package/packages
	mv -f package/$(PKG_ID).tar.gz package/oneclient-base_$(PKG_VERSION).orig.tar.gz

	cp -R pkg_config/debian package/$(PKG_ID)/
	patch -d package/$(PKG_ID)/ -p1 -i pkg_config/$(DISTRIBUTION).patch
	sed -i "s/{{version}}/$(PKG_VERSION)/g" package/$(PKG_ID)/debian/changelog
	sed -i "s/{{build}}/$(PKG_BUILD)/g" package/$(PKG_ID)/debian/changelog
	sed -i "s/{{distribution}}/$(DISTRIBUTION)/g" package/$(PKG_ID)/debian/changelog
	sed -i "s/{{date}}/`date -R`/g" package/$(PKG_ID)/debian/changelog

	cd package/$(PKG_ID) && sg sbuild -c "sbuild -sd $(DISTRIBUTION) -j$$(nproc)"
	mv package/*$(PKG_VERSION).orig.tar.gz package/packages/
	mv package/*$(PKG_VERSION)-$(PKG_BUILD)*.deb package/packages/
	mv package/*$(PKG_VERSION)-$(PKG_BUILD)*.dsc package/packages/
	mv package/*$(PKG_VERSION)-$(PKG_BUILD)*_amd64.changes package/packages/
	-mv package/*$(PKG_VERSION)-$(PKG_BUILD)*.debian.tar.xz package/packages/ || true

.PHONY: rpm
rpm: check_distribution package/$(PKG_ID).tar.gz
	rm -rf package/packages && mkdir -p package/packages
	mv -f package/$(PKG_ID).tar.gz package/$(PKG_ID).orig.tar.gz

	cp pkg_config/oneclient.spec package/oneclient.spec
	patch -d package/ -p1 -i $(PKG_ID)/pkg_config/$(DISTRIBUTION).patch
	sed -i "s/{{version}}/$(PKG_VERSION)/g" package/oneclient.spec
	sed -i "s/{{build}}/$(PKG_BUILD)/g" package/oneclient.spec

	mock --root $(DISTRIBUTION) --buildsrpm --spec package/oneclient.spec --resultdir=package/packages \
		--sources package/$(PKG_ID).orig.tar.gz
	mock --root $(DISTRIBUTION) --resultdir=package/packages --rebuild package/packages/onedata$(RELEASE)-$(PKG_ID)*.src.rpm

##
## Oneclient self contained packages
##
## These targets create self-contained Oneclient packages for various distributions,
## by collecting all necessary dependencies from a reference Oneclient Docker image
## (including glibc and ld-linux) and packages them into /opt/oneclient/... tree.
##

## Determine the RPM dist tag based on distribution name
ifeq ($(strip $(DISTRIBUTION)),centos-6-x86_64)
RPM_DIST     := el6.centos
endif
ifeq ($(strip $(DISTRIBUTION)),centos-7-x86_64)
RPM_DIST     := el7.centos
endif
ifeq ($(strip $(DISTRIBUTION)),fedora-23-x86_64)
RPM_DIST     := f23
endif
ifeq ($(strip $(DISTRIBUTION)),fedora-25-x86_64)
RPM_DIST     := f25
endif
ifeq ($(strip $(DISTRIBUTION)),fedora-26-x86_64)
RPM_DIST     := f26
endif
ifeq ($(strip $(DISTRIBUTION)),scientific-6-x86_64)
RPM_DIST     := el6
endif
ifeq ($(strip $(DISTRIBUTION)),scientific-7-x86_64)
RPM_DIST     := el7
endif

#
# Build Oneclient self-contained tarball
#
oneclient_tar $(ONECLIENT_FPMPACKAGE_TMP)/oneclient-bin.tar.gz:
	# Create directory structure
	mkdir -p $(ONECLIENT_FPMPACKAGE_TMP)/root/bin
	mkdir -p $(ONECLIENT_FPMPACKAGE_TMP)/root/etc
	mkdir -p $(ONECLIENT_FPMPACKAGE_TMP)/root/etc/bash_completion.d
	mkdir -p $(ONECLIENT_FPMPACKAGE_TMP)/root/lib
	mkdir -p $(ONECLIENT_FPMPACKAGE_TMP)/root/lib/x86_64-linux-gnu/glusterfs/$(GLUSTERFS_VERSION)/xlator
	mkdir -p $(ONECLIENT_FPMPACKAGE_TMP)/root/lib/x86_64-linux-gnu/glusterfs/$(GLUSTERFS_VERSION)/rpc-transport
	mkdir -p $(ONECLIENT_FPMPACKAGE_TMP)/root/share/man/man1
	mkdir -p $(ONECLIENT_FPMPACKAGE_TMP)/root/share/man/man5
	mkdir -p $(ONECLIENT_FPMPACKAGE_TMP)/root/share/doc
	mkdir -p $(ONECLIENT_FPMPACKAGE_TMP)/root/share/zsh/site-functions

	# Collect all necessary Oneclient files in one folder
	docker run -v $(CURDIR)/$(ONECLIENT_FPMPACKAGE_TMP)/root:/output \
		-v $(CURDIR)/cpld.sh:/bin/cpld.sh --entrypoint /bin/cpld.sh \
		-t docker.onedata.org/oneclient-base:$(ONECLIENT_BASE_IMAGE) \
		/usr/bin/oneclient /output/lib
	docker run -v $(CURDIR)/$(ONECLIENT_FPMPACKAGE_TMP)/root:/output \
		--entrypoint /bin/bash \
		-t docker.onedata.org/oneclient-base:$(ONECLIENT_BASE_IMAGE) \
		-c 'cp /usr/bin/oneclient /output/bin && \
		    cp /usr/bin/onebench /output/bin && \
		    cp /etc/oneclient.conf /output/etc && \
		    cp /usr/share/man/man1/oneclient.1.gz /output/share/man/man1/ && \
		    cp /usr/share/man/man5/oneclient.conf.5.gz /output/share/man/man5/ && \
		    cp /usr/share/doc/oneclient/* /output/share/doc/ && \
		    cp /var/lib/oneclient/_oneclient /output/share/zsh/site-functions/ && \
		    cp /var/lib/oneclient/oneclient.bash-completion /output/etc/bash_completion.d/ && \
		    cp -r /lib/x86_64-linux-gnu/* /output/lib/ && \
		    cp -r /usr/lib/x86_64-linux-gnu/nss/* /output/lib/ && \
	        cp -r /usr/lib/x86_64-linux-gnu/glusterfs/$(GLUSTERFS_VERSION)/xlator/* /output/lib/x86_64-linux-gnu/glusterfs/$(GLUSTERFS_VERSION)/xlator/ && \
	        cp -r /usr/lib/x86_64-linux-gnu/glusterfs/$(GLUSTERFS_VERSION)/rpc-transport/* /output/lib/x86_64-linux-gnu/glusterfs/$(GLUSTERFS_VERSION)/rpc-transport/'
	# Collect all dynamic libraries GlusterFS dependencies
	docker run -v $(CURDIR)/$(ONECLIENT_FPMPACKAGE_TMP)/root:/output \
		-v $(CURDIR)/cpld.sh:/bin/cpld.sh --entrypoint /bin/sh \
		-t docker.onedata.org/oneclient-base:$(ONECLIENT_BASE_IMAGE) \
		-c "find /usr/lib/x86_64-linux-gnu/glusterfs/$(GLUSTERFS_VERSION)/ -name '*so*' -exec /bin/cpld.sh '{}' /output/lib \;"
	# Change the ld loader and rpath in Oneclient binaries and dependencies
	docker run -v $(CURDIR)/$(ONECLIENT_FPMPACKAGE_TMP)/root:/output \
		-t $(PATCHELF_DOCKER_IMAGE) \
		--set-interpreter /opt/oneclient/lib/ld-linux-x86-64.so.2 \
		--set-rpath /opt/oneclient/lib --force-rpath \
		/output/bin/oneclient
	docker run -v $(CURDIR)/$(ONECLIENT_FPMPACKAGE_TMP)/root:/output \
		-t $(PATCHELF_DOCKER_IMAGE) \
		--set-interpreter /opt/oneclient/lib/ld-linux-x86-64.so.2 \
		--set-rpath /opt/oneclient/lib --force-rpath \
		/output/bin/onebench
	docker run -v $(CURDIR)/$(ONECLIENT_FPMPACKAGE_TMP)/root:/output \
		--entrypoint /bin/sh -t $(PATCHELF_DOCKER_IMAGE) -c \
		"find /output/lib -name '*so*' -type f ! -path '*ld-2.27.so' ! -path '*ld-linux-x86-64.so.2' -exec patchelf --set-rpath /opt/oneclient/lib --force-rpath {} \;"
	# Create binary archive
	cd $(ONECLIENT_FPMPACKAGE_TMP)/root && \
		tar -cf oneclient-bin.tar * && \
		gzip -f oneclient-bin.tar && \
		mv oneclient-bin.tar.gz ../ && \
		cd ../..
	# Cleanup the temporary files
	docker run -v $(CURDIR)/$(ONECLIENT_FPMPACKAGE_TMP):/output \
		-v $(CURDIR)/cpld.sh:/bin/cpld.sh --entrypoint /bin/sh \
		-t docker.onedata.org/oneclient-base:$(ONECLIENT_BASE_IMAGE) \
		-c "rm -rf /output/root"

#
# Build Oneclient self-contained rpm
#
oneclient_rpm: $(ONECLIENT_FPMPACKAGE_TMP)/oneclient-bin.tar.gz
	# Build RPM package for the distribution specified using FPM
	cp pkg_config/fpm/oneclient_rpm.pre $(ONECLIENT_FPMPACKAGE_TMP)/
	cp pkg_config/fpm/oneclient_rpm.post $(ONECLIENT_FPMPACKAGE_TMP)/
	docker run -u=$$UID:$$GID -v /etc/passwd:/etc/passwd:ro -v /etc/group:/etc/group:ro \
		   -v $(CURDIR)/$(ONECLIENT_FPMPACKAGE_TMP):/data \
		   -t $(FPM_DOCKER_IMAGE) \
		   fpm -t rpm --rpm-dist $(RPM_DIST) -s tar \
		   --prefix=/opt/oneclient -n oneclient -v $(ONECLIENT_VERSION) \
		   --architecture=x86_64 \
		   --iteration $(PKG_BUILD) --license "Apache 2.0" \
		   --after-install=/data/oneclient_rpm.pre \
		   --after-remove=/data/oneclient_rpm.post \
		   --depends fuse --depends ca-certificates \
		   --maintainer "Onedata Package Maintainers <info@onedata.org>" \
		   --description "Self-contained Onedata Oneclient command-line client package" \
		   /data/oneclient-bin.tar.gz

#
# Build Oneclient self-contained deb
#
oneclient_deb: $(ONECLIENT_FPMPACKAGE_TMP)/oneclient-bin.tar.gz
	# Build DEB package for the distribution specified using FPM
	cp pkg_config/fpm/oneclient_deb.pre $(ONECLIENT_FPMPACKAGE_TMP)/
	cp pkg_config/fpm/oneclient_deb.post $(ONECLIENT_FPMPACKAGE_TMP)/
	docker run -u=$$UID:$$GID -v /etc/passwd:/etc/passwd:ro -v /etc/group:/etc/group:ro \
		   -v $(CURDIR)/$(ONECLIENT_FPMPACKAGE_TMP):/data \
		   -t $(FPM_DOCKER_IMAGE) fpm -t deb -s tar \
		   -p /data/oneclient_$(ONECLIENT_VERSION)-$(PKG_BUILD)~$(DISTRIBUTION)_amd64.deb \
		   --architecture=amd64 \
		   --prefix=/opt/oneclient -n oneclient \
		   -v $(ONECLIENT_VERSION)-$(PKG_BUILD)~$(DISTRIBUTION) --license "Apache 2.0" \
		   --after-install=/data/oneclient_deb.pre \
		   --after-remove=/data/oneclient_deb.post \
		   --depends fuse --depends ca-certificates \
		   --maintainer "Onedata Package Maintainers <info@onedata.org>" \
		   --description "Self-contained Onedata Oneclient command-line client package" \
		   /data/oneclient-bin.tar.gz

.PHONY: docker-base
docker-base:
	./docker_build.py --repository $(DOCKER_REG_NAME) --user $(DOCKER_REG_USER) \
                          --password $(DOCKER_REG_PASSWORD) \
                          --build-arg BASE_IMAGE=$(DOCKER_BASE_IMAGE) \
                          --build-arg RELEASE_TYPE=$(DOCKER_RELEASE) \
                          --build-arg RELEASE=$(RELEASE) \
                          --build-arg VERSION=$(PKG_VERSION) \
                          --build-arg FSONEDATAFS_VERSION=$(FSONEDATAFS_VERSION) \
                          --build-arg HTTP_PROXY=$(HTTP_PROXY) \
                          --build-arg ONECLIENT_PACKAGE=oneclient-base \
                          --name oneclient-base --publish --remove docker

.PHONY: docker
docker: docker-dev
	./docker_build.py --repository $(DOCKER_REG_NAME) \
	                  --user $(DOCKER_REG_USER) \
                      --password $(DOCKER_REG_PASSWORD) \
                      --build-arg BASE_IMAGE=$(DOCKER_BASE_IMAGE) \
                      --build-arg RELEASE_TYPE=$(DOCKER_RELEASE) \
                      --build-arg RELEASE=$(RELEASE) \
                      --build-arg VERSION=$(PKG_VERSION) \
                      --build-arg FSONEDATAFS_VERSION=$(FSONEDATAFS_VERSION) \
                      --build-arg HTTP_PROXY=$(HTTP_PROXY) \
                      --build-arg ONECLIENT_PACKAGE=oneclient \
                      --name oneclient --publish --remove docker

docker-dev:
	./docker_build.py --repository $(DOCKER_REG_NAME) \
                      --user $(DOCKER_REG_USER) \
                      --password $(DOCKER_REG_PASSWORD) \
                      --build-arg BASE_IMAGE=$(DOCKER_DEV_BASE_IMAGE) \
                      --build-arg RELEASE=$(RELEASE) \
                      --build-arg VERSION=$(PKG_VERSION) \
                      --build-arg FSONEDATAFS_VERSION=$(FSONEDATAFS_VERSION) \
                      --build-arg HTTP_PROXY=$(HTTP_PROXY) \
                      --build-arg ONECLIENT_PACKAGE=oneclient \
                      --report docker-dev-build-report.txt \
                      --short-report docker-dev-build-list.json \
                      --name oneclient-dev --publish --remove docker

.PHONY: clean
clean:
	rm -rf debug release relwithdebinfo doc package package_fpm

.PHONY: clang-tidy
clang-tidy:
	cmake --build debug --target clang-tidy

.PHONY: clang-format
clang-format:
	docker run --rm -v $(CURDIR):/root/sources onedata/clang-format-check:1.1<|MERGE_RESOLUTION|>--- conflicted
+++ resolved
@@ -6,11 +6,7 @@
 DOCKER_REG_USER       ?= ""
 DOCKER_REG_PASSWORD   ?= ""
 DOCKER_BASE_IMAGE     ?= "ubuntu:18.04"
-<<<<<<< HEAD
-DOCKER_DEV_BASE_IMAGE ?= "onedata/worker:1902-1"
-=======
 DOCKER_DEV_BASE_IMAGE ?= "onedata/worker:1909-1"
->>>>>>> a2f5fcbc
 HTTP_PROXY            ?= "http://proxy.devel.onedata.org:3128"
 
 PKG_REVISION    ?= $(shell git describe --tags --always  --abbrev=7)
