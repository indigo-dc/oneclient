# distro for package building (oneof: xenial, centos-7-x86_64)
RELEASE               ?= 2102
DISTRIBUTION          ?= none
<<<<<<< HEAD
DOCKER_RELEASE        ?= development
DOCKER_REG_NAME       ?= "docker.onedata.org"
DOCKER_REG_USER       ?= ""
DOCKER_REG_PASSWORD   ?= ""
DOCKER_BASE_IMAGE     ?= "ubuntu:20.04"
DOCKER_DEV_BASE_IMAGE ?= "onedata/worker:2102-7"
HTTP_PROXY            ?= "http://proxy.devel.onedata.org:3128"
=======
>>>>>>> 6d61f577

PKG_REVISION    ?= $(shell git describe --tags --always  --abbrev=7)
PKG_VERSION     ?= $(shell git describe --tags --always  --abbrev=7 | tr - .)
PKG_COMMIT      ?= $(shell git rev-parse HEAD)
HELPERS_COMMIT  ?= $(shell git -C helpers rev-parse HEAD)
PKG_BUILD       ?= 1
PKG_ID           = oneclient-base-$(PKG_VERSION)

FSONEDATAFS_VERSION ?= $(PKG_VERSION)

# Build with Ceph storge helper by default
WITH_CEPH         ?= ON
# Build with Swift storage helper by default
WITH_SWIFT        ?= ON
# Build with S3 storage helper by default
WITH_S3           ?= ON
# Build with GlusterFS storage helper by default
WITH_GLUSTERFS    ?= ON
# Build with WebDAV storage helper by default
WITH_WEBDAV       ?= ON
# Build with XRootD storage helper by default
WITH_XROOTD       ?= ON
# Build with NFS storage helper by default
WITH_NFS          ?= ON
# Build with onedatafs Python library
WITH_ONEDATAFS    ?= ON
# Build with code coverage
WITH_COVERAGE     ?= ON
# Set Fuse version (2 or 3)
WITH_FUSE_VERSION ?= 3

# Oneclient FPM packaging variables
PATCHELF_DOCKER_IMAGE   ?= docker.onedata.org/patchelf:0.9
FPM_DOCKER_IMAGE        ?= docker.onedata.org/fpm:1.9.3
GLUSTERFS_VERSION       ?= 7.2
ONECLIENT_FPMPACKAGE_TMP := package_fpm

# Detect compilation on CentOS using Software Collections environment
ifeq ($(shell awk -F= '/^ID=/{print $$2}' /etc/os-release), "centos")
		OPENSSL_ROOT_DIR ?= /opt/onedata/onedata2102/root/usr
		TBB_INSTALL_DIR ?= /opt/onedata/onedata2102/root/usr
endif

.PHONY: all
all: debug test

.PRECIOUS: %/CMakeCache.txt
%/CMakeCache.txt: **/CMakeLists.txt test/integration/* test/integration/**/* \
                  helpers/test/integration/* helpers/test/integration/**
	mkdir -p $*
	cd $* && cmake -GNinja -DCMAKE_BUILD_TYPE=$* \
	                       -DFETCH_FOLLY=${FETCH_FOLLY} \
	                       -DGIT_VERSION=${PKG_REVISION} \
	                       -DGIT_COMMIT=${PKG_COMMIT} \
	                       -DGIT_HELPERS_COMMIT=${HELPERS_COMMIT} \
	                       -DCODE_COVERAGE=${WITH_COVERAGE} \
	                       -DWITH_CEPH=${WITH_CEPH} \
	                       -DWITH_SWIFT=${WITH_SWIFT} \
	                       -DWITH_S3=${WITH_S3} \
	                       -DWITH_GLUSTERFS=${WITH_GLUSTERFS} \
	                       -DWITH_WEBDAV=${WITH_WEBDAV} \
	                       -DWITH_XROOTD=${WITH_XROOTD} \
	                       -DWITH_NFS=${WITH_NFS} \
	                       -DWITH_ONEDATAFS=${WITH_ONEDATAFS} \
	                       -DWITH_FUSE_VERSION=${WITH_FUSE_VERSION} \
	                       -DCMAKE_INSTALL_PREFIX=${PWD}/debug/PREFIX \
	                       -DTBB_INSTALL_DIR=${TBB_INSTALL_DIR} \
	                       -DOPENSSL_ROOT_DIR=${OPENSSL_ROOT_DIR} ..
	touch $@

%/build-native:
	mkdir -p _build
	cd _build && cmake -DCMAKE_BUILD_TYPE=$* \
			-DFETCH_FOLLY=${FETCH_FOLLY} \
			-DGIT_VERSION=${PKG_VERSION} \
			-DCODE_COVERAGE=OFF \
			-DWITH_CEPH=${WITH_CEPH} \
			-DWITH_SWIFT=${WITH_SWIFT} \
			-DWITH_S3=${WITH_S3} \
			-DWITH_GLUSTERFS=${WITH_GLUSTERFS} \
			-DWITH_WEBDAV=${WITH_WEBDAV} \
			-DWITH_XROOTD=${WITH_XROOTD} \
			-DWITH_NFS=${WITH_NFS} \
			-DWITH_ONECLIENT=ON \
			-DWITH_ONEBENCH=ON \
			-DWITH_ONEDATAFS=OFF \
			-DWITH_FUSE_VERSION=${WITH_FUSE_VERSION} \
			-DFOLLY_SHARED=ON \
			-DWITH_LIBDL=ON \
			-DWITH_LIBRT=ON \
			-DWITH_TESTS=OFF \
			-DBoost_NO_BOOST_CMAKE=ON \
			-DCMAKE_INSTALL_PREFIX=${PREFIX} \
			.. && \
	make -j8 oneclient VERBOSE=1 && \
	make -j8 onebench VERBOSE=1

##
## Submodules
##

submodules:
	git submodule sync --recursive ${submodule}
	git submodule update --init --recursive ${submodule}


.PHONY: phony
phony:

%/oneclient: %/CMakeCache.txt phony
	cmake --build $* --target oneclient

%/onebench: %/CMakeCache.txt phony
	cmake --build $* --target onebench

%/onedatafs-py2: %/CMakeCache.txt phony
	cmake --build $* --target onedatafs.py2

%/onedatafs-py3: %/CMakeCache.txt phony
	cmake --build $* --target onedatafs.py3

.PHONY: deb-info
deb-info: relwithdebinfo/oneclient

.PHONY: release
release: release/oneclient release/onebench release/onedatafs-py3

.PHONY: debug
debug: debug/oneclient debug/onebench debug/onedatafs-py3

.PHONY: test
test: debug
ifdef ONEDATA_GIT_URL
	git config --global url."${ONEDATA_GIT_URL}".insteadOf "ssh://git@git.onedata.org:7999/vfs"
endif
	cmake --build debug
	cmake --build debug --target test

.PHONY: cunit
cunit: debug
	cmake --build debug
	cmake --build debug --target cunit

.PHONY: install
install: release
	ninja -C release install

.PHONY: docs
docs:
	@doxygen Doxyfile

#
# Coverage tests are collected from 2 types of tests:
# - Unit tests
# - Integration tests
#
# Unit test coverage results are managed by CMake and are collected
# in ./coverage/cunit/ subdirectory and should be generated after
# running cunit target.
#
# Integration tests coverage results have to be collected after
# each integration test (e.g. fslogic_test) and are stored in
# ./coverage/integration/TEST_NAME.
# A combined report containing the sum of coverage from individual
# integration tests can be generated using coverage_integration target
# and the result will be stored in ./coverage/integration/combined
#
.PHONY: coverage
coverage_cunit coverage:
	lcov --quiet --directory `pwd`/debug --capture --output-file `pwd`/oneclient.info
	lcov --quiet --remove `pwd`/oneclient.info 'test/*' '/usr/*' 'asio/*' '**/messages/*' \
	                                   'relwithdebinfo/*' 'debug/*' 'release/*' \
	                                   '**/helpers/*' 'deps/*' \
	     --output-file `pwd`/oneclient_cunit.info.cleaned
	find `pwd`/debug/ -name "*.gcda" -type f -delete
	genhtml -o `pwd`/coverage/cunit `pwd`/oneclient_cunit.info.cleaned
	@echo "Coverage written to `pwd`/coverage/cunit/index.html"

.PHONY: coverage/%
coverage/%:
	lcov --quiet --directory `pwd`/debug --capture --output-file `pwd`/oneclient.info
	lcov --quiet --remove `pwd`/oneclient.info 'test/*' '/usr/*' 'asio/*' '**/messages/*' \
	                                   'relwithdebinfo/*' 'debug/*' 'release/*' \
	                                   '**/helpers/*' 'deps/*' \
	     --output-file `pwd`/oneclient_integration_$*.info.cleaned
	find `pwd`/debug/ -name "*.gcda" -type f -delete
	genhtml -o `pwd`/coverage/integration/$* `pwd`/oneclient_integration_$*.info.cleaned
	@echo "Coverage written to `pwd`/coverage/integration/$*/index.html"

.PHONY: coverage_integration
coverage_integration:
	lcov --quiet -a `pwd`/oneclient_integration_events_test.info.cleaned \
		         -a `pwd`/oneclient_integration_fslogic_test.info.cleaned \
		         -o `pwd`/oneclient_integration_combined.info
	genhtml -o `pwd`/coverage/integration/combined `pwd`/oneclient_integration_combined.info
	@echo "Coverage written to `pwd`/coverage/integration/combined/index.html"

.PHONY: check_distribution
check_distribution:
ifeq ($(DISTRIBUTION), none)
	@echo "Please provide package distribution. Oneof: 'trusty', 'xenial', 'bionic', 'centos-7-x86_64'"
	@exit 1
else
	@echo "Building package for distribution $(DISTRIBUTION)"
endif

.PHONY: runbenchmark
runbenchmark: release
	cmake --build release --target benchmark

package/$(PKG_ID).tar.gz:
	mkdir -p package
	rm -rf package/$(PKG_ID)
	git archive --format=tar --prefix=$(PKG_ID)/ $(PKG_REVISION) | (cd package && tar -xf -)
	$(eval helpers_sha=$(shell git submodule status --recursive | grep "helpers "| awk '{print $$1;}'))
	cd helpers; git archive --format=tar --prefix=$(PKG_ID)/helpers/ $(helpers_sha) | (cd ../package && tar -xf -); cd ..
	$(eval clproto_sha=$(shell git submodule status --recursive | grep "helpers/clproto" | awk '{print $$1;}'))
	cd helpers/clproto; git archive --format=tar --prefix=$(PKG_ID)/helpers/clproto/ $(clproto_sha) | (cd ../../package && tar -xf -); cd ../..
	$(eval bamboos_sha=$(shell git submodule status --recursive | grep "helpers/bamboos" | awk '{print $$1;}'))
	cd helpers/bamboos; git archive --format=tar --prefix=$(PKG_ID)/helpers/bamboos/ $(bamboos_sha) | (cd ../../package && tar -xf -); cd ../..
	find package/$(PKG_ID) -depth -name ".git" -exec rm -rf {} \;
	echo "set(GIT_VERSION ${PKG_REVISION})" > package/$(PKG_ID)/version.txt
	tar -C package -czf package/$(PKG_ID).tar.gz $(PKG_ID)

.PHONY: conda/oneclient
conda/oneclient: SHELL:=/bin/bash
conda/oneclient: package/$(PKG_ID).tar.gz
	cp /tmp/.condarc $$HOME/.condarc
	cat $$HOME/.condarc
	mkdir -p package/conda
	mkdir -p package/conda-bld
	cp -R conda/oneclient package/conda/
	sed -i "s|<<PKG_VERSION>>|$(PKG_VERSION)|g" package/conda/oneclient/meta.yaml
	sed -i "s|<<PKG_SOURCE>>|../../$(PKG_ID).tar.gz|g" package/conda/oneclient/meta.yaml
	source /opt/conda/bin/activate base && \
		PKG_VERSION=$(PKG_VERSION) CONDA_BLD_PATH=$$PWD/package/conda-bld \
		conda build --user onedata-devel --token "${CONDA_TOKEN}" \
		${CONDA_BUILD_OPTIONS} package/conda/oneclient
	echo "onedata-devel/oneclient/$(PKG_VERSION)/download/linux-64/oneclient-$(PKG_VERSION)-0.tar.bz2" >> conda-pkg-list.txt

.PHONY: conda/oneclient_centos6
conda/oneclient_centos6: SHELL:=/bin/bash
conda/oneclient_centos6: package/$(PKG_ID).tar.gz
	cp /tmp/.condarc-forge $$HOME/.condarc
	cat $$HOME/.condarc
	mkdir -p package/conda
	mkdir -p package/conda-bld
	cp -R conda/oneclient package/conda/
	sed -i "s|<<PKG_VERSION>>|$(PKG_VERSION)|g" package/conda/oneclient/meta.yaml
	sed -i "s|<<PKG_SOURCE>>|../../$(PKG_ID).tar.gz|g" package/conda/oneclient/meta.yaml
	sed -i 's|conda-forge::libfuse|onedata-centos6::libfuse =2.8.3|g' package/conda/oneclient/meta.yaml
	sed -i 's|protobuf.*$$|protobuf =3.8.0|g' package/conda/oneclient/meta.yaml
	sed -i 's|onedata::|onedata-centos6::|g' package/conda/oneclient/meta.yaml
	sed -i 's|DWITH_FUSE_VERSION=3|DWITH_FUSE_VERSION=2|g' package/conda/oneclient/build.sh
	sed -i '/run:/ { :l; n; s/^.*libfuse.*$$//; tx; bl; :x; N; s/\n//; bl }' package/conda/oneclient/meta.yaml
	source /opt/conda/bin/activate base && \
		PKG_VERSION=$(PKG_VERSION) CONDA_BLD_PATH=$$PWD/package/conda-bld \
		conda build --user onedata-centos6-devel --token "${CONDA_TOKEN}" \
		${CONDA_BUILD_OPTIONS} package/conda/oneclient
	echo "onedata-centos6-devel/oneclient/$(PKG_VERSION)/download/linux-64/oneclient-$(PKG_VERSION)-py39.tar.bz2" >> conda-pkg-list.txt

.PHONY: conda/onedatafs
conda/onedatafs: SHELL:=/bin/bash
conda/onedatafs: package/$(PKG_ID).tar.gz
	cp /tmp/.condarc $$HOME/.condarc
	cat $$HOME/.condarc
	mkdir -p package/conda
	mkdir -p package/conda-bld
	cp -R conda/onedatafs package/conda/
	sed -i "s|<<PKG_VERSION>>|$(PKG_VERSION)|g" package/conda/onedatafs/meta.yaml
	sed -i "s|<<PKG_SOURCE>>|../../$(PKG_ID).tar.gz|g" package/conda/onedatafs/meta.yaml
	source /opt/conda/bin/activate base && \
		PKG_VERSION=$(PKG_VERSION) CONDA_BLD_PATH=$$PWD/package/conda-bld \
		conda build --user onedata-devel --token "${CONDA_TOKEN}" \
		${CONDA_BUILD_OPTIONS} package/conda/onedatafs
	echo "onedata-devel/onedatafs/$(PKG_VERSION)/download/linux-64/onedatafs-$(PKG_VERSION)-py39.tar.bz2" >> conda-pkg-list.txt

.PHONY: deb
deb: check_distribution package/$(PKG_ID).tar.gz
	rm -rf package/packages && mkdir -p package/packages
	mv -f package/$(PKG_ID).tar.gz package/oneclient-base_$(PKG_VERSION).orig.tar.gz

	cp -R pkg_config/debian package/$(PKG_ID)/
	patch -d package/$(PKG_ID)/ -p1 -i pkg_config/$(DISTRIBUTION).patch
	sed -i "s/{{version}}/$(PKG_VERSION)/g" package/$(PKG_ID)/debian/changelog
	sed -i "s/{{build}}/$(PKG_BUILD)/g" package/$(PKG_ID)/debian/changelog
	sed -i "s/{{distribution}}/$(DISTRIBUTION)/g" package/$(PKG_ID)/debian/changelog
	sed -i "s/{{date}}/`date -R`/g" package/$(PKG_ID)/debian/changelog

	cd package/$(PKG_ID) && sudo sg sbuild -c "sbuild -sd $(DISTRIBUTION) -j$$(nproc)"
	mv package/*$(PKG_VERSION).orig.tar.gz package/packages/
	mv package/*$(PKG_VERSION)-$(PKG_BUILD)*.deb package/packages/
	mv package/*$(PKG_VERSION)-$(PKG_BUILD)*.dsc package/packages/
	mv package/*$(PKG_VERSION)-$(PKG_BUILD)*_amd64.changes package/packages/
	-mv package/*$(PKG_VERSION)-$(PKG_BUILD)*.debian.tar.xz package/packages/ || true

.PHONY: rpm
rpm: check_distribution package/$(PKG_ID).tar.gz
	rm -rf package/packages && mkdir -p package/packages
	mv -f package/$(PKG_ID).tar.gz package/$(PKG_ID).orig.tar.gz

	cp pkg_config/oneclient.spec package/oneclient.spec
	patch -d package/ -p1 -i $(PKG_ID)/pkg_config/$(DISTRIBUTION).patch
	sed -i "s/{{version}}/$(PKG_VERSION)/g" package/oneclient.spec
	sed -i "s/{{build}}/$(PKG_BUILD)/g" package/oneclient.spec
	mock --root $(DISTRIBUTION) --buildsrpm --spec package/oneclient.spec --resultdir=package/packages \
		--sources package/$(PKG_ID).orig.tar.gz
	mock --root $(DISTRIBUTION) --resultdir=package/packages --rebuild package/packages/onedata$(RELEASE)-$(PKG_ID)*.src.rpm

##
## Oneclient self contained packages
##
## These targets create self-contained Oneclient packages for various distributions,
## by collecting all necessary dependencies from a reference Oneclient Docker image
## (including glibc and ld-linux) and packages them into /opt/oneclient/... tree.
##

## Determine the RPM dist tag based on distribution name
ifeq ($(strip $(DISTRIBUTION)),centos-6-x86_64)
RPM_DIST     := el6.centos
endif
ifeq ($(strip $(DISTRIBUTION)),centos-7-x86_64)
RPM_DIST     := el7.centos
endif
ifeq ($(strip $(DISTRIBUTION)),fedora-23-x86_64)
RPM_DIST     := f23
endif
ifeq ($(strip $(DISTRIBUTION)),fedora-25-x86_64)
RPM_DIST     := f25
endif
ifeq ($(strip $(DISTRIBUTION)),fedora-26-x86_64)
RPM_DIST     := f26
endif
ifeq ($(strip $(DISTRIBUTION)),scientific-6-x86_64)
RPM_DIST     := el6
endif
ifeq ($(strip $(DISTRIBUTION)),scientific-7-x86_64)
RPM_DIST     := el7
endif

#
# Build Oneclient self-contained tarball
#
oneclient_tar $(ONECLIENT_FPMPACKAGE_TMP)/oneclient-bin.tar.gz:
	# Create directory structure
	mkdir -p $(ONECLIENT_FPMPACKAGE_TMP)/root/bin
	mkdir -p $(ONECLIENT_FPMPACKAGE_TMP)/root/etc
	mkdir -p $(ONECLIENT_FPMPACKAGE_TMP)/root/etc/bash_completion.d
	mkdir -p $(ONECLIENT_FPMPACKAGE_TMP)/root/lib
	mkdir -p $(ONECLIENT_FPMPACKAGE_TMP)/root/lib/x86_64-linux-gnu/glusterfs/$(GLUSTERFS_VERSION)/xlator
	mkdir -p $(ONECLIENT_FPMPACKAGE_TMP)/root/lib/x86_64-linux-gnu/glusterfs/$(GLUSTERFS_VERSION)/rpc-transport
	mkdir -p $(ONECLIENT_FPMPACKAGE_TMP)/root/share/man/man1
	mkdir -p $(ONECLIENT_FPMPACKAGE_TMP)/root/share/man/man5
	mkdir -p $(ONECLIENT_FPMPACKAGE_TMP)/root/share/doc
	mkdir -p $(ONECLIENT_FPMPACKAGE_TMP)/root/share/zsh/site-functions

	# Collect all necessary Oneclient files in one folder
	docker run -v $(CURDIR)/$(ONECLIENT_FPMPACKAGE_TMP)/root:/output \
		-v $(CURDIR)/cpld.sh:/bin/cpld.sh --entrypoint /bin/cpld.sh \
		-t docker.onedata.org/oneclient-base:$(ONECLIENT_BASE_IMAGE) \
		/usr/bin/oneclient /output/lib
	docker run -v $(CURDIR)/$(ONECLIENT_FPMPACKAGE_TMP)/root:/output \
		--entrypoint /bin/bash \
		-t docker.onedata.org/oneclient-base:$(ONECLIENT_BASE_IMAGE) \
		-c 'cp /usr/bin/oneclient /output/bin && \
		    cp /usr/bin/onebench /output/bin && \
		    cp /etc/oneclient.conf /output/etc && \
		    cp /usr/share/man/man1/oneclient.1.gz /output/share/man/man1/ && \
		    cp /usr/share/man/man5/oneclient.conf.5.gz /output/share/man/man5/ && \
		    cp /usr/share/doc/oneclient/* /output/share/doc/ && \
		    cp /var/lib/oneclient/_oneclient /output/share/zsh/site-functions/ && \
		    cp /var/lib/oneclient/oneclient.bash-completion /output/etc/bash_completion.d/ && \
		    cp -r /lib/x86_64-linux-gnu/* /output/lib/ && \
	        cp -r /usr/lib/x86_64-linux-gnu/libXrd* /output/lib/ && \
	        cp -r /usr/lib/x86_64-linux-gnu/glusterfs/$(GLUSTERFS_VERSION)/xlator/* /output/lib/x86_64-linux-gnu/glusterfs/$(GLUSTERFS_VERSION)/xlator/ && \
	        cp -r /usr/lib/x86_64-linux-gnu/glusterfs/$(GLUSTERFS_VERSION)/rpc-transport/* /output/lib/x86_64-linux-gnu/glusterfs/$(GLUSTERFS_VERSION)/rpc-transport/'
	# Collect all dynamic libraries GlusterFS dependencies
	docker run -v $(CURDIR)/$(ONECLIENT_FPMPACKAGE_TMP)/root:/output \
		-v $(CURDIR)/cpld.sh:/bin/cpld.sh --entrypoint /bin/sh \
		-t docker.onedata.org/oneclient-base:$(ONECLIENT_BASE_IMAGE) \
		-c "find /usr/lib/x86_64-linux-gnu/glusterfs/$(GLUSTERFS_VERSION)/ -name '*so*' -exec /bin/cpld.sh '{}' /output/lib \;"
	# Change the ld loader and rpath in Oneclient binaries and dependencies
	docker run -v $(CURDIR)/$(ONECLIENT_FPMPACKAGE_TMP)/root:/output \
		-t $(PATCHELF_DOCKER_IMAGE) \
		--set-interpreter /opt/oneclient/lib/ld-linux-x86-64.so.2 \
		--set-rpath /opt/oneclient/lib --force-rpath \
		/output/bin/oneclient
	docker run -v $(CURDIR)/$(ONECLIENT_FPMPACKAGE_TMP)/root:/output \
		-t $(PATCHELF_DOCKER_IMAGE) \
		--set-interpreter /opt/oneclient/lib/ld-linux-x86-64.so.2 \
		--set-rpath /opt/oneclient/lib --force-rpath \
		/output/bin/onebench
	docker run -v $(CURDIR)/$(ONECLIENT_FPMPACKAGE_TMP)/root:/output \
		--entrypoint /bin/sh -t $(PATCHELF_DOCKER_IMAGE) -c \
		"find /output/lib -name '*so*' -type f ! -path '*ld-[0-9]*.[0-9]*.so' ! -path '*ld-linux-x86-64.so.2' -exec patchelf --set-rpath /opt/oneclient/lib --force-rpath {} \;"
	# Create binary archive
	cd $(ONECLIENT_FPMPACKAGE_TMP)/root && \
		tar -cf oneclient-bin.tar * && \
		gzip -f oneclient-bin.tar && \
		mv oneclient-bin.tar.gz ../ && \
		cd ../..
	# Cleanup the temporary files
	docker run -v $(CURDIR)/$(ONECLIENT_FPMPACKAGE_TMP):/output \
		-v $(CURDIR)/cpld.sh:/bin/cpld.sh --entrypoint /bin/sh \
		-t docker.onedata.org/oneclient-base:$(ONECLIENT_BASE_IMAGE) \
		-c "rm -rf /output/root"

#
# Build Oneclient self-contained rpm
#
oneclient_rpm: $(ONECLIENT_FPMPACKAGE_TMP)/oneclient-bin.tar.gz
	# Build RPM package for the distribution specified using FPM
	cp pkg_config/fpm/oneclient_rpm.pre $(ONECLIENT_FPMPACKAGE_TMP)/
	cp pkg_config/fpm/oneclient_rpm.post $(ONECLIENT_FPMPACKAGE_TMP)/
	docker run -u=$$UID:$$GID -v /etc/passwd:/etc/passwd:ro -v /etc/group:/etc/group:ro \
		   -v $(CURDIR)/$(ONECLIENT_FPMPACKAGE_TMP):/data \
		   -t $(FPM_DOCKER_IMAGE) \
		   fpm -t rpm --rpm-dist $(RPM_DIST) -s tar \
		   --prefix=/opt/oneclient -n oneclient -v $(ONECLIENT_VERSION) \
		   --architecture=x86_64 \
		   --iteration $(PKG_BUILD) --license "Apache 2.0" \
		   --after-install=/data/oneclient_rpm.pre \
		   --after-remove=/data/oneclient_rpm.post \
		   --depends fuse3 --depends ca-certificates \
		   --maintainer "Onedata Package Maintainers <info@onedata.org>" \
		   --description "Self-contained Onedata Oneclient command-line client package" \
		   /data/oneclient-bin.tar.gz

#
# Build Oneclient self-contained deb
#
oneclient_deb: $(ONECLIENT_FPMPACKAGE_TMP)/oneclient-bin.tar.gz
	# Build DEB package for the distribution specified using FPM
	@echo "========== oneclient_deb =========="
	cp pkg_config/fpm/oneclient_deb.pre $(ONECLIENT_FPMPACKAGE_TMP)/
	cp pkg_config/fpm/oneclient_deb.post $(ONECLIENT_FPMPACKAGE_TMP)/
	docker run -u=$$UID:$$GID -v /etc/passwd:/etc/passwd:ro -v /etc/group:/etc/group:ro \
		   -v $(CURDIR)/$(ONECLIENT_FPMPACKAGE_TMP):/data \
		   -t $(FPM_DOCKER_IMAGE) fpm -t deb -s tar \
		   -p /data/oneclient_$(ONECLIENT_VERSION)-$(PKG_BUILD)~$(DISTRIBUTION)_amd64.deb \
		   --architecture=amd64 \
		   --prefix=/opt/oneclient -n oneclient \
		   -v $(ONECLIENT_VERSION)-$(PKG_BUILD)~$(DISTRIBUTION) --license "Apache 2.0" \
		   --after-install=/data/oneclient_deb.pre \
		   --after-remove=/data/oneclient_deb.post \
		   --depends fuse3 --depends ca-certificates \
		   --maintainer "Onedata Package Maintainers <info@onedata.org>" \
		   --description "Self-contained Onedata Oneclient command-line client package" \
		   /data/oneclient-bin.tar.gz

.PHONY: clean
clean:
	rm -rf debug release relwithdebinfo doc package package_fpm _build

.PHONY: clang-tidy
clang-tidy:
	cmake --build debug --target clang-tidy

.PHONY: clang-format
clang-format:
	docker run --rm -v $(CURDIR):/root/sources onedata/clang-format-check:1.3<|MERGE_RESOLUTION|>--- conflicted
+++ resolved
@@ -1,16 +1,6 @@
 # distro for package building (oneof: xenial, centos-7-x86_64)
 RELEASE               ?= 2102
 DISTRIBUTION          ?= none
-<<<<<<< HEAD
-DOCKER_RELEASE        ?= development
-DOCKER_REG_NAME       ?= "docker.onedata.org"
-DOCKER_REG_USER       ?= ""
-DOCKER_REG_PASSWORD   ?= ""
-DOCKER_BASE_IMAGE     ?= "ubuntu:20.04"
-DOCKER_DEV_BASE_IMAGE ?= "onedata/worker:2102-7"
-HTTP_PROXY            ?= "http://proxy.devel.onedata.org:3128"
-=======
->>>>>>> 6d61f577
 
 PKG_REVISION    ?= $(shell git describe --tags --always  --abbrev=7)
 PKG_VERSION     ?= $(shell git describe --tags --always  --abbrev=7 | tr - .)
