--- conflicted
+++ resolved
@@ -37,31 +37,21 @@
 	@mkdir -p ${RELEASE_DIR}
 	-@find ${RELEASE_DIR} -name "veilhelpers-update" -exec rm -rf {} \;
 	@cd ${RELEASE_DIR} && ${CMAKE} -DCMAKE_BUILD_TYPE=release ..
-	@(cd ${RELEASE_DIR} && ${MAKE} veilFuse)
+	@(cd ${RELEASE_DIR} && ${MAKE} veilFuse -j`nproc`)
 
 debug:
 	@mkdir -p ${DEBUG_DIR}
 	-@find ${DEBUG_DIR} -name "veilhelpers-update" -exec rm -rf {} \;
 	@cd ${DEBUG_DIR} && ${CMAKE} -DCMAKE_BUILD_TYPE=debug ..
-	@(cd ${DEBUG_DIR} && ${MAKE} veilFuse)
+	@(cd ${DEBUG_DIR} && ${MAKE} veilFuse -j`nproc`)
 
-<<<<<<< HEAD
-test: release
+test: deb-info
 	@cd ${RELEASE_DIR} && ${MAKE}
 	@cd ${RELEASE_DIR} && ${MAKE} test
 
-cunit: release
+cunit: deb-info
 	@cd ${RELEASE_DIR} && ${MAKE}
 	@cd ${RELEASE_DIR} && ${MAKE} cunit
-=======
-test: deb-info
-	@cd ${RELEASE_DIR} && make
-	@cd ${RELEASE_DIR} && make test
-
-cunit: deb-info
-	@cd ${RELEASE_DIR} && make
-	@cd ${RELEASE_DIR} && make cunit
->>>>>>> 6d2dbdc9
 
 integration_tests: debug
 	@cd ${DEBUG_DIR} && make integration_tests
